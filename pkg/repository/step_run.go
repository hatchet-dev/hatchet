package repository

import (
	"context"
	"fmt"
	"time"

	"github.com/hatchet-dev/hatchet/pkg/repository/prisma/db"
	"github.com/hatchet-dev/hatchet/pkg/repository/prisma/dbsqlc"

	"github.com/jackc/pgx/v5/pgtype"

	"github.com/rs/zerolog"
)

type ListStepRunsOpts struct {
	JobRunId *string `validate:"omitempty,uuid"`

	WorkflowRunIds []string `validate:"dive,uuid"`

	Status *dbsqlc.StepRunStatus
}

func IsFinalStepRunStatus(status dbsqlc.StepRunStatus) bool {
	return status != dbsqlc.StepRunStatusPENDING &&
		status != dbsqlc.StepRunStatusPENDINGASSIGNMENT &&
		status != dbsqlc.StepRunStatusASSIGNED &&
		status != dbsqlc.StepRunStatusRUNNING &&
		status != dbsqlc.StepRunStatusCANCELLING
}

func IsFinalJobRunStatus(status dbsqlc.JobRunStatus) bool {
	return status != dbsqlc.JobRunStatusPENDING && status != dbsqlc.JobRunStatusRUNNING
}

func IsFinalWorkflowRunStatus(status dbsqlc.WorkflowRunStatus) bool {
	return status != dbsqlc.WorkflowRunStatusPENDING &&
		status != dbsqlc.WorkflowRunStatusRUNNING &&
		status != dbsqlc.WorkflowRunStatusQUEUED
}

type CreateStepRunEventOpts struct {
	StepRunId string `validate:"required,uuid"`

	EventMessage *string

	EventReason *dbsqlc.StepRunEventReason

	EventSeverity *dbsqlc.StepRunEventSeverity

	Timestamp *time.Time

	EventData map[string]interface{}
}

type QueueStepRunOpts struct {
	IsRetry bool

	// IsInternalRetry is true if the step run is being retried internally by the system, for example if
	// it was sent to an invalid dispatcher. This does not count towards the retry limit but still gets
	// highest priority in the queue.
	IsInternalRetry bool

	Input []byte

	ExpressionEvals []CreateExpressionEvalOpt
}

type CreateExpressionEvalOpt struct {
	Key      string
	ValueStr *string
	ValueInt *int
	Kind     dbsqlc.StepExpressionKind
}

type UpdateStepRunOverridesDataOpts struct {
	OverrideKey string
	Data        []byte
	CallerFile  *string
}

func StepRunStatusPtr(status db.StepRunStatus) *db.StepRunStatus {
	return &status
}

func StepRunEventReasonPtr(reason dbsqlc.StepRunEventReason) *dbsqlc.StepRunEventReason {
	return &reason
}

func StepRunEventSeverityPtr(severity dbsqlc.StepRunEventSeverity) *dbsqlc.StepRunEventSeverity {
	return &severity
}

var ErrNoWorkerAvailable = fmt.Errorf("no worker available")
var ErrRateLimitExceeded = fmt.Errorf("rate limit exceeded")
var ErrStepRunIsNotAssigned = fmt.Errorf("step run is not assigned")
var ErrAlreadyQueued = fmt.Errorf("step run is already queued")
var ErrAlreadyRunning = fmt.Errorf("step run is already running")

type StepRunUpdateInfo struct {
	WorkflowRunFinalState bool
	WorkflowRunId         string
	WorkflowRunStatus     string
}

type ListStepRunEventOpts struct {
	// (optional) number of events to skip
	Offset *int

	// (optional) number of events to return
	Limit *int
}

type ListStepRunEventResult struct {
	Rows  []*dbsqlc.StepRunEvent
	Count int
}
type ListStepRunArchivesOpts struct {
	// (optional) number of events to skip
	Offset *int

	// (optional) number of events to return
	Limit *int
}

type ListStepRunArchivesResult struct {
	Rows  []*dbsqlc.StepRunResultArchive
	Count int
}

type GetStepRunFull struct {
	*dbsqlc.StepRun
	ChildWorkflowRuns []string
}

type RefreshTimeoutBy struct {
	IncrementTimeoutBy string `validate:"required,duration"`
}

var ErrPreflightReplayStepRunNotInFinalState = fmt.Errorf("step run is not in a final state")
var ErrPreflightReplayChildStepRunNotInFinalState = fmt.Errorf("child step run is not in a final state")

type StepRunAPIRepository interface {
	GetStepRunById(stepRunId string) (*GetStepRunFull, error)

	ListStepRunEvents(stepRunId string, opts *ListStepRunEventOpts) (*ListStepRunEventResult, error)

	ListStepRunEventsByWorkflowRunId(ctx context.Context, tenantId, workflowRunId string, lastId *int32) (*ListStepRunEventResult, error)

	ListStepRunArchives(tenantId, stepRunId string, opts *ListStepRunArchivesOpts) (*ListStepRunArchivesResult, error)
}

type QueuedStepRun struct {
	StepRunId    string
	WorkerId     string
	DispatcherId string
}

type QueueStepRunsResult struct {
	Queued             []QueuedStepRun
	SchedulingTimedOut []string
	Continue           bool
}

type ProcessStepRunUpdatesResult struct {
	SucceededStepRuns     []*dbsqlc.GetStepRunForEngineRow
	CompletedWorkflowRuns []*dbsqlc.ResolveWorkflowRunStatusRow
	Continue              bool
}

type ProcessStepRunUpdatesResultV2 struct {
	SucceededStepRuns     []*dbsqlc.GetStepRunForEngineRow
	CompletedWorkflowRuns []*dbsqlc.ResolveWorkflowRunStatusRow
	Continue              bool
}

type StepRunEngineRepository interface {
	RegisterWorkflowRunCompletedCallback(callback Callback[*dbsqlc.ResolveWorkflowRunStatusRow])

	// ListStepRunsForWorkflowRun returns a list of step runs for a workflow run.
	ListStepRuns(ctx context.Context, tenantId string, opts *ListStepRunsOpts) ([]*dbsqlc.GetStepRunForEngineRow, error)

	// ListStepRunsToReassign returns a list of step runs which are in a reassignable state.
	ListStepRunsToReassign(ctx context.Context, tenantId string) ([]string, error)

	ListStepRunsToTimeout(ctx context.Context, tenantId string) (bool, []*dbsqlc.GetStepRunForEngineRow, error)

<<<<<<< HEAD
	StepRunAcked(ctx context.Context, tenantId, stepRunId string, ackedAt time.Time) error

	StepRunStarted(ctx context.Context, tenantId, stepRunId string, startedAt time.Time) error
=======
	StepRunStarted(ctx context.Context, tenantId, workflowRunId, stepRunId string, startedAt time.Time) error
>>>>>>> 19e151e2

	StepRunSucceeded(ctx context.Context, tenantId, workflowRunId, stepRunId string, finishedAt time.Time, output []byte) error

	StepRunCancelled(ctx context.Context, tenantId, workflowRunId, stepRunId string, cancelledAt time.Time, cancelledReason string) error

	StepRunFailed(ctx context.Context, tenantId, workflowRunId, stepRunId string, failedAt time.Time, errStr string, retryCount int) error

	ReplayStepRun(ctx context.Context, tenantId, stepRunId string, input []byte) (*dbsqlc.GetStepRunForEngineRow, error)

	// PreflightCheckReplayStepRun checks if a step run can be replayed. If it can, it will return nil.
	PreflightCheckReplayStepRun(ctx context.Context, tenantId, stepRunId string) error

	ReleaseStepRunSemaphore(ctx context.Context, tenantId, stepRunId string, isUserTriggered bool) error

	// UpdateStepRunOverridesData updates the overrides data field in the input for a step run. This returns the input
	// bytes.
	UpdateStepRunOverridesData(ctx context.Context, tenantId, stepRunId string, opts *UpdateStepRunOverridesDataOpts) ([]byte, error)

	UpdateStepRunInputSchema(ctx context.Context, tenantId, stepRunId string, schema []byte) ([]byte, error)

	GetStepRunForEngine(ctx context.Context, tenantId, stepRunId string) (*dbsqlc.GetStepRunForEngineRow, error)

	GetStepRunDataForEngine(ctx context.Context, tenantId, stepRunId string) (*dbsqlc.GetStepRunDataForEngineRow, error)

	GetStepRunMetaForEngine(ctx context.Context, tenantId, stepRunId string) (*dbsqlc.GetStepRunMetaRow, error)

	// QueueStepRun is like UpdateStepRun, except that it will only update the step run if it is in
	// a pending state.
	QueueStepRun(ctx context.Context, tenantId, stepRunId string, opts *QueueStepRunOpts) (*dbsqlc.GetStepRunForEngineRow, error)

	GetQueueCounts(ctx context.Context, tenantId string) (map[string]int, error)

	ProcessStepRunUpdates(ctx context.Context, qlp *zerolog.Logger, tenantId string) (ProcessStepRunUpdatesResult, error)

	ProcessStepRunUpdatesV2(ctx context.Context, qlp *zerolog.Logger, tenantId string) (ProcessStepRunUpdatesResultV2, error)

	QueueStepRuns(ctx context.Context, ql *zerolog.Logger, tenantId string) (QueueStepRunsResult, error)

	CleanupQueueItems(ctx context.Context, tenantId string) error

	CleanupInternalQueueItems(ctx context.Context, tenantId string) error

	ListInitialStepRunsForJobRun(ctx context.Context, tenantId, jobRunId string) ([]*dbsqlc.GetStepRunForEngineRow, error)

	// ListStartableStepRuns returns a list of step runs that are in a startable state, assuming that the parentStepRunId has succeeded.
	// The singleParent flag is used to determine if we should reject listing step runs with many parents. This is important to avoid
	// race conditions where a step run is started by multiple parents completing at the same time. As a result, singleParent=false should
	// be called from a serializable process after processing step run status updates.
	ListStartableStepRuns(ctx context.Context, tenantId, parentStepRunId string, singleParent bool) ([]*dbsqlc.GetStepRunForEngineRow, error)

	ArchiveStepRunResult(ctx context.Context, tenantId, stepRunId string, err *string) error

	RefreshTimeoutBy(ctx context.Context, tenantId, stepRunId string, opts RefreshTimeoutBy) (pgtype.Timestamp, error)

	DeferredStepRunEvent(
		tenantId string,
		opts CreateStepRunEventOpts,
	)

	ClearStepRunPayloadData(ctx context.Context, tenantId string) (bool, error)
}<|MERGE_RESOLUTION|>--- conflicted
+++ resolved
@@ -185,13 +185,9 @@
 
 	ListStepRunsToTimeout(ctx context.Context, tenantId string) (bool, []*dbsqlc.GetStepRunForEngineRow, error)
 
-<<<<<<< HEAD
-	StepRunAcked(ctx context.Context, tenantId, stepRunId string, ackedAt time.Time) error
-
-	StepRunStarted(ctx context.Context, tenantId, stepRunId string, startedAt time.Time) error
-=======
+	StepRunAcked(ctx context.Context, tenantId, workflowRunId, stepRunId string, ackedAt time.Time) error
+
 	StepRunStarted(ctx context.Context, tenantId, workflowRunId, stepRunId string, startedAt time.Time) error
->>>>>>> 19e151e2
 
 	StepRunSucceeded(ctx context.Context, tenantId, workflowRunId, stepRunId string, finishedAt time.Time, output []byte) error
 
