--- conflicted
+++ resolved
@@ -61,9 +61,8 @@
 	}
 
 	impl := &repositoryImpl{
-<<<<<<< HEAD
 		triggers:    newTriggerRepository(shared),
-		tasks:       newTaskRepository(shared, taskRetentionPeriod, maxInternalRetryCount),
+		tasks:       newTaskRepository(shared, taskRetentionPeriod, maxInternalRetryCount, taskLimits.TimeoutLimit, taskLimits.ReassignLimit, taskLimits.RetryQueueLimit, taskLimits.DurableSleepLimit),
 		scheduler:   newSchedulerRepository(shared),
 		matches:     matchRepo,
 		olap:        newOLAPRepository(shared, olapRetentionPeriod, true),
@@ -74,19 +73,6 @@
 		filters:     newFilterRepository(shared),
 		webhooks:    newWebhookRepository(shared),
 		idempotency: newIdempotencyRepository(shared),
-=======
-		triggers:  newTriggerRepository(shared),
-		tasks:     newTaskRepository(shared, taskRetentionPeriod, maxInternalRetryCount, taskLimits.TimeoutLimit, taskLimits.ReassignLimit, taskLimits.RetryQueueLimit, taskLimits.DurableSleepLimit),
-		scheduler: newSchedulerRepository(shared),
-		matches:   matchRepo,
-		olap:      newOLAPRepository(shared, olapRetentionPeriod, true),
-		logs:      newLogLineRepository(shared),
-		workers:   newWorkerRepository(shared),
-		workflows: newWorkflowRepository(shared),
-		ticker:    newTickerRepository(shared),
-		filters:   newFilterRepository(shared),
-		webhooks:  newWebhookRepository(shared),
->>>>>>> 19550614
 	}
 
 	return impl, func() error {
