--- conflicted
+++ resolved
@@ -37,7 +37,6 @@
 }
 
 type repositoryImpl struct {
-<<<<<<< HEAD
 	triggers     TriggerRepository
 	tasks        TaskRepository
 	scheduler    SchedulerRepository
@@ -50,32 +49,15 @@
 	filters      FilterRepository
 	webhooks     WebhookRepository
 	payloadStore PayloadStoreRepository
+	idempotency IdempotencyRepository
 }
 
 func NewRepository(pool *pgxpool.Pool, l *zerolog.Logger, taskRetentionPeriod, olapRetentionPeriod time.Duration, maxInternalRetryCount int32, entitlements repository.EntitlementsRepository, taskLimits TaskOperationLimits, enablePayloadDualWrites bool) (Repository, func() error) {
-=======
-	triggers    TriggerRepository
-	tasks       TaskRepository
-	scheduler   SchedulerRepository
-	matches     MatchRepository
-	olap        OLAPRepository
-	logs        LogLineRepository
-	workers     WorkerRepository
-	workflows   WorkflowRepository
-	ticker      TickerRepository
-	filters     FilterRepository
-	webhooks    WebhookRepository
-	idempotency IdempotencyRepository
-}
-
-func NewRepository(pool *pgxpool.Pool, l *zerolog.Logger, taskRetentionPeriod, olapRetentionPeriod time.Duration, maxInternalRetryCount int32, entitlements repository.EntitlementsRepository, taskLimits TaskOperationLimits) (Repository, func() error) {
->>>>>>> f385964f
 	v := validator.NewDefaultValidator()
 
 	shared, cleanupShared := newSharedRepository(pool, v, l, entitlements, enablePayloadDualWrites)
 
 	impl := &repositoryImpl{
-<<<<<<< HEAD
 		triggers:     newTriggerRepository(shared),
 		tasks:        newTaskRepository(shared, taskRetentionPeriod, maxInternalRetryCount, taskLimits.TimeoutLimit, taskLimits.ReassignLimit, taskLimits.RetryQueueLimit, taskLimits.DurableSleepLimit),
 		scheduler:    newSchedulerRepository(shared),
@@ -88,20 +70,7 @@
 		filters:      newFilterRepository(shared),
 		webhooks:     newWebhookRepository(shared),
 		payloadStore: shared.payloadStore,
-=======
-		triggers:    newTriggerRepository(shared),
-		tasks:       newTaskRepository(shared, taskRetentionPeriod, maxInternalRetryCount, taskLimits.TimeoutLimit, taskLimits.ReassignLimit, taskLimits.RetryQueueLimit, taskLimits.DurableSleepLimit),
-		scheduler:   newSchedulerRepository(shared),
-		matches:     matchRepo,
-		olap:        newOLAPRepository(shared, olapRetentionPeriod, true),
-		logs:        newLogLineRepository(shared),
-		workers:     newWorkerRepository(shared),
-		workflows:   newWorkflowRepository(shared),
-		ticker:      newTickerRepository(shared),
-		filters:     newFilterRepository(shared),
-		webhooks:    newWebhookRepository(shared),
 		idempotency: newIdempotencyRepository(shared),
->>>>>>> f385964f
 	}
 
 	return impl, func() error {
