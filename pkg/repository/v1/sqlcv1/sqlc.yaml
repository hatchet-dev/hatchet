--- conflicted
+++ resolved
@@ -16,11 +16,8 @@
       - olap.sql
       - rate_limits.sql
       - log_line.sql
-<<<<<<< HEAD
       - sleep.sql
-=======
       - ticker.sql
->>>>>>> aebcf0bb
     schema:
       - ../../../../sql/schema/v0.sql
       - ../../../../sql/schema/v1-core.sql
