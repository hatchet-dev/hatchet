--- conflicted
+++ resolved
@@ -1597,7 +1597,6 @@
 FROM inputs
 ;
 
-<<<<<<< HEAD
 -- name: PutPayloads :exec
 WITH inputs AS (
     SELECT
@@ -1666,7 +1665,6 @@
 WHERE
     tenant_id = @tenantId::UUID
     AND external_id = ANY(@externalIds::UUID[])
-=======
 -- name: ListWorkflowRunExternalIds :many
 SELECT external_id
 FROM v1_runs_olap
@@ -1692,5 +1690,4 @@
     AND (
         sqlc.narg('workflowIds')::UUID[] IS NULL OR workflow_id = ANY(sqlc.narg('workflowIds')::UUID[])
     )
->>>>>>> b16be655
 ;