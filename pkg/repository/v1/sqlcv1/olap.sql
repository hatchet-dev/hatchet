--- conflicted
+++ resolved
@@ -447,11 +447,8 @@
         t.input,
         t.additional_metadata,
         t.readable_status,
-<<<<<<< HEAD
-        t.parent_task_external_id
-=======
+        t.parent_task_external_id,
         t.workflow_run_id
->>>>>>> 99de12fa
     FROM
         v1_tasks_olap t
     JOIN
