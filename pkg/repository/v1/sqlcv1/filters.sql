-- name: CreateFilter :one
INSERT INTO v1_filter (
    tenant_id,
    workflow_id,
    scope,
    expression,
    payload
) VALUES (
    @tenantId::UUID,
    @workflowId::UUID,
    @scope::TEXT,
    @expression::TEXT,
    @payload::JSONB
)
ON CONFLICT (tenant_id, workflow_id, scope, expression) DO UPDATE
SET
    payload = EXCLUDED.payload,
    updated_at = NOW()
WHERE v1_filter.tenant_id = @tenantId::UUID
  AND v1_filter.workflow_id = @workflowId::UUID
  AND v1_filter.scope = @scope::TEXT
  AND v1_filter.expression = @expression::TEXT
RETURNING *;

-- name: DeleteFilter :one
DELETE FROM v1_filter
WHERE
    tenant_id = @tenantId::UUID
    AND id = @id::UUID
RETURNING *;

-- name: GetFilter :one
SELECT *
FROM v1_filter
WHERE
    tenant_id = @tenantId::UUID
    AND id = @id::UUID;

<<<<<<< HEAD
-- name: UpdateFilter :one
UPDATE v1_filter
SET
    scope = COALESCE(sqlc.narg('scope')::TEXT, scope),
    expression = COALESCE(sqlc.narg('expression')::TEXT, expression),
    payload = COALESCE(sqlc.narg('payload')::JSONB, payload),
    updated_at = NOW()
WHERE
    tenant_id = @tenantId::UUID
    AND id = @id::UUID
RETURNING *;
=======
-- name: ListFilterCountsForWorkflows :many
WITH inputs AS (
    SELECT UNNEST(@workflowIds::UUID[]) AS workflow_id
)

SELECT workflow_id, COUNT(*)
FROM v1_filter
WHERE
    tenant_id = @tenantId::UUID
    AND workflow_id = ANY(@workflowIds::UUID[])
GROUP BY workflow_id
;
>>>>>>> c55f684c
<|MERGE_RESOLUTION|>--- conflicted
+++ resolved
@@ -36,7 +36,6 @@
     tenant_id = @tenantId::UUID
     AND id = @id::UUID;
 
-<<<<<<< HEAD
 -- name: UpdateFilter :one
 UPDATE v1_filter
 SET
@@ -48,7 +47,7 @@
     tenant_id = @tenantId::UUID
     AND id = @id::UUID
 RETURNING *;
-=======
+
 -- name: ListFilterCountsForWorkflows :many
 WITH inputs AS (
     SELECT UNNEST(@workflowIds::UUID[]) AS workflow_id
@@ -60,5 +59,4 @@
     tenant_id = @tenantId::UUID
     AND workflow_id = ANY(@workflowIds::UUID[])
 GROUP BY workflow_id
-;
->>>>>>> c55f684c
+;