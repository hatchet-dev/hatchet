-- name: CreatePartitions :exec
SELECT
<<<<<<< HEAD
    create_v1_range_partition('v1_task', @date::date),
    create_v1_range_partition('v1_dag', @date::date),
    create_v1_range_partition('v1_task_event', @date::date),
    create_v1_range_partition('v1_log_line', @date::date),
    create_v1_range_partition('v1_payload', @date::date),
    create_v1_range_partition('v1_dag_data', @date::date);
=======
    -- intentionally formatted this way to limit merge conflicts
    create_v1_range_partition('v1_task', @date::date)
    , create_v1_range_partition('v1_dag', @date::date)
    , create_v1_range_partition('v1_task_event', @date::date)
    , create_v1_range_partition('v1_log_line', @date::date)
    , create_v1_range_partition('v1_payload', @date::date)
    , create_v1_range_partition('v1_dag_to_task', @date::date)
    ;
>>>>>>> 9d25ec7d

-- name: EnsureTablePartitionsExist :one
WITH tomorrow_date AS (
    SELECT (NOW() + INTERVAL '1 day')::date AS date
), expected_partitions AS (
    SELECT
        'v1_task_' || to_char((SELECT date FROM tomorrow_date), 'YYYYMMDD') AS expected_partition_name
    UNION ALL
    SELECT 'v1_dag_' || to_char((SELECT date FROM tomorrow_date), 'YYYYMMDD')
    UNION ALL
    SELECT 'v1_task_event_' || to_char((SELECT date FROM tomorrow_date), 'YYYYMMDD')
    UNION ALL
    SELECT 'v1_log_line_' || to_char((SELECT date FROM tomorrow_date), 'YYYYMMDD')
    UNION ALL
    SELECT 'v1_payload' || to_char((SELECT date FROM tomorrow_date), 'YYYYMMDD')
    UNION ALL
    SELECT 'v1_dag_data' || to_char((SELECT date FROM tomorrow_date), 'YYYYMMDD')
), partition_check AS (
    SELECT
        COUNT(*) AS total_tables,
        COUNT(pt.tablename) AS existing_partitions
    FROM expected_partitions ep
    LEFT JOIN pg_catalog.pg_tables pt ON pt.tablename = ep.expected_partition_name
)
SELECT
    CASE
        WHEN existing_partitions = total_tables THEN TRUE
        ELSE FALSE
    END AS all_partitions_exist
FROM partition_check;

-- name: ListPartitionsBeforeDate :many
WITH
-- intentionally formatted this way to limit merge conflicts
task_partitions AS (
    SELECT 'v1_task' AS parent_table, p::text as partition_name FROM get_v1_partitions_before_date('v1_task', @date::date) AS p
)
, dag_partitions AS (
    SELECT 'v1_dag' AS parent_table, p::text as partition_name FROM get_v1_partitions_before_date('v1_dag', @date::date) AS p
)
, task_event_partitions AS (
    SELECT 'v1_task_event' AS parent_table, p::text as partition_name FROM get_v1_partitions_before_date('v1_task_event', @date::date) AS p
)
, log_line_partitions AS (
    SELECT 'v1_log_line' AS parent_table, p::text as partition_name FROM get_v1_partitions_before_date('v1_log_line', @date::date) AS p
)
, payload_partitions AS (
    SELECT 'v1_payload' AS parent_table, p::text as partition_name FROM get_v1_partitions_before_date('v1_payload', @date::date) AS p
), dag_data_partitions AS (
    SELECT 'v1_dag_data' AS parent_table, p::text as partition_name FROM get_v1_partitions_before_date('v1_dag_data', @date::date) AS p
)
, dag_to_task_partitions AS (
    SELECT 'v1_dag_to_task' AS parent_table, p::text as partition_name FROM get_v1_partitions_before_date('v1_dag_to_task', @date::date) AS p
)

SELECT
    *
FROM
    task_partitions

UNION ALL

SELECT
    *
FROM
    dag_partitions

UNION ALL

SELECT
    *
FROM
    task_event_partitions

UNION ALL

SELECT
    *
FROM
    log_line_partitions

UNION ALL

SELECT
    *
FROM
    payload_partitions

UNION ALL

SELECT
    *
FROM
<<<<<<< HEAD
    dag_data_partitions
=======
    dag_to_task_partitions
>>>>>>> 9d25ec7d
;

-- name: DefaultTaskActivityGauge :one
SELECT
    COUNT(*)
FROM
    v1_queue
WHERE
    tenant_id = @tenantId::uuid
    AND last_active > @activeSince::timestamptz;

-- name: FlattenExternalIds :many
WITH lookup_rows AS (
    SELECT
        *
    FROM
        v1_lookup_table l
    WHERE
        l.external_id = ANY(@externalIds::uuid[])
        AND l.tenant_id = @tenantId::uuid
), tasks_from_dags AS (
    SELECT
        t.id,
        t.inserted_at,
        t.retry_count,
        t.external_id,
        t.workflow_run_id,
        t.additional_metadata,
        t.dag_id,
        t.dag_inserted_at,
        t.parent_task_id,
        t.child_index,
        t.child_key,
        d.external_id AS workflow_run_external_id
    FROM
        lookup_rows l
    JOIN
        v1_dag d ON d.id = l.dag_id AND d.inserted_at = l.inserted_at
    JOIN
        v1_dag_to_task dt ON dt.dag_id = d.id AND dt.dag_inserted_at = d.inserted_at
    JOIN
        v1_task t ON t.id = dt.task_id AND t.inserted_at = dt.task_inserted_at
    WHERE
        l.dag_id IS NOT NULL
)
-- Union the tasks from the lookup table with the tasks from the DAGs
SELECT
    t.id,
    t.inserted_at,
    t.retry_count,
    t.external_id,
    t.workflow_run_id,
    t.additional_metadata,
    t.dag_id,
    t.dag_inserted_at,
    t.parent_task_id,
    t.child_index,
    t.child_key,
    t.external_id AS workflow_run_external_id
FROM
    lookup_rows l
JOIN
    v1_task t ON t.id = l.task_id AND t.inserted_at = l.inserted_at
WHERE
    l.task_id IS NOT NULL

UNION ALL

SELECT
    *
FROM
    tasks_from_dags;

-- name: LookupExternalIds :many
SELECT
    *
FROM
    v1_lookup_table
WHERE
    external_id = ANY(@externalIds::uuid[])
    AND tenant_id = @tenantId::uuid;

-- name: ListTasks :many
SELECT *
FROM
    v1_task
WHERE
    tenant_id = $1
    AND id = ANY(@ids::bigint[]);

-- name: ListTaskMetas :many
SELECT
    id,
    inserted_at,
    external_id,
    retry_count,
    workflow_id,
    workflow_run_id
FROM
    v1_task
WHERE
    tenant_id = $1
    AND id = ANY(@ids::bigint[]);

-- name: FailTaskAppFailure :many
-- Fails a task due to an application-level error
WITH input AS (
    SELECT
        *
    FROM
        (
            SELECT
                unnest(@taskIds::bigint[]) AS task_id,
                unnest(@taskInsertedAts::timestamptz[]) AS task_inserted_at,
                unnest(@taskRetryCounts::integer[]) AS task_retry_count,
                unnest(@isNonRetryables::boolean[]) AS is_non_retryable
        ) AS subquery
), locked_tasks AS (
    SELECT
        t.id,
        t.inserted_at,
        t.step_id
    FROM
        v1_task t
    JOIN
        input i ON i.task_id = t.id AND i.task_inserted_at = t.inserted_at AND i.task_retry_count = t.retry_count
    WHERE
        t.tenant_id = @tenantId::uuid
    -- order by the task id to get a stable lock order
    ORDER BY
        id
    FOR UPDATE
), tasks_to_steps AS (
    SELECT
        t.id,
        t.step_id,
        s."retries"
    FROM
        locked_tasks t
    JOIN
        "Step" s ON s."id" = t.step_id
)
UPDATE
    v1_task
SET
    retry_count = retry_count + 1,
    app_retry_count = app_retry_count + 1
FROM
    tasks_to_steps
WHERE
    (v1_task.id, v1_task.inserted_at, v1_task.retry_count) IN (
        SELECT task_id, task_inserted_at, task_retry_count
        FROM input
        WHERE is_non_retryable = FALSE
    )
    AND tasks_to_steps."retries" > v1_task.app_retry_count
RETURNING
    v1_task.id,
    v1_task.inserted_at,
    v1_task.retry_count,
    v1_task.app_retry_count,
    v1_task.retry_backoff_factor,
    v1_task.retry_max_backoff;

-- name: FailTaskInternalFailure :many
-- Fails a task due to an application-level error
WITH input AS (
    SELECT
        *
    FROM
        (
            SELECT
                unnest(@taskIds::bigint[]) AS task_id,
                unnest(@taskInsertedAts::timestamptz[]) AS task_inserted_at,
                unnest(@taskRetryCounts::integer[]) AS task_retry_count
        ) AS subquery
), locked_tasks AS (
    SELECT
        t.id
    FROM
        v1_task t
    -- only fail tasks which have a v1_task_runtime equivalent to the current retry count. otherwise,
    -- a cancellation which deletes the v1_task_runtime might lead to a future failure event, which triggers
    -- a retry.
    JOIN
        input i ON i.task_id = t.id AND i.task_inserted_at = t.inserted_at AND i.task_retry_count = t.retry_count
    WHERE
        t.tenant_id = @tenantId::uuid
    -- order by the task id to get a stable lock order
    ORDER BY
        id
    FOR UPDATE
)
UPDATE
    v1_task
SET
    retry_count = retry_count + 1,
    internal_retry_count = internal_retry_count + 1
FROM
    locked_tasks
WHERE
    (v1_task.id, v1_task.inserted_at, v1_task.retry_count) IN (
        SELECT task_id, task_inserted_at, task_retry_count
        FROM input
    )
    AND @maxInternalRetries::int > v1_task.internal_retry_count
RETURNING
    v1_task.id,
    v1_task.inserted_at,
    v1_task.retry_count;

-- name: ListTasksToTimeout :many
WITH expired_runtimes AS (
    SELECT
        task_id,
        task_inserted_at,
        retry_count,
        worker_id
    FROM
        v1_task_runtime
    WHERE
        tenant_id = @tenantId::uuid
        AND timeout_at <= NOW()
    ORDER BY
        task_id, task_inserted_at, retry_count
    LIMIT
        COALESCE(sqlc.narg('limit')::integer, 1000)
    FOR UPDATE SKIP LOCKED
)
SELECT
    v1_task.id,
    v1_task.inserted_at,
    v1_task.retry_count,
    v1_task.step_id,
    v1_task.external_id,
    v1_task.workflow_run_id,
    v1_task.step_timeout,
    v1_task.app_retry_count,
    v1_task.retry_backoff_factor,
    v1_task.retry_max_backoff,
    expired_runtimes.worker_id
FROM
    v1_task
JOIN
    expired_runtimes ON expired_runtimes.task_id = v1_task.id AND expired_runtimes.task_inserted_at = v1_task.inserted_at;

-- name: ListTasksToReassign :many
WITH tasks_on_inactive_workers AS (
    SELECT
        runtime.task_id,
        runtime.task_inserted_at,
        runtime.retry_count
    FROM
        "Worker" w
    JOIN
        v1_task_runtime runtime ON w."id" = runtime.worker_id
    WHERE
        w."tenantId" = @tenantId::uuid
        AND w."lastHeartbeatAt" < NOW() - INTERVAL '30 seconds'
    LIMIT
        COALESCE(sqlc.narg('limit')::integer, 1000)
)
SELECT
    v1_task.id,
    v1_task.inserted_at,
    v1_task.retry_count
FROM
    v1_task
JOIN
    tasks_on_inactive_workers lrs ON lrs.task_id = v1_task.id AND lrs.task_inserted_at = v1_task.inserted_at;

-- name: ProcessRetryQueueItems :many
WITH rqis_to_delete AS (
    SELECT
        *
    FROM
        v1_retry_queue_item rqi
    WHERE
        rqi.tenant_id = @tenantId::uuid
        AND rqi.retry_after <= NOW()
    ORDER BY
        rqi.task_id, rqi.task_inserted_at, rqi.task_retry_count
    LIMIT
        COALESCE(sqlc.narg('limit')::integer, 1000)
    FOR UPDATE SKIP LOCKED
)
DELETE FROM
    v1_retry_queue_item
WHERE
    (task_id, task_inserted_at, task_retry_count) IN (SELECT task_id, task_inserted_at, task_retry_count FROM rqis_to_delete)
RETURNING *;

-- name: ListMatchingTaskEvents :many
-- Lists the task events for the **latest** retry of a task, or task events which intentionally
-- aren't associated with a retry count (if the retry_count = -1).
WITH input AS (
    SELECT
        *
    FROM
        (
            SELECT
                unnest(@taskExternalIds::uuid[]) AS task_external_id,
                -- can match any of the event types
                unnest_nd_1d(@eventTypes::text[][]) AS event_types
        ) AS subquery
)
SELECT
    t.external_id,
    e.*
FROM
    v1_lookup_table l
JOIN
    v1_task t ON t.id = l.task_id AND t.inserted_at = l.inserted_at
JOIN
    v1_task_event e ON e.tenant_id = @tenantId::uuid AND e.task_id = t.id AND e.task_inserted_at = t.inserted_at
JOIN
    input i ON i.task_external_id = l.external_id AND e.event_type::text = ANY(i.event_types)
WHERE
    l.tenant_id = @tenantId::uuid
    AND l.external_id = ANY(@taskExternalIds::uuid[])
    AND (e.retry_count = -1 OR e.retry_count = t.retry_count);

-- name: LockSignalCreatedEvents :many
-- Places a lock on the SIGNAL_CREATED events to make sure concurrent operations don't
-- modify the events.
WITH input AS (
    SELECT
        UNNEST(@taskIds::BIGINT[]) AS task_id,
        UNNEST(@taskInsertedAts::TIMESTAMPTZ[]) AS task_inserted_at,
        UNNEST(@eventKeys::TEXT[]) AS event_key
), distinct_events AS (
    SELECT DISTINCT
        task_id, task_inserted_at
    FROM
        input
), events_to_lock AS (
    SELECT
        e.id,
        e.event_key,
        e.data,
		e.task_id,
		e.task_inserted_at,
        e.inserted_at
    FROM
        v1_task_event e
    JOIN
        distinct_events de
		ON e.task_id = de.task_id
		AND e.task_inserted_at = de.task_inserted_at
    WHERE
        e.tenant_id = @tenantId::uuid
        AND e.event_type = 'SIGNAL_CREATED'
)
SELECT
	e.id,
    e.inserted_at,
	e.event_key,
	e.data
FROM
	events_to_lock e
WHERE
	e.event_key = ANY(SELECT event_key FROM input);

-- name: ListMatchingSignalEvents :many
WITH input AS (
    SELECT
        *
    FROM
        (
            SELECT
                unnest(@taskIds::bigint[]) AS task_id,
                unnest(@taskInsertedAts::timestamptz[]) AS task_inserted_at,
                unnest(@eventKeys::text[]) AS event_key
        ) AS subquery
)
SELECT
    e.*
FROM
    v1_task_event e
JOIN
    input i ON i.task_id = e.task_id AND i.task_inserted_at = e.task_inserted_at AND i.event_key = e.event_key
WHERE
    e.tenant_id = @tenantId::uuid
    AND e.event_type = @eventType::v1_task_event_type;

-- name: DeleteMatchingSignalEvents :exec
WITH input AS (
    SELECT
        *
    FROM
        (
            SELECT
                unnest(@taskIds::bigint[]) AS task_id,
                unnest(@taskInsertedAts::timestamptz[]) AS task_inserted_at,
                unnest(@eventKeys::text[]) AS event_key
        ) AS subquery
), matching_events AS (
    SELECT
        e.task_id, e.task_inserted_at, e.id
    FROM
        v1_task_event e
    JOIN
        input i ON i.task_id = e.task_id AND i.task_inserted_at = e.task_inserted_at AND i.event_key = e.event_key
    WHERE
        e.tenant_id = @tenantId::uuid
        AND e.event_type = @eventType::v1_task_event_type
    ORDER BY
        e.id
    FOR UPDATE
)
DELETE FROM
    v1_task_event
WHERE
    (task_id, task_inserted_at, id) IN (SELECT task_id, task_inserted_at, id FROM matching_events);

-- name: ListTasksForReplay :many
-- Lists tasks for replay by recursively selecting all tasks that are children of the input tasks,
-- then locks the tasks for replay.
WITH RECURSIVE augmented_tasks AS (
    -- First, select the tasks from the input
    SELECT
        id,
        inserted_at,
        tenant_id,
        dag_id,
        dag_inserted_at,
        step_id
    FROM
        v1_task
    WHERE
        (id, inserted_at) IN (
            SELECT
                unnest(@taskIds::bigint[]),
                unnest(@taskInsertedAts::timestamptz[])
        )
        AND tenant_id = @tenantId::uuid

    UNION

    -- Then, select the tasks that are children of the input tasks
    SELECT
        t.id,
        t.inserted_at,
        t.tenant_id,
        t.dag_id,
        t.dag_inserted_at,
        t.step_id
    FROM
        augmented_tasks at
    JOIN
        "Step" s1 ON s1."id" = at.step_id
    JOIN
        v1_dag_to_task dt ON dt.dag_id = at.dag_id AND dt.dag_inserted_at = at.dag_inserted_at
    JOIN
        v1_task t ON t.id = dt.task_id AND t.inserted_at = dt.task_inserted_at
    JOIN
        "Step" s2 ON s2."id" = t.step_id
    JOIN
        "_StepOrder" so ON so."B" = s2."id" AND so."A" = s1."id"
), locked_tasks AS (
    SELECT
        t.id,
        t.inserted_at,
        t.retry_count,
        t.dag_id,
        t.dag_inserted_at,
        t.step_readable_id,
        t.step_id,
        t.workflow_id,
        t.external_id,
        t.input,
        t.additional_metadata,
        t.parent_task_external_id,
        t.parent_task_id,
        t.parent_task_inserted_at,
        t.step_index,
        t.child_index,
        t.child_key
    FROM
        v1_task t
    WHERE
        (t.id, t.inserted_at) IN (
            SELECT
                id, inserted_at
            FROM
                augmented_tasks
        )
        AND t.tenant_id = @tenantId::uuid
    -- order by the task id to get a stable lock order
    ORDER BY
        id
    FOR UPDATE
), step_orders AS (
    SELECT
        t.step_id,
        array_agg(so."A")::uuid[] as "parents"
    FROM
        locked_tasks t
    JOIN
        "Step" s ON s."id" = t.step_id
    JOIN
        "_StepOrder" so ON so."B" = s."id"
    GROUP BY
        t.step_id
)
SELECT
    t.id,
    t.inserted_at,
    t.retry_count,
    t.dag_id,
    t.dag_inserted_at,
    t.step_readable_id,
    t.step_id,
    t.workflow_id,
    t.external_id,
    t.input,
    t.additional_metadata,
    t.parent_task_external_id,
    t.parent_task_id,
    t.parent_task_inserted_at,
    t.step_index,
    t.child_index,
    t.child_key,
    j."kind" as "jobKind",
    COALESCE(so."parents", '{}'::uuid[]) as "parents"
FROM
    locked_tasks t
JOIN
    "Step" s ON s."id" = t.step_id
JOIN
    "Job" j ON j."id" = s."jobId"
LEFT JOIN
    step_orders so ON so.step_id = t.step_id;

-- name: ListTaskParentOutputs :many
-- Lists the outputs of parent steps for a list of tasks. This is recursive because it looks at all grandparents
-- of the tasks as well.
WITH input AS (
    SELECT
        UNNEST(@taskIds::BIGINT[]) AS task_id,
        UNNEST(@taskInsertedAts::TIMESTAMPTZ[]) AS task_inserted_at
), task_outputs AS (
    SELECT
        t.id,
        t.inserted_at,
        e.retry_count,
        t.tenant_id,
        t.dag_id,
        t.dag_inserted_at,
        t.step_readable_id,
        t.workflow_run_id,
        t.step_id,
        t.workflow_id,
        e.id AS task_event_id,
        e.inserted_at AS task_event_inserted_at,
        e.data AS output
    FROM
        v1_task t1
    JOIN
        v1_dag_to_task dt ON dt.dag_id = t1.dag_id AND dt.dag_inserted_at = t1.dag_inserted_at
    JOIN
        v1_task t ON t.id = dt.task_id AND t.inserted_at = dt.task_inserted_at
    JOIN
        v1_task_event e ON e.task_id = t.id AND e.task_inserted_at = t.inserted_at AND e.event_type = 'COMPLETED'
    WHERE
        (t1.id, t1.inserted_at) IN (
            SELECT
                task_id,
                task_inserted_at
            FROM
                input
        )
        AND t1.tenant_id = @tenantId::uuid
        AND t1.dag_id IS NOT NULL
), max_retry_counts AS (
    SELECT
        id,
        inserted_at,
        MAX(retry_count) AS max_retry_count
    FROM
        task_outputs
    GROUP BY
        id, inserted_at
)
SELECT
    DISTINCT ON (task_outputs.id, task_outputs.inserted_at, task_outputs.retry_count)
    task_outputs.task_event_id,
    task_outputs.task_event_inserted_at,
    task_outputs.workflow_run_id,
    task_outputs.output
FROM
    task_outputs
JOIN
    max_retry_counts mrc ON task_outputs.id = mrc.id
        AND task_outputs.inserted_at = mrc.inserted_at
        AND task_outputs.retry_count = mrc.max_retry_count
ORDER BY
    task_outputs.id,
    task_outputs.inserted_at,
    task_outputs.retry_count DESC;

-- name: LockDAGsForReplay :many
-- Locks a list of DAGs for replay. Returns successfully locked DAGs which can be replayed.
SELECT
    id
FROM
    v1_dag
WHERE
    id = ANY(@dagIds::bigint[])
    AND tenant_id = @tenantId::uuid
ORDER BY id
-- We skip locked tasks because replays are the only thing that can lock a DAG for updates
FOR UPDATE SKIP LOCKED;

-- name: PreflightCheckDAGsForReplay :many
-- Checks whether DAGs can be replayed by ensuring that the length of the tasks which have been written
-- match the length of steps in the DAG. This assumes that we have a lock on DAGs so concurrent replays
-- don't interfere with each other. It also does not check for whether the tasks are running, as that's
-- checked in a different query. It returns DAGs which cannot be replayed.
WITH dags_to_step_counts AS (
    SELECT
        d.id,
        d.external_id,
        d.inserted_at,
        COUNT(DISTINCT s."id") as step_count,
        COUNT(DISTINCT dt.task_id) as task_count
    FROM
        v1_dag d
    JOIN
        v1_dag_to_task dt ON dt.dag_id = d.id
    JOIN
        "WorkflowVersion" wv ON wv."id" = d.workflow_version_id
    LEFT JOIN
        "Job" j ON j."workflowVersionId" = wv."id"
    LEFT JOIN
        "Step" s ON s."jobId" = j."id"
    WHERE
        d.id = ANY(@dagIds::bigint[])
        AND d.tenant_id = @tenantId::uuid
    GROUP BY
        d.id,
        d.inserted_at
)
SELECT
    d.id,
    d.external_id,
    d.inserted_at,
    d.step_count,
    d.task_count
FROM
    dags_to_step_counts d;

-- name: PreflightCheckTasksForReplay :many
-- Checks whether tasks can be replayed by ensuring that they don't have any active runtimes,
-- concurrency slots, or retry queue items. Returns the tasks which cannot be replayed.
WITH input AS (
    SELECT
        UNNEST(@taskIds::bigint[]) AS task_id,
        UNNEST(@taskInsertedAts::timestamptz[]) AS task_inserted_at
), relevant_tasks AS (
    SELECT *
    FROM
        v1_task t
    JOIN
        input i ON i.task_id = t.id AND i.task_inserted_at = t.inserted_at
    WHERE
        -- prune partitions with minInsertedAt
        t.inserted_at >= @minInsertedAt::TIMESTAMPTZ
)

SELECT t.id, t.dag_id
FROM relevant_tasks t
LEFT JOIN
    v1_task_runtime tr ON tr.task_id = t.id AND tr.task_inserted_at = t.inserted_at AND tr.retry_count = t.retry_count
LEFT JOIN
    v1_concurrency_slot cs ON cs.task_id = t.id AND cs.task_inserted_at = t.inserted_at AND cs.task_retry_count = t.retry_count
LEFT JOIN
    v1_retry_queue_item rqi ON rqi.task_id = t.id AND rqi.task_inserted_at = t.inserted_at AND rqi.task_retry_count = t.retry_count
WHERE
    t.tenant_id = @tenantId::uuid
    AND NOT EXISTS (
        SELECT 1
        FROM v1_task_event e
        WHERE
            -- prune partitions with minInsertedAt
            e.task_inserted_at >= @minInsertedAt::TIMESTAMPTZ
            AND (e.task_id, e.task_inserted_at, e.retry_count) = (t.id, t.inserted_at, t.retry_count)
            AND e.event_type = ANY('{COMPLETED, FAILED, CANCELLED}'::v1_task_event_type[])
    )
    AND (tr.task_id IS NOT NULL OR cs.task_id IS NOT NULL OR rqi.task_id IS NOT NULL)
;

-- name: ListAllTasksInDags :many
SELECT
    t.id,
    t.inserted_at,
    t.retry_count,
    t.dag_id,
    t.dag_inserted_at,
    t.step_readable_id,
    t.step_id,
    t.workflow_id,
    t.external_id
FROM
    v1_task t
JOIN
    v1_dag_to_task dt ON dt.task_id = t.id
WHERE
    t.tenant_id = @tenantId::uuid
    AND dt.dag_id = ANY(@dagIds::bigint[]);

-- name: ListTaskExpressionEvals :many
WITH input AS (
    SELECT
        *
    FROM
        (
            SELECT
                unnest(@taskIds::bigint[]) AS task_id,
                unnest(@taskInsertedAts::timestamptz[]) AS task_inserted_at
        ) AS subquery
)
SELECT
    *
FROM
    v1_task_expression_eval te
WHERE
    (task_id, task_inserted_at) IN (
        SELECT
            task_id,
            task_inserted_at
        FROM
            input
    );

-- name: RefreshTimeoutBy :one
WITH task AS (
    SELECT
        t.id,
        t.inserted_at,
        t.retry_count,
        t.tenant_id
    FROM
        v1_lookup_table lt
    JOIN
        v1_task t ON t.id = lt.task_id AND t.inserted_at = lt.inserted_at
    WHERE
        lt.external_id = @externalId::uuid AND
        lt.tenant_id = @tenantId::uuid
), locked_runtime AS (
    SELECT
        tr.task_id,
        tr.task_inserted_at,
        tr.retry_count,
        tr.worker_id
    FROM
        v1_task_runtime tr
    WHERE
        (tr.task_id, tr.task_inserted_at, tr.retry_count) IN (SELECT id, inserted_at, retry_count FROM task)
    ORDER BY
        task_id, task_inserted_at, retry_count
    FOR UPDATE
)
UPDATE
    v1_task_runtime
SET
    timeout_at = timeout_at + convert_duration_to_interval(sqlc.narg('incrementTimeoutBy')::text)
FROM
    task
WHERE
    (v1_task_runtime.task_id, v1_task_runtime.task_inserted_at, v1_task_runtime.retry_count) IN (SELECT id, inserted_at, retry_count FROM task)
RETURNING
    v1_task_runtime.*;

-- name: ManualSlotRelease :one
WITH task AS (
    SELECT
        t.id,
        t.inserted_at,
        t.retry_count,
        t.tenant_id
    FROM
        v1_lookup_table lt
    JOIN
        v1_task t ON t.id = lt.task_id AND t.inserted_at = lt.inserted_at
    WHERE
        lt.external_id = @externalId::uuid AND
        lt.tenant_id = @tenantId::uuid
), locked_runtime AS (
    SELECT
        tr.task_id,
        tr.task_inserted_at,
        tr.retry_count,
        tr.worker_id
    FROM
        v1_task_runtime tr
    WHERE
        (tr.task_id, tr.task_inserted_at, tr.retry_count) IN (SELECT id, inserted_at, retry_count FROM task)
    ORDER BY
        task_id, task_inserted_at, retry_count
    FOR UPDATE
)
UPDATE
    v1_task_runtime
SET
    worker_id = NULL
FROM
    task
WHERE
    (v1_task_runtime.task_id, v1_task_runtime.task_inserted_at, v1_task_runtime.retry_count) IN (SELECT id, inserted_at, retry_count FROM task)
RETURNING
    v1_task_runtime.*;

-- name: CleanupWorkflowConcurrencySlotsAfterInsert :exec
-- Cleans up workflow concurrency slots when tasks have been inserted in a non-QUEUED state.
-- NOTE: this comes after the insert into v1_dag_to_task and v1_lookup_table, because we case on these tables for cleanup
WITH input AS (
    SELECT
        UNNEST(@concurrencyParentStrategyIds::bigint[]) AS parent_strategy_id,
        UNNEST(@workflowVersionIds::uuid[]) AS workflow_version_id,
        UNNEST(@workflowRunIds::uuid[]) AS workflow_run_id
    ORDER BY parent_strategy_id, workflow_version_id, workflow_run_id
)
SELECT
    cleanup_workflow_concurrency_slots(
            rec.parent_strategy_id,
            rec.workflow_version_id,
            rec.workflow_run_id
        )
FROM
    input rec;

-- name: RegisterBatch :batchexec
-- DO NOT USE: dummy query to satisfy sqlc and register Batch calls on DBTX
SELECT * FROM v1_task WHERE id = $1;

-- name: AnalyzeV1Task :exec
ANALYZE v1_task;

-- name: AnalyzeV1TaskEvent :exec
ANALYZE v1_task_event;

-- name: AnalyzeV1DAGToTask :exec
ANALYZE v1_dag_to_task;

-- name: AnalyzeV1Dag :exec
ANALYZE v1_dag;

-- name: AnalyzeV1DagData :exec
ANALYZE v1_dag_data;

-- name: CleanupV1TaskRuntime :execresult
WITH locked_trs AS (
    SELECT vtr.task_id, vtr.task_inserted_at, vtr.retry_count
    FROM v1_task_runtime vtr
    WHERE NOT EXISTS (
        SELECT 1
        FROM v1_task vt
        WHERE vtr.task_id = vt.id
            AND vtr.task_inserted_at = vt.inserted_at
    )
    ORDER BY vtr.task_id ASC
    LIMIT @batchSize::int
    FOR UPDATE SKIP LOCKED
)
DELETE FROM v1_task_runtime
WHERE (task_id, task_inserted_at, retry_count) IN (
    SELECT task_id, task_inserted_at, retry_count
    FROM locked_trs
);

-- name: CleanupV1ConcurrencySlot :execresult
WITH locked_cs AS (
    SELECT cs.task_id, cs.task_inserted_at, cs.task_retry_count
    FROM v1_concurrency_slot cs
    WHERE NOT EXISTS (
        SELECT 1
        FROM v1_task vt
        WHERE cs.task_id = vt.id
            AND cs.task_inserted_at = vt.inserted_at
    )
    ORDER BY cs.task_id, cs.task_inserted_at, cs.task_retry_count, cs.strategy_id
    LIMIT @batchSize::int
    FOR UPDATE SKIP LOCKED
)
DELETE FROM v1_concurrency_slot
WHERE (task_id, task_inserted_at, task_retry_count) IN (
    SELECT task_id, task_inserted_at, task_retry_count
    FROM locked_cs
);

-- name: GetTenantTaskStats :many
WITH queued_tasks AS (
    SELECT
        t.step_readable_id,
        t.queue,
        COUNT(*) as count
    FROM
        v1_queue_item qi
    JOIN
        v1_task t ON qi.task_id = t.id AND qi.task_inserted_at = t.inserted_at AND qi.retry_count = t.retry_count
    WHERE
        qi.tenant_id = @tenantId::uuid
    GROUP BY
        t.step_readable_id,
        t.queue
), retry_queued_tasks AS (
    SELECT
        t.step_readable_id,
        t.queue,
        COUNT(*) as count
    FROM
        v1_retry_queue_item rqi
    JOIN
        v1_task t ON rqi.task_id = t.id AND rqi.task_inserted_at = t.inserted_at AND rqi.task_retry_count = t.retry_count
    WHERE
        rqi.tenant_id = @tenantId::uuid
    GROUP BY
        t.step_readable_id,
        t.queue
), rate_limited_queued_tasks AS (
    SELECT
        t.step_readable_id,
        t.queue,
        COUNT(*) as count
    FROM
        v1_rate_limited_queue_items rqi
    JOIN
        v1_task t ON rqi.task_id = t.id AND rqi.task_inserted_at = t.inserted_at
    WHERE
        rqi.tenant_id = @tenantId::uuid
    GROUP BY
        t.step_readable_id,
        t.queue
), concurrency_queued_tasks AS (
    SELECT
        t.step_readable_id,
        t.queue,
        sc.expression,
        sc.strategy,
        cs.key,
        COUNT(*) as count
    FROM
        v1_concurrency_slot cs
    JOIN
        v1_task t ON cs.task_id = t.id AND cs.task_inserted_at = t.inserted_at AND cs.task_retry_count = t.retry_count
    JOIN
        v1_step_concurrency sc ON sc.workflow_id = t.workflow_id AND sc.workflow_version_id = t.workflow_version_id AND sc.step_id = t.step_id AND cs.strategy_id = sc.id
    WHERE
        cs.tenant_id = @tenantId::uuid
        AND cs.is_filled = FALSE
        AND sc.tenant_id = @tenantId::uuid
        AND sc.is_active = TRUE
        AND sc.id = ANY(t.concurrency_strategy_ids)
    GROUP BY
        t.step_readable_id,
        t.queue,
        sc.expression,
        sc.strategy,
        cs.key
), running_tasks AS (
    SELECT
        t.step_readable_id,
        COALESCE(sc.expression, '') as expression,
        COALESCE(sc.strategy, 'NONE'::v1_concurrency_strategy) as strategy,
        COALESCE(cs.key, '') as key,
        COUNT(*) as count
    FROM
        v1_task_runtime tr
    JOIN
        v1_task t ON tr.task_id = t.id AND tr.task_inserted_at = t.inserted_at AND tr.retry_count = t.retry_count
    LEFT JOIN
        v1_concurrency_slot cs ON cs.task_id = t.id AND cs.task_inserted_at = t.inserted_at AND cs.task_retry_count = t.retry_count
    LEFT JOIN
        v1_step_concurrency sc ON sc.workflow_id = t.workflow_id AND sc.workflow_version_id = t.workflow_version_id AND sc.step_id = t.step_id
    WHERE
        t.tenant_id = @tenantId::uuid
        AND tr.tenant_id = @tenantId::uuid
        AND tr.worker_id IS NOT NULL
        AND (t.concurrency_strategy_ids IS NULL OR array_length(t.concurrency_strategy_ids, 1) IS NULL OR sc.id = ANY(t.concurrency_strategy_ids))
    GROUP BY
        t.step_readable_id,
        sc.expression,
        sc.strategy,
        cs.key
)
SELECT
    'queued' as task_status,
    step_readable_id,
    queue,
    NULL::text as expression,
    NULL::text as strategy,
    NULL::text as key,
    count
FROM queued_tasks

UNION ALL

SELECT
    'queued' as task_status,
    step_readable_id,
    queue,
    NULL::text as expression,
    NULL::text as strategy,
    NULL::text as key,
    count
FROM retry_queued_tasks

UNION ALL

SELECT
    'queued' as task_status,
    step_readable_id,
    queue,
    NULL::text as expression,
    NULL::text as strategy,
    NULL::text as key,
    count
FROM rate_limited_queued_tasks

UNION ALL

SELECT
    'queued' as task_status,
    step_readable_id,
    queue,
    expression,
    strategy::text,
    key,
    count
FROM concurrency_queued_tasks

UNION ALL

SELECT
    'running' as task_status,
    step_readable_id,
    ''::text as queue,
    expression,
    strategy::text,
    key,
    count
FROM running_tasks;<|MERGE_RESOLUTION|>--- conflicted
+++ resolved
@@ -1,13 +1,5 @@
 -- name: CreatePartitions :exec
 SELECT
-<<<<<<< HEAD
-    create_v1_range_partition('v1_task', @date::date),
-    create_v1_range_partition('v1_dag', @date::date),
-    create_v1_range_partition('v1_task_event', @date::date),
-    create_v1_range_partition('v1_log_line', @date::date),
-    create_v1_range_partition('v1_payload', @date::date),
-    create_v1_range_partition('v1_dag_data', @date::date);
-=======
     -- intentionally formatted this way to limit merge conflicts
     create_v1_range_partition('v1_task', @date::date)
     , create_v1_range_partition('v1_dag', @date::date)
@@ -15,8 +7,8 @@
     , create_v1_range_partition('v1_log_line', @date::date)
     , create_v1_range_partition('v1_payload', @date::date)
     , create_v1_range_partition('v1_dag_to_task', @date::date)
-    ;
->>>>>>> 9d25ec7d
+    , create_v1_range_partition('v1_dag_data', @date::date)
+;
 
 -- name: EnsureTablePartitionsExist :one
 WITH tomorrow_date AS (
@@ -65,7 +57,8 @@
 )
 , payload_partitions AS (
     SELECT 'v1_payload' AS parent_table, p::text as partition_name FROM get_v1_partitions_before_date('v1_payload', @date::date) AS p
-), dag_data_partitions AS (
+)
+, dag_data_partitions AS (
     SELECT 'v1_dag_data' AS parent_table, p::text as partition_name FROM get_v1_partitions_before_date('v1_dag_data', @date::date) AS p
 )
 , dag_to_task_partitions AS (
@@ -110,11 +103,13 @@
 SELECT
     *
 FROM
-<<<<<<< HEAD
+    dag_to_task_partitions
+
+UNION ALL
+
+SELECT *
+FROM
     dag_data_partitions
-=======
-    dag_to_task_partitions
->>>>>>> 9d25ec7d
 ;
 
 -- name: DefaultTaskActivityGauge :one
