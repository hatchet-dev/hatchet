--- conflicted
+++ resolved
@@ -938,10 +938,9 @@
 -- name: AnalyzeV1TaskEvent :exec
 ANALYZE v1_task_event;
 
-<<<<<<< HEAD
 -- name: AnalyzeV1DAGToTask :exec
 ANALYZE v1_dag_to_task;
-=======
+
 -- name: AnalyzeV1Dag :exec
 ANALYZE v1_dag;
 
@@ -1136,5 +1135,4 @@
     strategy::text,
     key,
     count
-FROM running_tasks;
->>>>>>> 0d355a8d
+FROM running_tasks;