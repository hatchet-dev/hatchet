package v1

import (
	"context"
	"encoding/json"
	"fmt"
	"slices"
	"strings"
	"time"

	"github.com/google/uuid"
	"github.com/jackc/pgx/v5/pgtype"
	"github.com/rs/zerolog"

	"github.com/hatchet-dev/hatchet/internal/cel"
	"github.com/hatchet-dev/hatchet/pkg/repository/postgres/dbsqlc"
	"github.com/hatchet-dev/hatchet/pkg/repository/postgres/sqlchelpers"
	"github.com/hatchet-dev/hatchet/pkg/repository/v1/sqlcv1"
)

type EventTriggerOpts struct {
	EventId string

	Key string

	Data []byte

	AdditionalMetadata []byte

	Priority *int32
<<<<<<< HEAD

	ResourceHint *string
=======
>>>>>>> d6c491ba
}

type TriggerTaskData struct {
	// (required) the workflow name
	WorkflowName string `json:"workflow_name" validate:"required"`

	// (optional) the workflow run data
	Data []byte `json:"data"`

	// (optional) the workflow run metadata
	AdditionalMetadata []byte `json:"additional_metadata"`

	// (optional) the desired worker id
	DesiredWorkerId *string `json:"desired_worker_id"`

	// (optional) the parent external id
	ParentExternalId *string `json:"parent_external_id"`

	// (optional) the parent task id
	ParentTaskId *int64 `json:"parent_task_id"`

	// (optional) the parent inserted_at
	ParentTaskInsertedAt *time.Time `json:"parent_task_inserted_at"`

	// (optional) the child index
	ChildIndex *int64 `json:"child_index"`

	// (optional) the child key
	ChildKey *string `json:"child_key"`

	Priority *int32 `json:"priority"`
}

type createDAGOpts struct {
	// (required) the external id
	ExternalId string `validate:"required,uuid"`

	// (required) the input bytes to the DAG
	Input []byte

	// (required) a list of task external ids that are part of this DAG
	TaskIds []string

	// (required) the workflow id for this DAG
	WorkflowId string

	// (required) the workflow version id for this DAG
	WorkflowVersionId string

	// (required) the name of the workflow
	WorkflowName string

	// (optional) the additional metadata for the DAG
	AdditionalMetadata []byte

	ParentTaskExternalID *string
}

type TriggerRepository interface {
	TriggerFromEvents(ctx context.Context, tenantId string, opts []EventTriggerOpts) (*TriggerFromEventsResult, error)

	TriggerFromWorkflowNames(ctx context.Context, tenantId string, opts []*WorkflowNameTriggerOpts) ([]*sqlcv1.V1Task, []*DAGWithData, error)

	PopulateExternalIdsForWorkflow(ctx context.Context, tenantId string, opts []*WorkflowNameTriggerOpts) error

	PreflightVerifyWorkflowNameOpts(ctx context.Context, tenantId string, opts []*WorkflowNameTriggerOpts) error
}

type TriggerRepositoryImpl struct {
	*sharedRepository
}

func newTriggerRepository(s *sharedRepository) TriggerRepository {
	return &TriggerRepositoryImpl{
		sharedRepository: s,
	}
}

type Run struct {
	Id         int64
	InsertedAt time.Time
}

type TriggerFromEventsResult struct {
	Tasks         []*sqlcv1.V1Task
	Dags          []*DAGWithData
	EventIdToRuns map[string][]*Run
}

func (r *TriggerRepositoryImpl) TriggerFromEvents(ctx context.Context, tenantId string, opts []EventTriggerOpts) (*TriggerFromEventsResult, error) {
	pre, post := r.m.Meter(ctx, dbsqlc.LimitResourceEVENT, tenantId, int32(len(opts))) // nolint: gosec

	if err := pre(); err != nil {
		return nil, err
	}

	eventKeysToOpts := make(map[string][]EventTriggerOpts)
	eventIdToRuns := make(map[string][]*Run)

	eventKeys := make([]string, 0, len(opts))
	uniqueEventKeys := make(map[string]struct{})

	for _, opt := range opts {
		eventIdToRuns[opt.EventId] = []*Run{}

		eventKeysToOpts[opt.Key] = append(eventKeysToOpts[opt.Key], opt)

		if _, ok := uniqueEventKeys[opt.Key]; ok {
			continue
		}

		uniqueEventKeys[opt.Key] = struct{}{}
		eventKeys = append(eventKeys, opt.Key)
	}

	// we don't run this in a transaction because workflow versions won't change during the course of this operation
	workflowVersionIdsAndEventKeys, err := r.queries.ListWorkflowsForEvents(ctx, r.pool, sqlcv1.ListWorkflowsForEventsParams{
		Eventkeys: eventKeys,
		Tenantid:  sqlchelpers.UUIDFromStr(tenantId),
	})

	if err != nil {
		return nil, fmt.Errorf("failed to list workflows for events: %w", err)
<<<<<<< HEAD
	}

	tenantIds := make([]pgtype.UUID, 0)
	workflowIds := make([]pgtype.UUID, 0)
	workflowVersionIds := make([]pgtype.UUID, 0)
	resourceHints := make([]*string, 0)

	externalIdToEventId := make(map[string]string)

	for _, workflow := range workflowVersionIdsAndEventKeys {
		opts, ok := eventKeysToOpts[workflow.EventKey]

		if !ok {
			continue
		}

		for _, opt := range opts {
			tenantIds = append(tenantIds, sqlchelpers.UUIDFromStr(tenantId))
			workflowIds = append(workflowIds, workflow.WorkflowId)
			workflowVersionIds = append(workflowVersionIds, workflow.WorkflowVersionId)
			resourceHints = append(resourceHints, opt.ResourceHint)
		}
	}

	listFiltersParams := sqlcv1.ListFiltersParams{
		Tenantids:          tenantIds,
		Workflowids:        workflowIds,
		Workflowversionids: workflowVersionIds,
		Resourcehints:      resourceHints,
	}

	filters, err := r.queries.ListFilters(ctx, r.pool, listFiltersParams)

	if err != nil {
		return nil, fmt.Errorf("failed to list filters: %w", err)
	}

	workflowIdToFilters := make(map[string][]*sqlcv1.V1Filter)

	for _, filter := range filters {
		workflowIdToFilters[filter.WorkflowID.String()] = append(workflowIdToFilters[filter.WorkflowID.String()], filter)
=======
>>>>>>> d6c491ba
	}

	// each (workflowVersionId, eventKey, opt) is a separate workflow that we need to create
	triggerOpts := make([]triggerTuple, 0)

	externalIdToEventId := make(map[string]string)

	for _, workflow := range workflowVersionIdsAndEventKeys {
		opts, ok := eventKeysToOpts[workflow.EventKey]

		if !ok {
			continue
		}

		filters := workflowIdToFilters[sqlchelpers.UUIDToStr(workflow.WorkflowId)]

		for _, opt := range opts {
			shouldSkip := false
			if len(filters) > 0 {
				for _, filter := range filters {
					if filter.Expression != "" {
						parsedAsShouldSkip, err := r.processWorkflowExpression(ctx, filter.Expression, opt)

						if err != nil {
							r.l.Error().
								Err(err).
								Str("workflow_id", workflow.WorkflowId.String()).
								Str("expression", filter.Expression).
								Msg("Failed to evaluate workflow expression")

							// If we fail to parse the expression, we should not run the workflow.
							// See: https://github.com/hatchet-dev/hatchet/pull/1676#discussion_r2073790939
							continue
						}

						if parsedAsShouldSkip {
							shouldSkip = true
							break
						}
					}
				}
			}

			if shouldSkip {
				continue
			}

			triggerConverter := &TriggeredByEvent{
				l:        r.l,
				eventID:  opt.EventId,
				eventKey: workflow.EventKey,
			}

			additionalMetadata := triggerConverter.ToMetadata(opt.AdditionalMetadata)
			externalId := uuid.NewString()

			triggerOpts = append(triggerOpts, triggerTuple{
				workflowVersionId:  sqlchelpers.UUIDToStr(workflow.WorkflowVersionId),
				workflowId:         sqlchelpers.UUIDToStr(workflow.WorkflowId),
				workflowName:       workflow.WorkflowName,
				externalId:         externalId,
				input:              opt.Data,
				additionalMetadata: additionalMetadata,
				priority:           opt.Priority,
			})

			externalIdToEventId[externalId] = opt.EventId
		}
	}

	tasks, dags, err := r.triggerWorkflows(ctx, tenantId, triggerOpts)

	if err != nil {
		return nil, fmt.Errorf("failed to trigger workflows: %w", err)
	}

	for _, task := range tasks {
		externalId := task.ExternalID

		eventId, ok := externalIdToEventId[externalId.String()]

		if !ok {
			continue
		}

		eventIdToRuns[eventId] = append(eventIdToRuns[eventId], &Run{
			Id:         task.ID,
			InsertedAt: task.InsertedAt.Time,
		})
	}

	for _, dag := range dags {
		externalId := dag.ExternalID

		eventId, ok := externalIdToEventId[externalId.String()]

		if !ok {
			continue
		}

		eventIdToRuns[eventId] = append(eventIdToRuns[eventId], &Run{
			Id:         dag.ID,
			InsertedAt: dag.InsertedAt.Time,
		})
	}

	post()

	return &TriggerFromEventsResult{
		Tasks:         tasks,
		Dags:          dags,
		EventIdToRuns: eventIdToRuns,
	}, nil
}

func (r *TriggerRepositoryImpl) TriggerFromWorkflowNames(ctx context.Context, tenantId string, opts []*WorkflowNameTriggerOpts) ([]*sqlcv1.V1Task, []*DAGWithData, error) {
	workflowNames := make([]string, 0, len(opts))
	uniqueNames := make(map[string]struct{})
	namesToOpts := make(map[string][]*WorkflowNameTriggerOpts)

	for _, opt := range opts {
		namesToOpts[opt.WorkflowName] = append(namesToOpts[opt.WorkflowName], opt)

		if _, ok := uniqueNames[opt.WorkflowName]; ok {
			continue
		}

		uniqueNames[opt.WorkflowName] = struct{}{}
		workflowNames = append(workflowNames, opt.WorkflowName)
	}

	// we don't run this in a transaction because workflow versions won't change during the course of this operation
	workflowVersionsByNames, err := r.queries.ListWorkflowsByNames(ctx, r.pool, sqlcv1.ListWorkflowsByNamesParams{
		Tenantid:      sqlchelpers.UUIDFromStr(tenantId),
		Workflownames: workflowNames,
	})

	if err != nil {
		return nil, nil, fmt.Errorf("failed to list workflows for names: %w", err)
	}

	// each (workflowVersionId, opt) is a separate workflow that we need to create
	triggerOpts := make([]triggerTuple, 0, len(opts))

	for _, workflowVersion := range workflowVersionsByNames {
		opts, ok := namesToOpts[workflowVersion.WorkflowName]

		if !ok {
			continue
		}

		for _, opt := range opts {
			triggerOpts = append(triggerOpts, triggerTuple{
				workflowVersionId:    sqlchelpers.UUIDToStr(workflowVersion.WorkflowVersionId),
				workflowId:           sqlchelpers.UUIDToStr(workflowVersion.WorkflowId),
				workflowName:         workflowVersion.WorkflowName,
				externalId:           opt.ExternalId,
				input:                opt.Data,
				additionalMetadata:   opt.AdditionalMetadata,
				desiredWorkerId:      opt.DesiredWorkerId,
				parentExternalId:     opt.ParentExternalId,
				parentTaskId:         opt.ParentTaskId,
				parentTaskInsertedAt: opt.ParentTaskInsertedAt,
				childIndex:           opt.ChildIndex,
				childKey:             opt.ChildKey,
				priority:             opt.Priority,
			})
		}
	}

	return r.triggerWorkflows(ctx, tenantId, triggerOpts)
}

type ErrNamesNotFound struct {
	Names []string
}

func (e *ErrNamesNotFound) Error() string {
	return fmt.Sprintf("workflow names not found: %s", strings.Join(e.Names, ", "))
}

func (r *TriggerRepositoryImpl) PreflightVerifyWorkflowNameOpts(ctx context.Context, tenantId string, opts []*WorkflowNameTriggerOpts) error {
	// get a list of workflow names
	workflowNames := make(map[string]bool)

	for _, opt := range opts {
		workflowNames[opt.WorkflowName] = true
	}

	uniqueWorkflowNames := make([]string, 0, len(workflowNames))

	for name := range workflowNames {
		uniqueWorkflowNames = append(uniqueWorkflowNames, name)
	}

	// lookup names in the cache
	workflowNamesToLookup := make([]string, 0)

	for _, name := range uniqueWorkflowNames {
		k := fmt.Sprintf("%s:%s", tenantId, name)
		if _, ok := r.tenantIdWorkflowNameCache.Get(k); ok {
			delete(workflowNames, name)
			continue
		}

		workflowNamesToLookup = append(workflowNamesToLookup, name)
	}

	// look up the workflow versions for the workflow names
	workflowVersions, err := r.queries.ListWorkflowsByNames(ctx, r.pool, sqlcv1.ListWorkflowsByNamesParams{
		Tenantid:      sqlchelpers.UUIDFromStr(tenantId),
		Workflownames: workflowNamesToLookup,
	})

	if err != nil {
		return fmt.Errorf("failed to list workflows by names: %w", err)
	}

	for _, workflowVersion := range workflowVersions {
		// store in the cache
		k := fmt.Sprintf("%s:%s", tenantId, workflowVersion.WorkflowName)

		r.tenantIdWorkflowNameCache.Set(k, true)

		delete(workflowNames, workflowVersion.WorkflowName)
	}

	workflowNamesNotFound := make([]string, 0)

	for name := range workflowNames {
		workflowNamesNotFound = append(workflowNamesNotFound, name)
	}

	if len(workflowNamesNotFound) > 0 {
		return &ErrNamesNotFound{
			Names: workflowNamesNotFound,
		}
	}

	return nil
}

type TriggeredBy interface {
	ToMetadata([]byte) []byte
}

type TriggeredByEvent struct {
	l        *zerolog.Logger
	eventID  string
	eventKey string
}

func cleanAdditionalMetadata(additionalMetadata []byte) map[string]interface{} {
	res := make(map[string]interface{})

	if len(additionalMetadata) == 0 {
		res = make(map[string]interface{})
	} else {
		err := json.Unmarshal(additionalMetadata, &res)

		if err != nil {
			res = make(map[string]interface{})
		}
	}

	for key := range res {
		if strings.HasPrefix(key, "hatchet__") {
			delete(res, key)
		}
	}

	return res
}

func (t *TriggeredByEvent) ToMetadata(additionalMetadata []byte) []byte {
	res := cleanAdditionalMetadata(additionalMetadata)

	res["hatchet__event_id"] = t.eventID
	res["hatchet__event_key"] = t.eventKey

	resBytes, err := json.Marshal(res)

	if err != nil {
		t.l.Error().Err(err).Msg("failed to marshal additional metadata")
		return nil
	}

	return resBytes
}

type triggerTuple struct {
	workflowVersionId string

	workflowId string

	workflowName string

	externalId string

	input []byte

	additionalMetadata []byte

	desiredWorkerId *string

	priority *int32

	// relevant parameters for child workflows
	parentExternalId     *string
	parentTaskId         *int64
	parentTaskInsertedAt *time.Time
	childIndex           *int64
	childKey             *string
}

func (r *TriggerRepositoryImpl) triggerWorkflows(ctx context.Context, tenantId string, tuples []triggerTuple) ([]*sqlcv1.V1Task, []*DAGWithData, error) {
	// get unique workflow version ids
	uniqueWorkflowVersionIds := make(map[string]struct{})

	for _, tuple := range tuples {
		uniqueWorkflowVersionIds[tuple.workflowVersionId] = struct{}{}
	}

	// get all data for triggering tasks in this workflow
	workflowVersionIds := make([]pgtype.UUID, 0, len(uniqueWorkflowVersionIds))

	for id := range uniqueWorkflowVersionIds {
		workflowVersionIds = append(workflowVersionIds, sqlchelpers.UUIDFromStr(id))
	}

	// get steps for the workflow versions
	steps, err := r.queries.ListStepsByWorkflowVersionIds(ctx, r.pool, sqlcv1.ListStepsByWorkflowVersionIdsParams{
		Ids:      workflowVersionIds,
		Tenantid: sqlchelpers.UUIDFromStr(tenantId),
	})

	if err != nil {
		return nil, nil, fmt.Errorf("failed to get workflow versions for engine: %w", err)
	}

	// group steps by workflow version ids
	workflowVersionToSteps := make(map[string][]*sqlcv1.ListStepsByWorkflowVersionIdsRow)
	stepIdsToReadableIds := make(map[string]string)

	for _, step := range steps {
		workflowVersionId := sqlchelpers.UUIDToStr(step.WorkflowVersionId)

		workflowVersionToSteps[workflowVersionId] = append(workflowVersionToSteps[workflowVersionId], step)

		stepIdsToReadableIds[sqlchelpers.UUIDToStr(step.ID)] = step.ReadableId.String
	}

	countWorkflowRuns := 0
	countTasks := 0

	for _, tuple := range tuples {
		countWorkflowRuns++

		steps, ok := workflowVersionToSteps[tuple.workflowVersionId]

		if !ok {
			continue
		}

		countTasks += len(steps)
	}

	preWR, postWR := r.m.Meter(ctx, dbsqlc.LimitResourceWORKFLOWRUN, tenantId, int32(countWorkflowRuns)) // nolint: gosec

	if err := preWR(); err != nil {
		return nil, nil, err
	}

	preTask, postTask := r.m.Meter(ctx, dbsqlc.LimitResourceTASKRUN, tenantId, int32(countTasks)) // nolint: gosec

	if err := preTask(); err != nil {
		return nil, nil, err
	}

	// if any steps have additional match conditions, query for the additional matches
	stepsWithAdditionalMatchConditions := make([]pgtype.UUID, 0)

	for _, step := range steps {
		if step.MatchConditionCount > 0 {
			stepsWithAdditionalMatchConditions = append(stepsWithAdditionalMatchConditions, step.ID)
		}
	}

	stepsToAdditionalMatches := make(map[string][]*sqlcv1.V1StepMatchCondition)

	if len(stepsWithAdditionalMatchConditions) > 0 {
		additionalMatches, err := r.queries.ListStepMatchConditions(ctx, r.pool, sqlcv1.ListStepMatchConditionsParams{
			Stepids:  stepsWithAdditionalMatchConditions,
			Tenantid: sqlchelpers.UUIDFromStr(tenantId),
		})

		if err != nil {
			return nil, nil, fmt.Errorf("failed to list step match conditions: %w", err)
		}

		for _, match := range additionalMatches {
			stepId := sqlchelpers.UUIDToStr(match.StepID)

			stepsToAdditionalMatches[stepId] = append(stepsToAdditionalMatches[stepId], match)
		}
	}

	// start constructing options for creating tasks, DAGs, and triggers. logic is as follows:
	//
	// 1. if a step does not have any parent steps, create a task
	// 2. if a workflow version has multiple steps, create a DAG and a task
	//
	// FIXME: this logic will change slightly once we add arbitrary event triggers for tasks. The
	// new logic will be as follows:
	//
	// 1. if a step does not have any parent steps, create a task directly
	// 2. if a workflow version has a single step and has additional step triggers, create a task and a trigger
	// 3. if a workflow version has multiple steps, create a DAG and tasks for any non-parent

	dagOpts := make([]createDAGOpts, 0)

	// map of task external IDs to task options
	dagTaskOpts := make(map[string][]CreateTaskOpts)
	nonDagTaskOpts := make([]CreateTaskOpts, 0)

	// map of task external IDs to matches
	eventMatches := make(map[string][]CreateMatchOpts)
	createMatchOpts := make([]CreateMatchOpts, 0)

	// a map of trigger tuples to step external IDs
	stepsToExternalIds := make([]map[string]string, len(tuples))
	dagToTaskIds := make(map[string][]string)

	// generate UUIDs for each step
	for i, tuple := range tuples {
		stepsToExternalIds[i] = make(map[string]string)

		steps, ok := workflowVersionToSteps[tuple.workflowVersionId]

		if !ok {
			// TODO: properly handle this error
			r.l.Error().Msgf("could not find steps for workflow version id: %s", tuple.workflowVersionId)
			continue
		}

		if len(steps) == 0 {
			// TODO: properly handle this error
			r.l.Error().Msgf("no steps found for workflow version id: %s", tuple.workflowVersionId)
			continue
		}

		isDag := false

		if len(steps) > 1 {
			isDag = true
		}

		for _, step := range steps {
			if !isDag {
				stepsToExternalIds[i][sqlchelpers.UUIDToStr(step.ID)] = tuple.externalId
			} else {
				externalId := uuid.NewString()
				stepsToExternalIds[i][sqlchelpers.UUIDToStr(step.ID)] = externalId
				dagToTaskIds[tuple.externalId] = append(dagToTaskIds[tuple.externalId], externalId)
			}
		}
	}

	tx, commit, rollback, err := sqlchelpers.PrepareTx(ctx, r.pool, r.l, 5000)

	if err != nil {
		return nil, nil, err
	}

	defer rollback()

	// check if we should skip the creation of any workflows if they're child workflows which
	// already have a signal registered
	tuplesToSkip, err := r.registerChildWorkflows(ctx, tx, tenantId, tuples, stepsToExternalIds, workflowVersionToSteps)

	if err != nil {
		return nil, nil, fmt.Errorf("failed to register child workflows: %w", err)
	}

	for i, tuple := range tuples {
		if _, ok := tuplesToSkip[tuple.externalId]; ok {
			continue
		}

		tupleExternalId := tuple.externalId

		steps, ok := workflowVersionToSteps[tuple.workflowVersionId]

		if !ok {
			// TODO: properly handle this error
			r.l.Error().Msgf("could not find steps for workflow version id: %s", tuple.workflowVersionId)
			continue
		}

		if len(steps) == 0 {
			// TODO: properly handle this error
			r.l.Error().Msgf("no steps found for workflow version id: %s", tuple.workflowVersionId)
			continue
		}

		isDag := false

		if len(steps) > 1 {
			isDag = true
		}

		for stepIndex, step := range orderSteps(steps) {
			stepId := sqlchelpers.UUIDToStr(step.ID)
			taskExternalId := stepsToExternalIds[i][stepId]

			// if this is an on failure step, create match conditions for every other step in the DAG
			switch {
			case step.JobKind == sqlcv1.JobKindONFAILURE:
				conditions := make([]GroupMatchCondition, 0)
				groupId := uuid.NewString()

				for _, otherStep := range steps {
					if sqlchelpers.UUIDToStr(otherStep.ID) == stepId {
						continue
					}

					otherExternalId := stepsToExternalIds[i][sqlchelpers.UUIDToStr(otherStep.ID)]
					readableId := otherStep.ReadableId.String

					conditions = append(conditions, getParentOnFailureGroupMatches(groupId, otherExternalId, readableId)...)
				}

				var (
					parentTaskExternalId pgtype.UUID
					parentTaskId         pgtype.Int8
					parentTaskInsertedAt pgtype.Timestamptz
					childIndex           pgtype.Int8
					childKey             pgtype.Text
				)

				if tuple.parentExternalId != nil {
					parentTaskExternalId = sqlchelpers.UUIDFromStr(*tuple.parentExternalId)
				}

				if tuple.parentTaskId != nil {
					parentTaskId = pgtype.Int8{
						Int64: *tuple.parentTaskId,
						Valid: true,
					}
				}

				if tuple.parentTaskInsertedAt != nil {
					parentTaskInsertedAt = sqlchelpers.TimestamptzFromTime(*tuple.parentTaskInsertedAt)
				}

				if tuple.childIndex != nil {
					childIndex = pgtype.Int8{
						Int64: *tuple.childIndex,
						Valid: true,
					}
				}

				if tuple.childKey != nil {
					childKey = pgtype.Text{
						String: *tuple.childKey,
						Valid:  true,
					}
				}

				eventMatches[tuple.externalId] = append(eventMatches[tuple.externalId], CreateMatchOpts{
					Kind:                 sqlcv1.V1MatchKindTRIGGER,
					Conditions:           conditions,
					TriggerExternalId:    &taskExternalId,
					TriggerWorkflowRunId: &tupleExternalId,
					TriggerStepId:        &stepId,
					TriggerStepIndex: pgtype.Int8{
						Int64: int64(stepIndex),
						Valid: true,
					},
					TriggerParentTaskExternalId: parentTaskExternalId,
					TriggerParentTaskId:         parentTaskId,
					TriggerParentTaskInsertedAt: parentTaskInsertedAt,
					TriggerChildIndex:           childIndex,
					TriggerChildKey:             childKey,
				})
			case len(step.Parents) == 0:
				// if we have additional match conditions, create a match instead of triggering a workflow for this step
				additionalMatches := stepsToAdditionalMatches[stepId]

				if len(additionalMatches) > 0 {
					// create an event match
					groupConditions := make([]GroupMatchCondition, 0)

					for _, condition := range additionalMatches {
						switch condition.Kind {
						case sqlcv1.V1StepMatchConditionKindSLEEP:
							c, err := r.durableSleepCondition(
								ctx,
								tx,
								tenantId,
								sqlchelpers.UUIDToStr(condition.OrGroupID),
								condition.ReadableDataKey,
								condition.SleepDuration.String,
								condition.Action,
							)

							if err != nil {
								return nil, nil, fmt.Errorf("failed to create sleep condition: %w", err)
							}

							groupConditions = append(groupConditions, *c)
						case sqlcv1.V1StepMatchConditionKindUSEREVENT:
							groupConditions = append(groupConditions, r.userEventCondition(
								sqlchelpers.UUIDToStr(condition.OrGroupID),
								condition.ReadableDataKey,
								condition.EventKey.String,
								condition.Expression.String,
								condition.Action,
							))
						default:
							// PARENT_OVERRIDE is another kind, but it isn't processed here
							continue
						}
					}

					var (
						parentTaskExternalId pgtype.UUID
						parentTaskId         pgtype.Int8
						parentTaskInsertedAt pgtype.Timestamptz
						childIndex           pgtype.Int8
						childKey             pgtype.Text
					)

					if tuple.parentExternalId != nil {
						parentTaskExternalId = sqlchelpers.UUIDFromStr(*tuple.parentExternalId)
					}

					if tuple.parentTaskId != nil {
						parentTaskId = pgtype.Int8{
							Int64: *tuple.parentTaskId,
							Valid: true,
						}
					}

					if tuple.parentTaskInsertedAt != nil {
						parentTaskInsertedAt = sqlchelpers.TimestamptzFromTime(*tuple.parentTaskInsertedAt)
					}

					if tuple.childIndex != nil {
						childIndex = pgtype.Int8{
							Int64: *tuple.childIndex,
							Valid: true,
						}
					}

					if tuple.childKey != nil {
						childKey = pgtype.Text{
							String: *tuple.childKey,
							Valid:  true,
						}
					}

					eventMatches[tuple.externalId] = append(eventMatches[tuple.externalId], CreateMatchOpts{
						Kind:                 sqlcv1.V1MatchKindTRIGGER,
						Conditions:           groupConditions,
						TriggerExternalId:    &taskExternalId,
						TriggerWorkflowRunId: &tupleExternalId,
						TriggerStepId:        &stepId,
						TriggerStepIndex: pgtype.Int8{
							Int64: int64(stepIndex),
							Valid: true,
						},
						TriggerParentTaskExternalId: parentTaskExternalId,
						TriggerParentTaskId:         parentTaskId,
						TriggerParentTaskInsertedAt: parentTaskInsertedAt,
						TriggerChildIndex:           childIndex,
						TriggerChildKey:             childKey,
					})
				} else {
					opt := CreateTaskOpts{
						ExternalId:           taskExternalId,
						WorkflowRunId:        tuple.externalId,
						StepId:               sqlchelpers.UUIDToStr(step.ID),
						Input:                r.newTaskInput(tuple.input, nil),
						AdditionalMetadata:   tuple.additionalMetadata,
						InitialState:         sqlcv1.V1TaskInitialStateQUEUED,
						DesiredWorkerId:      tuple.desiredWorkerId,
						ParentTaskExternalId: tuple.parentExternalId,
						ParentTaskId:         tuple.parentTaskId,
						ParentTaskInsertedAt: tuple.parentTaskInsertedAt,
						StepIndex:            stepIndex,
						ChildIndex:           tuple.childIndex,
						ChildKey:             tuple.childKey,
						Priority:             tuple.priority,
					}

					if isDag {
						dagTaskOpts[tuple.externalId] = append(dagTaskOpts[tuple.externalId], opt)
					} else {
						nonDagTaskOpts = append(nonDagTaskOpts, opt)
					}
				}
			default:
				conditions := make([]GroupMatchCondition, 0)

				cancelGroupId := uuid.NewString()

				additionalMatches, ok := stepsToAdditionalMatches[stepId]

				if !ok {
					additionalMatches = make([]*sqlcv1.V1StepMatchCondition, 0)
				}

				for _, parent := range step.Parents {
					parentExternalId := stepsToExternalIds[i][sqlchelpers.UUIDToStr(parent)]
					readableId := stepIdsToReadableIds[sqlchelpers.UUIDToStr(parent)]

					hasUserEventOrSleepMatches := false

					parentOverrideMatches := make([]*sqlcv1.V1StepMatchCondition, 0)

					for _, match := range additionalMatches {
						if match.Kind == sqlcv1.V1StepMatchConditionKindPARENTOVERRIDE {
							if match.ParentReadableID.String == readableId {
								parentOverrideMatches = append(parentOverrideMatches, match)
							}
						} else {
							hasUserEventOrSleepMatches = true
						}
					}

					conditions = append(conditions, getParentInDAGGroupMatch(cancelGroupId, parentExternalId, readableId, parentOverrideMatches, hasUserEventOrSleepMatches)...)
				}

				var (
					parentTaskExternalId pgtype.UUID
					parentTaskId         pgtype.Int8
					parentTaskInsertedAt pgtype.Timestamptz
					childIndex           pgtype.Int8
					childKey             pgtype.Text
				)

				if tuple.parentExternalId != nil {
					parentTaskExternalId = sqlchelpers.UUIDFromStr(*tuple.parentExternalId)
				}

				if tuple.parentTaskId != nil {
					parentTaskId = pgtype.Int8{
						Int64: *tuple.parentTaskId,
						Valid: true,
					}
				}

				if tuple.parentTaskInsertedAt != nil {
					parentTaskInsertedAt = sqlchelpers.TimestamptzFromTime(*tuple.parentTaskInsertedAt)
				}

				if tuple.childIndex != nil {
					childIndex = pgtype.Int8{
						Int64: *tuple.childIndex,
						Valid: true,
					}
				}

				if tuple.childKey != nil {
					childKey = pgtype.Text{
						String: *tuple.childKey,
						Valid:  true,
					}
				}

				// create an event match
				eventMatches[tuple.externalId] = append(eventMatches[tuple.externalId], CreateMatchOpts{
					Kind:                 sqlcv1.V1MatchKindTRIGGER,
					Conditions:           conditions,
					TriggerExternalId:    &taskExternalId,
					TriggerWorkflowRunId: &tupleExternalId,
					TriggerStepId:        &stepId,
					TriggerStepIndex: pgtype.Int8{
						Int64: int64(stepIndex),
						Valid: true,
					},
					TriggerParentTaskExternalId: parentTaskExternalId,
					TriggerParentTaskId:         parentTaskId,
					TriggerParentTaskInsertedAt: parentTaskInsertedAt,
					TriggerChildIndex:           childIndex,
					TriggerChildKey:             childKey,
				})
			}
		}

		if isDag {
			dagOpts = append(dagOpts, createDAGOpts{
				ExternalId:           tuple.externalId,
				Input:                tuple.input,
				TaskIds:              dagToTaskIds[tuple.externalId],
				WorkflowId:           tuple.workflowId,
				WorkflowVersionId:    tuple.workflowVersionId,
				WorkflowName:         tuple.workflowName,
				AdditionalMetadata:   tuple.additionalMetadata,
				ParentTaskExternalID: tuple.parentExternalId,
			})
		}
	}

	// create DAGs
	dags, err := r.createDAGs(ctx, tx, tenantId, dagOpts)

	if err != nil {
		return nil, nil, fmt.Errorf("failed to create DAGs: %w", err)
	}

	// populate taskOpts with inserted DAG data
	createTaskOpts := nonDagTaskOpts

	for _, dag := range dags {
		opts, ok := dagTaskOpts[sqlchelpers.UUIDToStr(dag.ExternalID)]

		if !ok {
			r.l.Error().Msgf("could not find task opts for DAG with external id: %s", sqlchelpers.UUIDToStr(dag.ExternalID))
			continue
		}

		for _, opt := range opts {
			opt.DagId = &dag.ID
			opt.DagInsertedAt = dag.InsertedAt
			createTaskOpts = append(createTaskOpts, opt)
		}
	}

	// create tasks
	tasks, err := r.createTasks(ctx, tx, tenantId, createTaskOpts)

	if err != nil {
		return nil, nil, fmt.Errorf("failed to create tasks: %w", err)
	}

	for _, dag := range dags {
		opts := eventMatches[sqlchelpers.UUIDToStr(dag.ExternalID)]

		for _, opt := range opts {
			opt.TriggerDAGId = &dag.ID
			opt.TriggerDAGInsertedAt = dag.InsertedAt

			createMatchOpts = append(createMatchOpts, opt)
		}
	}

	err = r.createEventMatches(ctx, tx, tenantId, createMatchOpts)

	if err != nil {
		return nil, nil, fmt.Errorf("failed to create event matches: %w", err)
	}

	// commit
	if err := commit(ctx); err != nil {
		return nil, nil, err
	}

	postWR()
	postTask()

	return tasks, dags, nil
}

type DAGWithData struct {
	*sqlcv1.V1Dag

	Input []byte

	AdditionalMetadata []byte

	ParentTaskExternalID *pgtype.UUID

	TotalTasks int
}

func (r *TriggerRepositoryImpl) createDAGs(ctx context.Context, tx sqlcv1.DBTX, tenantId string, opts []createDAGOpts) ([]*DAGWithData, error) {
	if len(opts) == 0 {
		return nil, nil
	}

	tenantIds := make([]pgtype.UUID, 0, len(opts))
	externalIds := make([]pgtype.UUID, 0, len(opts))
	displayNames := make([]string, 0, len(opts))
	workflowIds := make([]pgtype.UUID, 0, len(opts))
	workflowVersionIds := make([]pgtype.UUID, 0, len(opts))
	parentTaskExternalIds := make([]pgtype.UUID, 0, len(opts))
	dagIdToOpt := make(map[string]createDAGOpts, 0)

	unix := time.Now().UnixMilli()

	for _, opt := range opts {
		tenantIds = append(tenantIds, sqlchelpers.UUIDFromStr(tenantId))
		externalIds = append(externalIds, sqlchelpers.UUIDFromStr(opt.ExternalId))
		displayNames = append(displayNames, fmt.Sprintf("%s-%d", opt.WorkflowName, unix))
		workflowIds = append(workflowIds, sqlchelpers.UUIDFromStr(opt.WorkflowId))
		workflowVersionIds = append(workflowVersionIds, sqlchelpers.UUIDFromStr(opt.WorkflowVersionId))

		if opt.ParentTaskExternalID == nil {
			parentTaskExternalIds = append(parentTaskExternalIds, pgtype.UUID{})
		} else {
			parentTaskExternalIds = append(parentTaskExternalIds, sqlchelpers.UUIDFromStr(*opt.ParentTaskExternalID))
		}

		dagIdToOpt[opt.ExternalId] = opt
	}

	createdDAGs, err := r.queries.CreateDAGs(ctx, tx, sqlcv1.CreateDAGsParams{
		Tenantids:             tenantIds,
		Externalids:           externalIds,
		Displaynames:          displayNames,
		Workflowids:           workflowIds,
		Workflowversionids:    workflowVersionIds,
		Parenttaskexternalids: parentTaskExternalIds,
	})

	if err != nil {
		return nil, err
	}

	dagDataParams := make([]sqlcv1.CreateDAGDataParams, 0, len(createdDAGs))
	res := make([]*DAGWithData, 0, len(createdDAGs))

	for _, dag := range createdDAGs {
		externalId := sqlchelpers.UUIDToStr(dag.ExternalID)
		opt, ok := dagIdToOpt[externalId]

		if !ok {
			r.l.Error().Msgf("could not find DAG opt for DAG with external id: %s", externalId)
			continue
		}

		input := opt.Input

		if len(input) == 0 {
			input = []byte("{}")
		}

		additionalMeta := opt.AdditionalMetadata

		if len(additionalMeta) == 0 {
			additionalMeta = []byte("{}")
		}

		dagDataParams = append(dagDataParams, sqlcv1.CreateDAGDataParams{
			DagID:              dag.ID,
			DagInsertedAt:      dag.InsertedAt,
			Input:              input,
			AdditionalMetadata: additionalMeta,
		})

		parentTaskExternalID := pgtype.UUID{}

		if opt.ParentTaskExternalID != nil {
			parentTaskExternalID = sqlchelpers.UUIDFromStr(*opt.ParentTaskExternalID)
		}

		res = append(res, &DAGWithData{
			V1Dag:                dag,
			Input:                input,
			AdditionalMetadata:   additionalMeta,
			ParentTaskExternalID: &parentTaskExternalID,
			TotalTasks:           len(opt.TaskIds),
		})
	}

	_, err = r.queries.CreateDAGData(ctx, tx, dagDataParams)

	if err != nil {
		return nil, err
	}

	return res, nil
}

func (r *TriggerRepositoryImpl) registerChildWorkflows(
	ctx context.Context,
	tx sqlcv1.DBTX,
	tenantId string,
	tuples []triggerTuple,
	stepsToExternalIds []map[string]string,
	workflowVersionToSteps map[string][]*sqlcv1.ListStepsByWorkflowVersionIdsRow,
) (tuplesToSkip map[string]struct{}, err error) {
	potentialMatchKeys := make([]string, 0, len(tuples))
	potentialMatchTaskIds := make([]int64, 0, len(tuples))
	potentialMatchTaskInsertedAts := make([]pgtype.Timestamptz, 0, len(tuples))
	externalIdsToKeys := make(map[string]string)

	for i, tuple := range tuples {
		if tuple.parentTaskId == nil {
			continue
		}

		if tuple.parentExternalId == nil {
			r.l.Error().Msg("could not find parent external id")
			continue
		}

		if tuple.parentTaskInsertedAt == nil {
			r.l.Error().Msg("could not find parent task inserted at")
			continue
		}

		if tuple.childIndex == nil {
			r.l.Error().Msg("could not find child index for child workflow")
			continue
		}

		steps, ok := workflowVersionToSteps[tuple.workflowVersionId]

		if !ok {
			// TODO: properly handle this error
			r.l.Error().Msgf("could not find steps for workflow version id: %s", tuple.workflowVersionId)
			continue
		}

		if len(steps) == 0 {
			// TODO: properly handle this error
			r.l.Error().Msgf("no steps found for workflow version id: %s", tuple.workflowVersionId)
			continue
		}

		for stepIndex, step := range orderSteps(steps) {
			stepId := sqlchelpers.UUIDToStr(step.ID)
			stepExternalId := stepsToExternalIds[i][stepId]

			k := getChildSignalEventKey(*tuple.parentExternalId, int64(stepIndex), *tuple.childIndex, tuple.childKey)

			potentialMatchKeys = append(potentialMatchKeys, k)
			potentialMatchTaskIds = append(potentialMatchTaskIds, *tuple.parentTaskId)
			potentialMatchTaskInsertedAts = append(potentialMatchTaskInsertedAts, sqlchelpers.TimestamptzFromTime(*tuple.parentTaskInsertedAt))
			externalIdsToKeys[stepExternalId] = k
		}
	}

	// if we have no potential matches, return early
	if len(potentialMatchKeys) == 0 {
		return nil, nil
	}

	matchingEvents, err := r.queries.LockSignalCreatedEvents(
		ctx,
		tx,
		sqlcv1.LockSignalCreatedEventsParams{
			Tenantid:        sqlchelpers.UUIDFromStr(tenantId),
			Taskids:         potentialMatchTaskIds,
			Taskinsertedats: potentialMatchTaskInsertedAts,
			Eventkeys:       potentialMatchKeys,
		},
	)

	if err != nil {
		return nil, err
	}

	// parse the event match data, and determine whether the child external ID has already been written
	// we're safe to do this read since we've acquired a lock on the relevant rows
	rootExternalIdsToLookup := make([]pgtype.UUID, 0, len(matchingEvents))

	for _, event := range matchingEvents {
		c, err := newChildWorkflowSignalCreatedDataFromBytes(event.Data)

		if err != nil {
			r.l.Error().Msgf("failed to unmarshal child workflow signal created data: %s", err)
			continue
		}

		if c.ChildExternalId != "" {
			rootExternalIdsToLookup = append(rootExternalIdsToLookup, sqlchelpers.UUIDFromStr(c.ChildExternalId))
		}
	}

	// get the child external IDs that have already been written
	existingExternalIds, err := r.queries.LookupExternalIds(ctx, tx, sqlcv1.LookupExternalIdsParams{
		Tenantid:    sqlchelpers.UUIDFromStr(tenantId),
		Externalids: rootExternalIdsToLookup,
	})

	if err != nil {
		return nil, err
	}

	tuplesToSkip = make(map[string]struct{})

	for _, dbExternalId := range existingExternalIds {
		tuplesToSkip[sqlchelpers.UUIDToStr(dbExternalId.ExternalID)] = struct{}{}
	}

	createMatchOpts := make([]CreateMatchOpts, 0)
	tuplesToSkip = make(map[string]struct{})

	for i, tuple := range tuples {
		if _, ok := tuplesToSkip[tuple.externalId]; ok {
			continue
		}

		// if this is a child workflow run, create a match condition for the parent for each
		// step in the DAG
		if tuple.parentTaskId != nil && tuple.parentExternalId != nil {
			steps, ok := workflowVersionToSteps[tuple.workflowVersionId]

			if !ok {
				// TODO: properly handle this error
				r.l.Error().Msgf("could not find steps for workflow version id: %s", tuple.workflowVersionId)
				continue
			}

			if len(steps) == 0 {
				// TODO: properly handle this error
				r.l.Error().Msgf("no steps found for workflow version id: %s", tuple.workflowVersionId)
				continue
			}

			for _, step := range orderSteps(steps) {
				stepId := sqlchelpers.UUIDToStr(step.ID)
				stepReadableId := step.ReadableId.String
				stepExternalId := stepsToExternalIds[i][stepId]

				key := externalIdsToKeys[stepExternalId]

				createMatchOpts = append(createMatchOpts, CreateMatchOpts{
					Kind:                 sqlcv1.V1MatchKindSIGNAL,
					Conditions:           getChildWorkflowGroupMatches(stepExternalId, stepReadableId),
					SignalExternalId:     tuple.parentExternalId,
					SignalTaskId:         tuple.parentTaskId,
					SignalTaskInsertedAt: sqlchelpers.TimestamptzFromTime(*tuple.parentTaskInsertedAt),
					SignalKey:            &key,
				})
			}
		}
	}

	// create the relevant matches
	err = r.createEventMatches(ctx, tx, tenantId, createMatchOpts)

	if err != nil {
		return nil, err
	}

	return tuplesToSkip, nil
}

// getParentInDAGGroupMatch encodes the following default behavior:
// - If all parents complete, the child task is created
// - If all parents are skipped, the child task is skipped
// - If parents are both created and skipped, the child is created
// - If any parent is cancelled, the child is cancelled
// - If any parent fails, the child is cancelled
//
// Users can override this behavior by setting their own skip and creation conditions.
func getParentInDAGGroupMatch(
	cancelGroupId, parentExternalId, parentReadableId string,
	parentOverrideMatches []*sqlcv1.V1StepMatchCondition,
	hasUserEventOrSleepMatches bool,
) []GroupMatchCondition {
	completeAction := sqlcv1.V1MatchConditionActionQUEUE

	if hasUserEventOrSleepMatches {
		completeAction = sqlcv1.V1MatchConditionActionCREATEMATCH
	}

	actionsToOverrides := make(map[sqlcv1.V1MatchConditionAction][]*sqlcv1.V1StepMatchCondition)

	for _, match := range parentOverrideMatches {
		actionsToOverrides[match.Action] = append(actionsToOverrides[match.Action], match)
	}

	res := []GroupMatchCondition{}

	if len(actionsToOverrides[sqlcv1.V1MatchConditionActionQUEUE]) > 0 {
		for _, override := range actionsToOverrides[sqlcv1.V1MatchConditionActionQUEUE] {
			res = append(res, GroupMatchCondition{
				GroupId:           sqlchelpers.UUIDToStr(override.OrGroupID),
				EventType:         sqlcv1.V1EventTypeINTERNAL,
				EventKey:          string(sqlcv1.V1TaskEventTypeCOMPLETED),
				ReadableDataKey:   parentReadableId,
				EventResourceHint: &parentExternalId,
				Expression:        override.Expression.String,
				Action:            completeAction,
			})
		}
	} else {
		res = append(res, GroupMatchCondition{
			GroupId:           uuid.NewString(),
			EventType:         sqlcv1.V1EventTypeINTERNAL,
			EventKey:          string(sqlcv1.V1TaskEventTypeCOMPLETED),
			ReadableDataKey:   parentReadableId,
			EventResourceHint: &parentExternalId,
			// NOTE: complete match on skip takes precedence over queue, so we might meet all QUEUE conditions with a skipped
			// parent but end up skipping anyway
			Expression: "true",
			Action:     completeAction,
		})
	}

	if len(actionsToOverrides[sqlcv1.V1MatchConditionActionSKIP]) > 0 {
		for _, override := range actionsToOverrides[sqlcv1.V1MatchConditionActionSKIP] {
			res = append(res, GroupMatchCondition{
				GroupId:           sqlchelpers.UUIDToStr(override.OrGroupID),
				EventType:         sqlcv1.V1EventTypeINTERNAL,
				EventKey:          string(sqlcv1.V1TaskEventTypeCOMPLETED),
				ReadableDataKey:   parentReadableId,
				EventResourceHint: &parentExternalId,
				Expression:        override.Expression.String,
				Action:            sqlcv1.V1MatchConditionActionSKIP,
			})
		}
	} else {
		res = append(res, GroupMatchCondition{
			GroupId:           uuid.NewString(),
			EventType:         sqlcv1.V1EventTypeINTERNAL,
			EventKey:          string(sqlcv1.V1TaskEventTypeCOMPLETED),
			ReadableDataKey:   parentReadableId,
			EventResourceHint: &parentExternalId,
			Expression:        "has(output.skipped) && output.skipped",
			Action:            sqlcv1.V1MatchConditionActionSKIP,
		})
	}

	if len(actionsToOverrides[sqlcv1.V1MatchConditionActionCANCEL]) > 0 {
		for _, override := range actionsToOverrides[sqlcv1.V1MatchConditionActionCANCEL] {
			res = append(res,
				GroupMatchCondition{
					GroupId:   sqlchelpers.UUIDToStr(override.OrGroupID),
					EventType: sqlcv1.V1EventTypeINTERNAL,
					// The custom cancel condition matches on the completed event
					EventKey:          string(sqlcv1.V1TaskEventTypeCOMPLETED),
					ReadableDataKey:   parentReadableId,
					EventResourceHint: &parentExternalId,
					Expression:        override.Expression.String,
					Action:            sqlcv1.V1MatchConditionActionCANCEL,
				},
				// always add the original cancel group match conditions. these can't be modified otherwise DAGs risk
				// getting stuck in a concurrency queue.
				GroupMatchCondition{
					GroupId:           sqlchelpers.UUIDToStr(override.OrGroupID),
					EventType:         sqlcv1.V1EventTypeINTERNAL,
					EventKey:          string(sqlcv1.V1TaskEventTypeFAILED),
					ReadableDataKey:   parentReadableId,
					EventResourceHint: &parentExternalId,
					Expression:        "true",
					Action:            sqlcv1.V1MatchConditionActionCANCEL,
				}, GroupMatchCondition{
					GroupId:           sqlchelpers.UUIDToStr(override.OrGroupID),
					EventType:         sqlcv1.V1EventTypeINTERNAL,
					EventKey:          string(sqlcv1.V1TaskEventTypeCANCELLED),
					ReadableDataKey:   parentReadableId,
					EventResourceHint: &parentExternalId,
					Expression:        "true",
					Action:            sqlcv1.V1MatchConditionActionCANCEL,
				})
		}
	} else {
		res = append(res, GroupMatchCondition{
			GroupId:           cancelGroupId,
			EventType:         sqlcv1.V1EventTypeINTERNAL,
			EventKey:          string(sqlcv1.V1TaskEventTypeFAILED),
			ReadableDataKey:   parentReadableId,
			EventResourceHint: &parentExternalId,
			Expression:        "true",
			Action:            sqlcv1.V1MatchConditionActionCANCEL,
		}, GroupMatchCondition{
			GroupId:           cancelGroupId,
			EventType:         sqlcv1.V1EventTypeINTERNAL,
			EventKey:          string(sqlcv1.V1TaskEventTypeCANCELLED),
			ReadableDataKey:   parentReadableId,
			EventResourceHint: &parentExternalId,
			Expression:        "true",
			Action:            sqlcv1.V1MatchConditionActionCANCEL,
		})
	}

	return res
}

func getChildWorkflowGroupMatches(taskExternalId, stepReadableId string) []GroupMatchCondition {
	groupId := uuid.NewString()

	return []GroupMatchCondition{
		{
			GroupId:           groupId,
			EventType:         sqlcv1.V1EventTypeINTERNAL,
			EventKey:          string(sqlcv1.V1TaskEventTypeCOMPLETED),
			ReadableDataKey:   stepReadableId,
			EventResourceHint: &taskExternalId,
			Expression:        "true",
			Action:            sqlcv1.V1MatchConditionActionCREATE,
		},
		{
			GroupId:           groupId,
			EventType:         sqlcv1.V1EventTypeINTERNAL,
			EventKey:          string(sqlcv1.V1TaskEventTypeFAILED),
			ReadableDataKey:   stepReadableId,
			EventResourceHint: &taskExternalId,
			Expression:        "true",
			Action:            sqlcv1.V1MatchConditionActionCREATE,
		},
		{
			GroupId:           groupId,
			EventType:         sqlcv1.V1EventTypeINTERNAL,
			EventKey:          string(sqlcv1.V1TaskEventTypeCANCELLED),
			ReadableDataKey:   stepReadableId,
			EventResourceHint: &taskExternalId,
			Expression:        "true",
			Action:            sqlcv1.V1MatchConditionActionCREATE,
		},
	}
}

func getParentOnFailureGroupMatches(createGroupId, parentExternalId, parentReadableId string) []GroupMatchCondition {
	cancelGroupId := uuid.NewString()

	return []GroupMatchCondition{
		{
			GroupId:           createGroupId,
			EventType:         sqlcv1.V1EventTypeINTERNAL,
			EventKey:          string(sqlcv1.V1TaskEventTypeFAILED),
			ReadableDataKey:   parentReadableId,
			EventResourceHint: &parentExternalId,
			Expression:        "true",
			Action:            sqlcv1.V1MatchConditionActionQUEUE,
		},
		{
			GroupId:           cancelGroupId,
			EventType:         sqlcv1.V1EventTypeINTERNAL,
			EventKey:          string(sqlcv1.V1TaskEventTypeCOMPLETED),
			ReadableDataKey:   parentReadableId,
			EventResourceHint: &parentExternalId,
			Expression:        "true",
			Action:            sqlcv1.V1MatchConditionActionSKIP,
		},
		{
			GroupId:           cancelGroupId,
			EventType:         sqlcv1.V1EventTypeINTERNAL,
			EventKey:          string(sqlcv1.V1TaskEventTypeCANCELLED),
			ReadableDataKey:   parentReadableId,
			EventResourceHint: &parentExternalId,
			Expression:        "true",
			Action:            sqlcv1.V1MatchConditionActionSKIP,
		},
	}
}

func orderSteps(steps []*sqlcv1.ListStepsByWorkflowVersionIdsRow) []*sqlcv1.ListStepsByWorkflowVersionIdsRow {
	slices.SortStableFunc(steps, func(i, j *sqlcv1.ListStepsByWorkflowVersionIdsRow) int {
		idA := sqlchelpers.UUIDToStr(i.ID)
		idB := sqlchelpers.UUIDToStr(j.ID)
		return strings.Compare(idA, idB)
	})

	return steps
}

func (r *sharedRepository) processWorkflowExpression(ctx context.Context, expression string, opt EventTriggerOpts) (bool, error) {
	var inputData map[string]interface{}
	if opt.Data != nil {
		err := json.Unmarshal(opt.Data, &inputData)
		if err != nil {
			return false, fmt.Errorf("failed to unmarshal input data: %w", err)
		}
	} else {
		inputData = make(map[string]interface{})
	}

	var additionalMetadata map[string]interface{}
	if opt.AdditionalMetadata != nil {
		err := json.Unmarshal(opt.AdditionalMetadata, &additionalMetadata)
		if err != nil {
			return false, fmt.Errorf("failed to unmarshal additional metadata: %w", err)
		}
	} else {
		additionalMetadata = make(map[string]interface{})
	}

	match, err := r.celParser.EvaluateEventExpression(
		expression,
		cel.NewInput(cel.WithInput(inputData)),
	)

	if err != nil {
		r.l.Warn().
			Err(err).
			Str("expression", expression).
			Msg("Failed to evaluate event expression")

		return false, err
	}

	return match, nil
}<|MERGE_RESOLUTION|>--- conflicted
+++ resolved
@@ -28,11 +28,8 @@
 	AdditionalMetadata []byte
 
 	Priority *int32
-<<<<<<< HEAD
 
 	ResourceHint *string
-=======
->>>>>>> d6c491ba
 }
 
 type TriggerTaskData struct {
@@ -156,7 +153,6 @@
 
 	if err != nil {
 		return nil, fmt.Errorf("failed to list workflows for events: %w", err)
-<<<<<<< HEAD
 	}
 
 	tenantIds := make([]pgtype.UUID, 0)
@@ -198,8 +194,6 @@
 
 	for _, filter := range filters {
 		workflowIdToFilters[filter.WorkflowID.String()] = append(workflowIdToFilters[filter.WorkflowID.String()], filter)
-=======
->>>>>>> d6c491ba
 	}
 
 	// each (workflowVersionId, eventKey, opt) is a separate workflow that we need to create
