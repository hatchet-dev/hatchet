package v1

import (
	"context"
	"fmt"
	"slices"
	"strings"
	"time"

	"github.com/google/uuid"
	"github.com/jackc/pgx/v5/pgtype"

	"github.com/hatchet-dev/hatchet/pkg/repository/postgres/sqlchelpers"
	"github.com/hatchet-dev/hatchet/pkg/repository/v1/sqlcv1"
)

type EventTriggerOpts struct {
	EventId string

	Key string

	Data []byte

	AdditionalMetadata []byte
}

type TriggerTaskData struct {
	// (required) the workflow name
	WorkflowName string `json:"workflow_name" validate:"required"`

	// (optional) the workflow run data
	Data []byte `json:"data"`

	// (optional) the workflow run metadata
	AdditionalMetadata []byte `json:"additional_metadata"`

	// (optional) the desired worker id
	DesiredWorkerId *string `json:"desired_worker_id"`

	// (optional) the parent external id
	ParentExternalId *string `json:"parent_external_id"`

	// (optional) the parent task id
	ParentTaskId *int64 `json:"parent_task_id"`

	// (optional) the parent inserted_at
	ParentTaskInsertedAt *time.Time `json:"parent_task_inserted_at"`

	// (optional) the child index
	ChildIndex *int64 `json:"child_index"`

	// (optional) the child key
	ChildKey *string `json:"child_key"`
}

type createDAGOpts struct {
	// (required) the external id
	ExternalId string `validate:"required,uuid"`

	// (required) the input bytes to the DAG
	Input []byte

	// (required) a list of task external ids that are part of this DAG
	TaskIds []string

	// (required) the workflow id for this DAG
	WorkflowId string

	// (required) the workflow version id for this DAG
	WorkflowVersionId string

	// (required) the name of the workflow
	WorkflowName string

	// (optional) the additional metadata for the DAG
	AdditionalMetadata []byte

	ParentTaskExternalID *string
}

type TriggerRepository interface {
	TriggerFromEvents(ctx context.Context, tenantId string, opts []EventTriggerOpts) ([]*sqlcv1.V1Task, []*DAGWithData, error)

	TriggerFromWorkflowNames(ctx context.Context, tenantId string, opts []*WorkflowNameTriggerOpts) ([]*sqlcv1.V1Task, []*DAGWithData, error)

	PopulateExternalIdsForWorkflow(ctx context.Context, tenantId string, opts []*WorkflowNameTriggerOpts) error

	PreflightVerifyWorkflowNameOpts(ctx context.Context, tenantId string, opts []*WorkflowNameTriggerOpts) error
}

type TriggerRepositoryImpl struct {
	*sharedRepository
}

func newTriggerRepository(s *sharedRepository) TriggerRepository {
	return &TriggerRepositoryImpl{
		sharedRepository: s,
	}
}

func (r *TriggerRepositoryImpl) TriggerFromEvents(ctx context.Context, tenantId string, opts []EventTriggerOpts) ([]*sqlcv1.V1Task, []*DAGWithData, error) {
	eventKeys := make([]string, 0, len(opts))
	eventKeysToOpts := make(map[string][]EventTriggerOpts)
	uniqueEventKeys := make(map[string]struct{})

	for _, opt := range opts {
		eventKeysToOpts[opt.Key] = append(eventKeysToOpts[opt.Key], opt)

		if _, ok := uniqueEventKeys[opt.Key]; ok {
			continue
		}

		uniqueEventKeys[opt.Key] = struct{}{}
		eventKeys = append(eventKeys, opt.Key)
	}

	// we don't run this in a transaction because workflow versions won't change during the course of this operation
	workflowVersionIdsAndEventKeys, err := r.queries.ListWorkflowsForEvents(ctx, r.pool, sqlcv1.ListWorkflowsForEventsParams{
		Eventkeys: eventKeys,
		Tenantid:  sqlchelpers.UUIDFromStr(tenantId),
	})

	if err != nil {
		return nil, nil, fmt.Errorf("failed to list workflows for events: %w", err)
	}

	// each (workflowVersionId, eventKey, opt) is a separate workflow that we need to create
	triggerOpts := make([]triggerTuple, 0)

	for _, workflow := range workflowVersionIdsAndEventKeys {
		opts, ok := eventKeysToOpts[workflow.EventKey]

		if !ok {
			continue
		}

		for _, opt := range opts {
			triggerOpts = append(triggerOpts, triggerTuple{
				workflowVersionId:  sqlchelpers.UUIDToStr(workflow.WorkflowVersionId),
				workflowId:         sqlchelpers.UUIDToStr(workflow.WorkflowId),
				workflowName:       workflow.WorkflowName,
				externalId:         uuid.NewString(),
				input:              opt.Data,
				additionalMetadata: opt.AdditionalMetadata,
			})
		}
	}

	return r.triggerWorkflows(ctx, tenantId, triggerOpts)
}

func (r *TriggerRepositoryImpl) TriggerFromWorkflowNames(ctx context.Context, tenantId string, opts []*WorkflowNameTriggerOpts) ([]*sqlcv1.V1Task, []*DAGWithData, error) {
	workflowNames := make([]string, 0, len(opts))
	uniqueNames := make(map[string]struct{})
	namesToOpts := make(map[string][]*WorkflowNameTriggerOpts)

	for _, opt := range opts {
		namesToOpts[opt.WorkflowName] = append(namesToOpts[opt.WorkflowName], opt)

		if _, ok := uniqueNames[opt.WorkflowName]; ok {
			continue
		}

		uniqueNames[opt.WorkflowName] = struct{}{}
		workflowNames = append(workflowNames, opt.WorkflowName)
	}

	// we don't run this in a transaction because workflow versions won't change during the course of this operation
	workflowVersionsByNames, err := r.queries.ListWorkflowsByNames(ctx, r.pool, sqlcv1.ListWorkflowsByNamesParams{
		Tenantid:      sqlchelpers.UUIDFromStr(tenantId),
		Workflownames: workflowNames,
	})

	if err != nil {
		return nil, nil, fmt.Errorf("failed to list workflows for names: %w", err)
	}

	// each (workflowVersionId, opt) is a separate workflow that we need to create
	triggerOpts := make([]triggerTuple, 0, len(opts))

	for _, workflowVersion := range workflowVersionsByNames {
		opts, ok := namesToOpts[workflowVersion.WorkflowName]

		if !ok {
			continue
		}

		for _, opt := range opts {
			triggerOpts = append(triggerOpts, triggerTuple{
				workflowVersionId:    sqlchelpers.UUIDToStr(workflowVersion.WorkflowVersionId),
				workflowId:           sqlchelpers.UUIDToStr(workflowVersion.WorkflowId),
				workflowName:         workflowVersion.WorkflowName,
				externalId:           opt.ExternalId,
				input:                opt.Data,
				additionalMetadata:   opt.AdditionalMetadata,
				desiredWorkerId:      opt.DesiredWorkerId,
				parentExternalId:     opt.ParentExternalId,
				parentTaskId:         opt.ParentTaskId,
				parentTaskInsertedAt: opt.ParentTaskInsertedAt,
				childIndex:           opt.ChildIndex,
				childKey:             opt.ChildKey,
			})
		}
	}

	return r.triggerWorkflows(ctx, tenantId, triggerOpts)
}

type ErrNamesNotFound struct {
	Names []string
}

func (e *ErrNamesNotFound) Error() string {
	return fmt.Sprintf("workflow names not found: %s", strings.Join(e.Names, ", "))
}

func (r *TriggerRepositoryImpl) PreflightVerifyWorkflowNameOpts(ctx context.Context, tenantId string, opts []*WorkflowNameTriggerOpts) error {
	// get a list of workflow names
	workflowNames := make(map[string]bool)

	for _, opt := range opts {
		workflowNames[opt.WorkflowName] = true
	}

	uniqueWorkflowNames := make([]string, 0, len(workflowNames))

	for name := range workflowNames {
		uniqueWorkflowNames = append(uniqueWorkflowNames, name)
	}

	// lookup names in the cache
	workflowNamesToLookup := make([]string, 0)

	for _, name := range uniqueWorkflowNames {
		k := fmt.Sprintf("%s:%s", tenantId, name)
		if _, ok := r.tenantIdWorkflowNameCache.Get(k); ok {
			delete(workflowNames, name)
			continue
		}

		workflowNamesToLookup = append(workflowNamesToLookup, name)
	}

	// look up the workflow versions for the workflow names
	workflowVersions, err := r.queries.ListWorkflowsByNames(ctx, r.pool, sqlcv1.ListWorkflowsByNamesParams{
		Tenantid:      sqlchelpers.UUIDFromStr(tenantId),
		Workflownames: workflowNamesToLookup,
	})

	if err != nil {
		return fmt.Errorf("failed to list workflows by names: %w", err)
	}

	for _, workflowVersion := range workflowVersions {
		// store in the cache
		k := fmt.Sprintf("%s:%s", tenantId, workflowVersion.WorkflowName)

		r.tenantIdWorkflowNameCache.Set(k, true)

		delete(workflowNames, workflowVersion.WorkflowName)
	}

	workflowNamesNotFound := make([]string, 0)

	for name := range workflowNames {
		workflowNamesNotFound = append(workflowNamesNotFound, name)
	}

	if len(workflowNamesNotFound) > 0 {
		return &ErrNamesNotFound{
			Names: workflowNamesNotFound,
		}
	}

	return nil
}

type triggerTuple struct {
	workflowVersionId string

	workflowId string

	workflowName string

	externalId string

	input []byte

	additionalMetadata []byte

	desiredWorkerId *string

	// relevant parameters for child workflows
	parentExternalId     *string
	parentTaskId         *int64
	parentTaskInsertedAt *time.Time
	childIndex           *int64
	childKey             *string
}

func (r *TriggerRepositoryImpl) triggerWorkflows(ctx context.Context, tenantId string, tuples []triggerTuple) ([]*sqlcv1.V1Task, []*DAGWithData, error) {
	// get unique workflow version ids
	uniqueWorkflowVersionIds := make(map[string]struct{})

	for _, tuple := range tuples {
		uniqueWorkflowVersionIds[tuple.workflowVersionId] = struct{}{}
	}

	// get all data for triggering tasks in this workflow
	workflowVersionIds := make([]pgtype.UUID, 0, len(uniqueWorkflowVersionIds))

	for id := range uniqueWorkflowVersionIds {
		workflowVersionIds = append(workflowVersionIds, sqlchelpers.UUIDFromStr(id))
	}

	// get steps for the workflow versions
	steps, err := r.queries.ListStepsByWorkflowVersionIds(ctx, r.pool, sqlcv1.ListStepsByWorkflowVersionIdsParams{
		Ids:      workflowVersionIds,
		Tenantid: sqlchelpers.UUIDFromStr(tenantId),
	})

	if err != nil {
		return nil, nil, fmt.Errorf("failed to get workflow versions for engine: %w", err)
	}

	// group steps by workflow version ids
	workflowVersionToSteps := make(map[string][]*sqlcv1.ListStepsByWorkflowVersionIdsRow)
	stepIdsToReadableIds := make(map[string]string)

	for _, step := range steps {
		workflowVersionId := sqlchelpers.UUIDToStr(step.WorkflowVersionId)

		workflowVersionToSteps[workflowVersionId] = append(workflowVersionToSteps[workflowVersionId], step)

		stepIdsToReadableIds[sqlchelpers.UUIDToStr(step.ID)] = step.ReadableId.String
	}

	// if any steps have additional match conditions, query for the additional matches
	stepsWithAdditionalMatchConditions := make([]pgtype.UUID, 0)

	for _, step := range steps {
		if step.MatchConditionCount > 0 {
			stepsWithAdditionalMatchConditions = append(stepsWithAdditionalMatchConditions, step.ID)
		}
	}

	stepsToAdditionalMatches := make(map[string][]*sqlcv1.V1StepMatchCondition)

	if len(stepsWithAdditionalMatchConditions) > 0 {
		additionalMatches, err := r.queries.ListStepMatchConditions(ctx, r.pool, sqlcv1.ListStepMatchConditionsParams{
			Stepids:  stepsWithAdditionalMatchConditions,
			Tenantid: sqlchelpers.UUIDFromStr(tenantId),
		})

		if err != nil {
			return nil, nil, fmt.Errorf("failed to list step match conditions: %w", err)
		}

		for _, match := range additionalMatches {
			stepId := sqlchelpers.UUIDToStr(match.StepID)

			stepsToAdditionalMatches[stepId] = append(stepsToAdditionalMatches[stepId], match)
		}
	}

	// start constructing options for creating tasks, DAGs, and triggers. logic is as follows:
	//
	// 1. if a step does not have any parent steps, create a task
	// 2. if a workflow version has multiple steps, create a DAG and a task
	//
	// FIXME: this logic will change slightly once we add arbitrary event triggers for tasks. The
	// new logic will be as follows:
	//
	// 1. if a step does not have any parent steps, create a task directly
	// 2. if a workflow version has a single step and has additional step triggers, create a task and a trigger
	// 3. if a workflow version has multiple steps, create a DAG and tasks for any non-parent

	dagOpts := make([]createDAGOpts, 0)

	// map of task external IDs to task options
	dagTaskOpts := make(map[string][]CreateTaskOpts)
	nonDagTaskOpts := make([]CreateTaskOpts, 0)

	// map of task external IDs to matches
	eventMatches := make(map[string][]CreateMatchOpts)
	createMatchOpts := make([]CreateMatchOpts, 0)

	// a map of trigger tuples to step external IDs
	stepsToExternalIds := make([]map[string]string, len(tuples))
	dagToTaskIds := make(map[string][]string)

	// generate UUIDs for each step
	for i, tuple := range tuples {
		stepsToExternalIds[i] = make(map[string]string)

		steps, ok := workflowVersionToSteps[tuple.workflowVersionId]

		if !ok {
			// TODO: properly handle this error
			r.l.Error().Msgf("could not find steps for workflow version id: %s", tuple.workflowVersionId)
			continue
		}

		if len(steps) == 0 {
			// TODO: properly handle this error
			r.l.Error().Msgf("no steps found for workflow version id: %s", tuple.workflowVersionId)
			continue
		}

		isDag := false

		if len(steps) > 1 {
			isDag = true
		}

		for _, step := range steps {
			if !isDag {
				stepsToExternalIds[i][sqlchelpers.UUIDToStr(step.ID)] = tuple.externalId
			} else {
				externalId := uuid.NewString()
				stepsToExternalIds[i][sqlchelpers.UUIDToStr(step.ID)] = externalId
				dagToTaskIds[tuple.externalId] = append(dagToTaskIds[tuple.externalId], externalId)
			}
		}
	}

	tx, commit, rollback, err := sqlchelpers.PrepareTx(ctx, r.pool, r.l, 5000)

	if err != nil {
		return nil, nil, err
	}

	defer rollback()

	// check if we should skip the creation of any workflows if they're child workflows which
	// already have a signal registered
	tuplesToSkip, err := r.registerChildWorkflows(ctx, tx, tenantId, tuples, stepsToExternalIds, workflowVersionToSteps)

	if err != nil {
		return nil, nil, fmt.Errorf("failed to register child workflows: %w", err)
	}

	for i, tuple := range tuples {
		if _, ok := tuplesToSkip[tuple.externalId]; ok {
			continue
		}

		tupleExternalId := tuple.externalId

		steps, ok := workflowVersionToSteps[tuple.workflowVersionId]

		if !ok {
			// TODO: properly handle this error
			r.l.Error().Msgf("could not find steps for workflow version id: %s", tuple.workflowVersionId)
			continue
		}

		if len(steps) == 0 {
			// TODO: properly handle this error
			r.l.Error().Msgf("no steps found for workflow version id: %s", tuple.workflowVersionId)
			continue
		}

		isDag := false

		if len(steps) > 1 {
			isDag = true
		}

		for stepIndex, step := range orderSteps(steps) {
			stepId := sqlchelpers.UUIDToStr(step.ID)
			taskExternalId := stepsToExternalIds[i][stepId]

			// if this is an on failure step, create match conditions for every other step in the DAG
			switch {
			case step.JobKind == sqlcv1.JobKindONFAILURE:
				conditions := make([]GroupMatchCondition, 0)
				groupId := uuid.NewString()

				for _, otherStep := range steps {
					if sqlchelpers.UUIDToStr(otherStep.ID) == stepId {
						continue
					}

					otherExternalId := stepsToExternalIds[i][sqlchelpers.UUIDToStr(otherStep.ID)]
					readableId := otherStep.ReadableId.String

					conditions = append(conditions, getParentOnFailureGroupMatches(groupId, otherExternalId, readableId)...)
				}

				var (
					parentTaskExternalId pgtype.UUID
					parentTaskId         pgtype.Int8
					parentTaskInsertedAt pgtype.Timestamptz
					childIndex           pgtype.Int8
					childKey             pgtype.Text
				)

				if tuple.parentExternalId != nil {
					parentTaskExternalId = sqlchelpers.UUIDFromStr(*tuple.parentExternalId)
				}

				if tuple.parentTaskId != nil {
					parentTaskId = pgtype.Int8{
						Int64: *tuple.parentTaskId,
						Valid: true,
					}
				}

				if tuple.parentTaskInsertedAt != nil {
					parentTaskInsertedAt = sqlchelpers.TimestamptzFromTime(*tuple.parentTaskInsertedAt)
				}

				if tuple.childIndex != nil {
					childIndex = pgtype.Int8{
						Int64: *tuple.childIndex,
						Valid: true,
					}
				}

				if tuple.childKey != nil {
					childKey = pgtype.Text{
						String: *tuple.childKey,
						Valid:  true,
					}
				}

				eventMatches[tuple.externalId] = append(eventMatches[tuple.externalId], CreateMatchOpts{
					Kind:                 sqlcv1.V1MatchKindTRIGGER,
					Conditions:           conditions,
					TriggerExternalId:    &taskExternalId,
					TriggerWorkflowRunId: &tupleExternalId,
					TriggerStepId:        &stepId,
					TriggerStepIndex: pgtype.Int8{
						Int64: int64(stepIndex),
						Valid: true,
					},
					TriggerParentTaskExternalId: parentTaskExternalId,
					TriggerParentTaskId:         parentTaskId,
					TriggerParentTaskInsertedAt: parentTaskInsertedAt,
					TriggerChildIndex:           childIndex,
					TriggerChildKey:             childKey,
				})
			case len(step.Parents) == 0:
				opt := CreateTaskOpts{
					ExternalId:           taskExternalId,
					WorkflowRunId:        tuple.externalId,
					StepId:               sqlchelpers.UUIDToStr(step.ID),
					Input:                r.newTaskInput(tuple.input, nil),
					AdditionalMetadata:   tuple.additionalMetadata,
					InitialState:         sqlcv1.V1TaskInitialStateQUEUED,
					DesiredWorkerId:      tuple.desiredWorkerId,
					ParentTaskExternalId: tuple.parentExternalId,
					ParentTaskId:         tuple.parentTaskId,
					ParentTaskInsertedAt: tuple.parentTaskInsertedAt,
					StepIndex:            stepIndex,
					ChildIndex:           tuple.childIndex,
					ChildKey:             tuple.childKey,
				}

				if isDag {
					dagTaskOpts[tuple.externalId] = append(dagTaskOpts[tuple.externalId], opt)
				} else {
					nonDagTaskOpts = append(nonDagTaskOpts, opt)
				}
			default:
				conditions := make([]GroupMatchCondition, 0)

				cancelGroupId := uuid.NewString()

				additionalMatches, ok := stepsToAdditionalMatches[stepId]

				if !ok {
					additionalMatches = make([]*sqlcv1.V1StepMatchCondition, 0)
				}

				for _, parent := range step.Parents {
					parentExternalId := stepsToExternalIds[i][sqlchelpers.UUIDToStr(parent)]
					readableId := stepIdsToReadableIds[sqlchelpers.UUIDToStr(parent)]

					hasUserEventOrSleepMatches := false

					parentOverrideMatches := make([]*sqlcv1.V1StepMatchCondition, 0)

					for _, match := range additionalMatches {
						if match.Kind == sqlcv1.V1StepMatchConditionKindPARENTOVERRIDE {
							if match.ParentReadableID.String == readableId {
								parentOverrideMatches = append(parentOverrideMatches, match)
							}
						} else {
							hasUserEventOrSleepMatches = true
						}
					}

					conditions = append(conditions, getParentInDAGGroupMatch(cancelGroupId, parentExternalId, readableId, parentOverrideMatches, hasUserEventOrSleepMatches)...)
				}

				var (
					parentTaskExternalId pgtype.UUID
					parentTaskId         pgtype.Int8
					parentTaskInsertedAt pgtype.Timestamptz
					childIndex           pgtype.Int8
					childKey             pgtype.Text
				)

				if tuple.parentExternalId != nil {
					parentTaskExternalId = sqlchelpers.UUIDFromStr(*tuple.parentExternalId)
				}

				if tuple.parentTaskId != nil {
					parentTaskId = pgtype.Int8{
						Int64: *tuple.parentTaskId,
						Valid: true,
					}
				}

				if tuple.parentTaskInsertedAt != nil {
					parentTaskInsertedAt = sqlchelpers.TimestamptzFromTime(*tuple.parentTaskInsertedAt)
				}

				if tuple.childIndex != nil {
					childIndex = pgtype.Int8{
						Int64: *tuple.childIndex,
						Valid: true,
					}
				}

				if tuple.childKey != nil {
					childKey = pgtype.Text{
						String: *tuple.childKey,
						Valid:  true,
					}
				}

				// create an event match
				eventMatches[tuple.externalId] = append(eventMatches[tuple.externalId], CreateMatchOpts{
					Kind:                 sqlcv1.V1MatchKindTRIGGER,
					Conditions:           conditions,
					TriggerExternalId:    &taskExternalId,
					TriggerWorkflowRunId: &tupleExternalId,
					TriggerStepId:        &stepId,
					TriggerStepIndex: pgtype.Int8{
						Int64: int64(stepIndex),
						Valid: true,
					},
					TriggerParentTaskExternalId: parentTaskExternalId,
					TriggerParentTaskId:         parentTaskId,
					TriggerParentTaskInsertedAt: parentTaskInsertedAt,
					TriggerChildIndex:           childIndex,
					TriggerChildKey:             childKey,
				})
			}
		}

		if isDag {
			dagOpts = append(dagOpts, createDAGOpts{
				ExternalId:           tuple.externalId,
				Input:                tuple.input,
				TaskIds:              dagToTaskIds[tuple.externalId],
				WorkflowId:           tuple.workflowId,
				WorkflowVersionId:    tuple.workflowVersionId,
				WorkflowName:         tuple.workflowName,
				AdditionalMetadata:   tuple.additionalMetadata,
				ParentTaskExternalID: tuple.parentExternalId,
			})
		}
	}

	// create DAGs
	dags, err := r.createDAGs(ctx, tx, tenantId, dagOpts)

	if err != nil {
		return nil, nil, fmt.Errorf("failed to create DAGs: %w", err)
	}

	// populate taskOpts with inserted DAG data
	createTaskOpts := nonDagTaskOpts

	for _, dag := range dags {
		opts, ok := dagTaskOpts[sqlchelpers.UUIDToStr(dag.ExternalID)]

		if !ok {
			r.l.Error().Msgf("could not find task opts for DAG with external id: %s", sqlchelpers.UUIDToStr(dag.ExternalID))
			continue
		}

		for _, opt := range opts {
			opt.DagId = &dag.ID
			opt.DagInsertedAt = dag.InsertedAt
			createTaskOpts = append(createTaskOpts, opt)
		}
	}

	// create tasks
	tasks, err := r.createTasks(ctx, tx, tenantId, createTaskOpts)

	if err != nil {
		return nil, nil, fmt.Errorf("failed to create tasks: %w", err)
	}

	for _, dag := range dags {
		opts := eventMatches[sqlchelpers.UUIDToStr(dag.ExternalID)]

		for _, opt := range opts {
			opt.TriggerDAGId = &dag.ID
			opt.TriggerDAGInsertedAt = dag.InsertedAt

			createMatchOpts = append(createMatchOpts, opt)
		}
	}

	err = r.createEventMatches(ctx, tx, tenantId, createMatchOpts)

	if err != nil {
		return nil, nil, fmt.Errorf("failed to create event matches: %w", err)
	}

	// commit
	if err := commit(ctx); err != nil {
		return nil, nil, err
	}

	return tasks, dags, nil
}

type DAGWithData struct {
	*sqlcv1.V1Dag

	Input []byte

	AdditionalMetadata []byte

	ParentTaskExternalID *pgtype.UUID
}

func (r *TriggerRepositoryImpl) createDAGs(ctx context.Context, tx sqlcv1.DBTX, tenantId string, opts []createDAGOpts) ([]*DAGWithData, error) {
	if len(opts) == 0 {
		return nil, nil
	}

	tenantIds := make([]pgtype.UUID, 0, len(opts))
	externalIds := make([]pgtype.UUID, 0, len(opts))
	displayNames := make([]string, 0, len(opts))
	workflowIds := make([]pgtype.UUID, 0, len(opts))
	workflowVersionIds := make([]pgtype.UUID, 0, len(opts))
	parentTaskExternalIds := make([]pgtype.UUID, 0, len(opts))
	dagIdToOpt := make(map[string]createDAGOpts, 0)

	unix := time.Now().UnixMilli()

	for _, opt := range opts {
		tenantIds = append(tenantIds, sqlchelpers.UUIDFromStr(tenantId))
		externalIds = append(externalIds, sqlchelpers.UUIDFromStr(opt.ExternalId))
		displayNames = append(displayNames, fmt.Sprintf("%s-%d", opt.WorkflowName, unix))
		workflowIds = append(workflowIds, sqlchelpers.UUIDFromStr(opt.WorkflowId))
		workflowVersionIds = append(workflowVersionIds, sqlchelpers.UUIDFromStr(opt.WorkflowVersionId))

		if opt.ParentTaskExternalID == nil {
			parentTaskExternalIds = append(parentTaskExternalIds, pgtype.UUID{})
		} else {
			parentTaskExternalIds = append(parentTaskExternalIds, sqlchelpers.UUIDFromStr(*opt.ParentTaskExternalID))
		}

		dagIdToOpt[opt.ExternalId] = opt
	}

	createdDAGs, err := r.queries.CreateDAGs(ctx, tx, sqlcv1.CreateDAGsParams{
		Tenantids:             tenantIds,
		Externalids:           externalIds,
		Displaynames:          displayNames,
		Workflowids:           workflowIds,
		Workflowversionids:    workflowVersionIds,
		Parenttaskexternalids: parentTaskExternalIds,
	})

	if err != nil {
		return nil, err
	}

	dagDataParams := make([]sqlcv1.CreateDAGDataParams, 0, len(createdDAGs))
	res := make([]*DAGWithData, 0, len(createdDAGs))

	for _, dag := range createdDAGs {
		externalId := sqlchelpers.UUIDToStr(dag.ExternalID)
		opt, ok := dagIdToOpt[externalId]

		if !ok {
			r.l.Error().Msgf("could not find DAG opt for DAG with external id: %s", externalId)
			continue
		}

		input := opt.Input

		if len(input) == 0 {
			input = []byte("{}")
		}

		additionalMeta := opt.AdditionalMetadata

		if len(additionalMeta) == 0 {
			additionalMeta = []byte("{}")
		}

		dagDataParams = append(dagDataParams, sqlcv1.CreateDAGDataParams{
			DagID:              dag.ID,
			DagInsertedAt:      dag.InsertedAt,
			Input:              input,
			AdditionalMetadata: additionalMeta,
		})

		parentTaskExternalID := pgtype.UUID{}

		if opt.ParentTaskExternalID != nil {
			parentTaskExternalID = sqlchelpers.UUIDFromStr(*opt.ParentTaskExternalID)
		}

		res = append(res, &DAGWithData{
			V1Dag:                dag,
			Input:                input,
			AdditionalMetadata:   additionalMeta,
			ParentTaskExternalID: &parentTaskExternalID,
		})
	}

	_, err = r.queries.CreateDAGData(ctx, tx, dagDataParams)

	if err != nil {
		return nil, err
	}

	return res, nil
}

func (r *TriggerRepositoryImpl) registerChildWorkflows(
	ctx context.Context,
	tx sqlcv1.DBTX,
	tenantId string,
	tuples []triggerTuple,
	stepsToExternalIds []map[string]string,
	workflowVersionToSteps map[string][]*sqlcv1.ListStepsByWorkflowVersionIdsRow,
) (tuplesToSkip map[string]struct{}, err error) {
	potentialMatchKeys := make([]string, 0, len(tuples))
	potentialMatchTaskIds := make([]int64, 0, len(tuples))
	potentialMatchTaskInsertedAts := make([]pgtype.Timestamptz, 0, len(tuples))
	externalIdsToKeys := make(map[string]string)

	for i, tuple := range tuples {
		if tuple.parentTaskId == nil {
			continue
		}

		if tuple.parentExternalId == nil {
			r.l.Error().Msg("could not find parent external id")
			continue
		}

		if tuple.parentTaskInsertedAt == nil {
			r.l.Error().Msg("could not find parent task inserted at")
			continue
		}

		if tuple.childIndex == nil {
			r.l.Error().Msg("could not find child index for child workflow")
			continue
		}

		steps, ok := workflowVersionToSteps[tuple.workflowVersionId]

		if !ok {
			// TODO: properly handle this error
			r.l.Error().Msgf("could not find steps for workflow version id: %s", tuple.workflowVersionId)
			continue
		}

		if len(steps) == 0 {
			// TODO: properly handle this error
			r.l.Error().Msgf("no steps found for workflow version id: %s", tuple.workflowVersionId)
			continue
		}

		for stepIndex, step := range orderSteps(steps) {
			stepId := sqlchelpers.UUIDToStr(step.ID)
			stepExternalId := stepsToExternalIds[i][stepId]

			k := getChildSignalEventKey(*tuple.parentExternalId, int64(stepIndex), *tuple.childIndex, tuple.childKey)

			potentialMatchKeys = append(potentialMatchKeys, k)
			potentialMatchTaskIds = append(potentialMatchTaskIds, *tuple.parentTaskId)
			potentialMatchTaskInsertedAts = append(potentialMatchTaskInsertedAts, sqlchelpers.TimestamptzFromTime(*tuple.parentTaskInsertedAt))
			externalIdsToKeys[stepExternalId] = k
		}
	}

	// if we have no potential matches, return early
	if len(potentialMatchKeys) == 0 {
		return nil, nil
	}

	matchingEvents, err := r.queries.LockSignalCreatedEvents(
		ctx,
		tx,
		sqlcv1.LockSignalCreatedEventsParams{
			Tenantid:        sqlchelpers.UUIDFromStr(tenantId),
			Taskids:         potentialMatchTaskIds,
			Taskinsertedats: potentialMatchTaskInsertedAts,
			Eventkeys:       potentialMatchKeys,
		},
	)

	if err != nil {
		return nil, err
	}

	// parse the event match data, and determine whether the child external ID has already been written
	// we're safe to do this read since we've acquired a lock on the relevant rows
	rootExternalIdsToLookup := make([]pgtype.UUID, 0, len(matchingEvents))

	for _, event := range matchingEvents {
		c, err := newChildWorkflowSignalCreatedDataFromBytes(event.Data)

		if err != nil {
			r.l.Error().Msgf("failed to unmarshal child workflow signal created data: %s", err)
			continue
		}

		if c.ChildExternalId != "" {
			rootExternalIdsToLookup = append(rootExternalIdsToLookup, sqlchelpers.UUIDFromStr(c.ChildExternalId))
		}
	}

	// get the child external IDs that have already been written
	existingExternalIds, err := r.queries.LookupExternalIds(ctx, tx, sqlcv1.LookupExternalIdsParams{
		Tenantid:    sqlchelpers.UUIDFromStr(tenantId),
		Externalids: rootExternalIdsToLookup,
	})

	if err != nil {
		return nil, err
	}

	tuplesToSkip = make(map[string]struct{})

	for _, dbExternalId := range existingExternalIds {
		tuplesToSkip[sqlchelpers.UUIDToStr(dbExternalId.ExternalID)] = struct{}{}
	}

	createMatchOpts := make([]CreateMatchOpts, 0)
	tuplesToSkip = make(map[string]struct{})

	for i, tuple := range tuples {
		if _, ok := tuplesToSkip[tuple.externalId]; ok {
			continue
		}

		// if this is a child workflow run, create a match condition for the parent for each
		// step in the DAG
		if tuple.parentTaskId != nil && tuple.parentExternalId != nil {
			steps, ok := workflowVersionToSteps[tuple.workflowVersionId]

			if !ok {
				// TODO: properly handle this error
				r.l.Error().Msgf("could not find steps for workflow version id: %s", tuple.workflowVersionId)
				continue
			}

			if len(steps) == 0 {
				// TODO: properly handle this error
				r.l.Error().Msgf("no steps found for workflow version id: %s", tuple.workflowVersionId)
				continue
			}

			for _, step := range orderSteps(steps) {
				stepId := sqlchelpers.UUIDToStr(step.ID)
				stepReadableId := step.ReadableId.String
				stepExternalId := stepsToExternalIds[i][stepId]

				key := externalIdsToKeys[stepExternalId]

				createMatchOpts = append(createMatchOpts, CreateMatchOpts{
					Kind:                 sqlcv1.V1MatchKindSIGNAL,
					Conditions:           getChildWorkflowGroupMatches(stepExternalId, stepReadableId),
					SignalExternalId:     tuple.parentExternalId,
					SignalTaskId:         tuple.parentTaskId,
					SignalTaskInsertedAt: sqlchelpers.TimestamptzFromTime(*tuple.parentTaskInsertedAt),
					SignalKey:            &key,
				})
			}
		}
	}

	// create the relevant matches
	err = r.createEventMatches(ctx, tx, tenantId, createMatchOpts)

	if err != nil {
		return nil, err
	}

	return tuplesToSkip, nil
}

<<<<<<< HEAD
=======
// getParentInDAGGroupMatch encodes the following default behavior:
// - If all parents complete, the child task is created
// - If all parents are skipped, the child task is skipped
// - If parents are both created and skipped, the child is created
// - If any parent is cancelled, the child is cancelled
// - If any parent fails, the child is cancelled
//
// Users can override this behavior by setting their own skip and creation conditions.
>>>>>>> 00c4bbff
func getParentInDAGGroupMatch(
	cancelGroupId, parentExternalId, parentReadableId string,
	parentOverrideMatches []*sqlcv1.V1StepMatchCondition,
	hasUserEventOrSleepMatches bool,
) []GroupMatchCondition {
	completeAction := sqlcv1.V1MatchConditionActionQUEUE

	if hasUserEventOrSleepMatches {
		completeAction = sqlcv1.V1MatchConditionActionCREATEMATCH
	}

	actionsToOverrides := make(map[sqlcv1.V1MatchConditionAction][]*sqlcv1.V1StepMatchCondition)

	for _, match := range parentOverrideMatches {
		actionsToOverrides[match.Action] = append(actionsToOverrides[match.Action], match)
	}

	res := []GroupMatchCondition{}

	if len(actionsToOverrides[sqlcv1.V1MatchConditionActionQUEUE]) > 0 {
		for _, override := range actionsToOverrides[sqlcv1.V1MatchConditionActionQUEUE] {
			res = append(res, GroupMatchCondition{
				GroupId:           sqlchelpers.UUIDToStr(override.OrGroupID),
				EventType:         sqlcv1.V1EventTypeINTERNAL,
				EventKey:          string(sqlcv1.V1TaskEventTypeCOMPLETED),
				ReadableDataKey:   parentReadableId,
				EventResourceHint: &parentExternalId,
				Expression:        override.Expression.String,
				Action:            completeAction,
			})
		}
	} else {
		res = append(res, GroupMatchCondition{
			GroupId:           uuid.NewString(),
			EventType:         sqlcv1.V1EventTypeINTERNAL,
			EventKey:          string(sqlcv1.V1TaskEventTypeCOMPLETED),
			ReadableDataKey:   parentReadableId,
			EventResourceHint: &parentExternalId,
<<<<<<< HEAD
			Expression:        "!has(input.skipped) || (has(input.skipped) && !input.skipped)",
			Action:            completeAction,
=======
			// NOTE: complete match on skip takes precedence over queue, so we might meet all QUEUE conditions with a skipped
			// parent but end up skipping anyway
			Expression: "true",
			Action:     completeAction,
>>>>>>> 00c4bbff
		})
	}

	if len(actionsToOverrides[sqlcv1.V1MatchConditionActionSKIP]) > 0 {
		for _, override := range actionsToOverrides[sqlcv1.V1MatchConditionActionSKIP] {
			res = append(res, GroupMatchCondition{
				GroupId:           sqlchelpers.UUIDToStr(override.OrGroupID),
				EventType:         sqlcv1.V1EventTypeINTERNAL,
				EventKey:          string(sqlcv1.V1TaskEventTypeCOMPLETED),
				ReadableDataKey:   parentReadableId,
				EventResourceHint: &parentExternalId,
				Expression:        override.Expression.String,
				Action:            sqlcv1.V1MatchConditionActionSKIP,
			})
		}
	} else {
		res = append(res, GroupMatchCondition{
			GroupId:           uuid.NewString(),
			EventType:         sqlcv1.V1EventTypeINTERNAL,
			EventKey:          string(sqlcv1.V1TaskEventTypeCOMPLETED),
			ReadableDataKey:   parentReadableId,
			EventResourceHint: &parentExternalId,
			Expression:        "has(output.skipped) && output.skipped",
			Action:            sqlcv1.V1MatchConditionActionSKIP,
		})
	}

	if len(actionsToOverrides[sqlcv1.V1MatchConditionActionCANCEL]) > 0 {
		for _, override := range actionsToOverrides[sqlcv1.V1MatchConditionActionCANCEL] {
			res = append(res, GroupMatchCondition{
				GroupId:           sqlchelpers.UUIDToStr(override.OrGroupID),
				EventType:         sqlcv1.V1EventTypeINTERNAL,
				EventKey:          string(sqlcv1.V1TaskEventTypeFAILED),
				ReadableDataKey:   parentReadableId,
				EventResourceHint: &parentExternalId,
				Expression:        override.Expression.String,
				Action:            sqlcv1.V1MatchConditionActionCANCEL,
			})
		}
	} else {
		res = append(res, GroupMatchCondition{
			GroupId:           cancelGroupId,
			EventType:         sqlcv1.V1EventTypeINTERNAL,
			EventKey:          string(sqlcv1.V1TaskEventTypeFAILED),
			ReadableDataKey:   parentReadableId,
			EventResourceHint: &parentExternalId,
			Expression:        "true",
			Action:            sqlcv1.V1MatchConditionActionCANCEL,
		}, GroupMatchCondition{
			GroupId:           cancelGroupId,
			EventType:         sqlcv1.V1EventTypeINTERNAL,
			EventKey:          string(sqlcv1.V1TaskEventTypeCANCELLED),
			ReadableDataKey:   parentReadableId,
			EventResourceHint: &parentExternalId,
			Expression:        "true",
			Action:            sqlcv1.V1MatchConditionActionCANCEL,
		})
	}

	return res
}

func getChildWorkflowGroupMatches(taskExternalId, stepReadableId string) []GroupMatchCondition {
	groupId := uuid.NewString()

	return []GroupMatchCondition{
		{
			GroupId:           groupId,
			EventType:         sqlcv1.V1EventTypeINTERNAL,
			EventKey:          string(sqlcv1.V1TaskEventTypeCOMPLETED),
			ReadableDataKey:   stepReadableId,
			EventResourceHint: &taskExternalId,
			Expression:        "true",
			Action:            sqlcv1.V1MatchConditionActionCREATE,
		},
		{
			GroupId:           groupId,
			EventType:         sqlcv1.V1EventTypeINTERNAL,
			EventKey:          string(sqlcv1.V1TaskEventTypeFAILED),
			ReadableDataKey:   stepReadableId,
			EventResourceHint: &taskExternalId,
			Expression:        "true",
			Action:            sqlcv1.V1MatchConditionActionCREATE,
		},
		{
			GroupId:           groupId,
			EventType:         sqlcv1.V1EventTypeINTERNAL,
			EventKey:          string(sqlcv1.V1TaskEventTypeCANCELLED),
			ReadableDataKey:   stepReadableId,
			EventResourceHint: &taskExternalId,
			Expression:        "true",
			Action:            sqlcv1.V1MatchConditionActionCREATE,
		},
	}
}

func getParentOnFailureGroupMatches(createGroupId, parentExternalId, parentReadableId string) []GroupMatchCondition {
	cancelGroupId := uuid.NewString()

	return []GroupMatchCondition{
		{
			GroupId:           createGroupId,
			EventType:         sqlcv1.V1EventTypeINTERNAL,
			EventKey:          string(sqlcv1.V1TaskEventTypeFAILED),
			ReadableDataKey:   parentReadableId,
			EventResourceHint: &parentExternalId,
			Expression:        "true",
			Action:            sqlcv1.V1MatchConditionActionQUEUE,
		},
		{
			GroupId:           cancelGroupId,
			EventType:         sqlcv1.V1EventTypeINTERNAL,
			EventKey:          string(sqlcv1.V1TaskEventTypeCOMPLETED),
			ReadableDataKey:   parentReadableId,
			EventResourceHint: &parentExternalId,
			Expression:        "true",
			Action:            sqlcv1.V1MatchConditionActionSKIP,
		},
		{
			GroupId:           cancelGroupId,
			EventType:         sqlcv1.V1EventTypeINTERNAL,
			EventKey:          string(sqlcv1.V1TaskEventTypeCANCELLED),
			ReadableDataKey:   parentReadableId,
			EventResourceHint: &parentExternalId,
			Expression:        "true",
			Action:            sqlcv1.V1MatchConditionActionSKIP,
		},
	}
}

func orderSteps(steps []*sqlcv1.ListStepsByWorkflowVersionIdsRow) []*sqlcv1.ListStepsByWorkflowVersionIdsRow {
	slices.SortStableFunc(steps, func(i, j *sqlcv1.ListStepsByWorkflowVersionIdsRow) int {
		idA := sqlchelpers.UUIDToStr(i.ID)
		idB := sqlchelpers.UUIDToStr(j.ID)
		return strings.Compare(idA, idB)
	})

	return steps
}<|MERGE_RESOLUTION|>--- conflicted
+++ resolved
@@ -998,8 +998,6 @@
 	return tuplesToSkip, nil
 }
 
-<<<<<<< HEAD
-=======
 // getParentInDAGGroupMatch encodes the following default behavior:
 // - If all parents complete, the child task is created
 // - If all parents are skipped, the child task is skipped
@@ -1008,7 +1006,6 @@
 // - If any parent fails, the child is cancelled
 //
 // Users can override this behavior by setting their own skip and creation conditions.
->>>>>>> 00c4bbff
 func getParentInDAGGroupMatch(
 	cancelGroupId, parentExternalId, parentReadableId string,
 	parentOverrideMatches []*sqlcv1.V1StepMatchCondition,
@@ -1047,15 +1044,10 @@
 			EventKey:          string(sqlcv1.V1TaskEventTypeCOMPLETED),
 			ReadableDataKey:   parentReadableId,
 			EventResourceHint: &parentExternalId,
-<<<<<<< HEAD
-			Expression:        "!has(input.skipped) || (has(input.skipped) && !input.skipped)",
-			Action:            completeAction,
-=======
 			// NOTE: complete match on skip takes precedence over queue, so we might meet all QUEUE conditions with a skipped
 			// parent but end up skipping anyway
 			Expression: "true",
 			Action:     completeAction,
->>>>>>> 00c4bbff
 		})
 	}
 
