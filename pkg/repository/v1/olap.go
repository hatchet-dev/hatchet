package v1

import (
	"context"
	"encoding/json"
	"errors"
	"fmt"
	"log"
	"sync"
	"time"

	"github.com/google/uuid"
	lru "github.com/hashicorp/golang-lru/v2"
	"github.com/jackc/pgx/v5"
	"github.com/jackc/pgx/v5/pgtype"
	"golang.org/x/sync/errgroup"

	"github.com/hatchet-dev/hatchet/pkg/repository/postgres/sqlchelpers"
	"github.com/hatchet-dev/hatchet/pkg/repository/v1/sqlcv1"
)

// TODO: make this dynamic for the instance
const NUM_PARTITIONS = 4

type ListTaskRunOpts struct {
	CreatedAfter time.Time

	Statuses []sqlcv1.V1ReadableStatusOlap

	WorkflowIds []uuid.UUID

	WorkerId *uuid.UUID

	StartedAfter time.Time

	FinishedBefore *time.Time

	AdditionalMetadata map[string]interface{}

	Limit int64

	Offset int64
}

type ListWorkflowRunOpts struct {
	CreatedAfter time.Time

	Statuses []sqlcv1.V1ReadableStatusOlap

	WorkflowIds []uuid.UUID

	StartedAfter time.Time

	FinishedBefore *time.Time

	AdditionalMetadata map[string]interface{}

	Limit int64

	Offset int64

	ParentTaskExternalId *pgtype.UUID
}

type ReadTaskRunMetricsOpts struct {
	CreatedAfter time.Time

	WorkflowIds []uuid.UUID

	ParentTaskExternalID *pgtype.UUID
}

type WorkflowRunData struct {
	AdditionalMetadata []byte                      `json:"additional_metadata"`
	CreatedAt          pgtype.Timestamptz          `json:"created_at"`
	DisplayName        string                      `json:"display_name"`
	ErrorMessage       string                      `json:"error_message"`
	ExternalID         pgtype.UUID                 `json:"external_id"`
	FinishedAt         pgtype.Timestamptz          `json:"finished_at"`
	Input              []byte                      `json:"input"`
	InsertedAt         pgtype.Timestamptz          `json:"inserted_at"`
	Kind               sqlcv1.V1RunKind            `json:"kind"`
	Output             *[]byte                     `json:"output,omitempty"`
	ReadableStatus     sqlcv1.V1ReadableStatusOlap `json:"readable_status"`
	StepId             *pgtype.UUID                `json:"step_id,omitempty"`
	StartedAt          pgtype.Timestamptz          `json:"started_at"`
	TaskExternalId     *pgtype.UUID                `json:"task_external_id,omitempty"`
	TaskId             *int64                      `json:"task_id,omitempty"`
	TaskInsertedAt     *pgtype.Timestamptz         `json:"task_inserted_at,omitempty"`
	TenantID           pgtype.UUID                 `json:"tenant_id"`
	WorkflowID         pgtype.UUID                 `json:"workflow_id"`
	WorkflowVersionId  pgtype.UUID                 `json:"workflow_version_id"`
	WorkflowName       *string                     `json:"workflow_name,omitempty"`
}

type V1WorkflowRunPopulator struct {
	WorkflowRun  *WorkflowRunData
	TaskMetadata []TaskMetadata
}

type TaskRunMetric struct {
	Status string `json:"status"`
	Count  uint64 `json:"count"`
}
type Sticky string

const (
	STICKY_HARD Sticky = "HARD"
	STICKY_SOFT Sticky = "SOFT"
	STICKY_NONE Sticky = "NONE"
)

type EventType string

const (
	EVENT_TYPE_REQUEUED_NO_WORKER   EventType = "REQUEUED_NO_WORKER"
	EVENT_TYPE_REQUEUED_RATE_LIMIT  EventType = "REQUEUED_RATE_LIMIT"
	EVENT_TYPE_SCHEDULING_TIMED_OUT EventType = "SCHEDULING_TIMED_OUT"
	EVENT_TYPE_ASSIGNED             EventType = "ASSIGNED"
	EVENT_TYPE_STARTED              EventType = "STARTED"
	EVENT_TYPE_FINISHED             EventType = "FINISHED"
	EVENT_TYPE_FAILED               EventType = "FAILED"
	EVENT_TYPE_RETRYING             EventType = "RETRYING"
	EVENT_TYPE_CANCELLED            EventType = "CANCELLED"
	EVENT_TYPE_TIMED_OUT            EventType = "TIMED_OUT"
	EVENT_TYPE_REASSIGNED           EventType = "REASSIGNED"
	EVENT_TYPE_SLOT_RELEASED        EventType = "SLOT_RELEASED"
	EVENT_TYPE_TIMEOUT_REFRESHED    EventType = "TIMEOUT_REFRESHED"
	EVENT_TYPE_RETRIED_BY_USER      EventType = "RETRIED_BY_USER"
	EVENT_TYPE_SENT_TO_WORKER       EventType = "SENT_TO_WORKER"
	EVENT_TYPE_RATE_LIMIT_ERROR     EventType = "RATE_LIMIT_ERROR"
	EVENT_TYPE_ACKNOWLEDGED         EventType = "ACKNOWLEDGED"
	EVENT_TYPE_CREATED              EventType = "CREATED"
	EVENT_TYPE_QUEUED               EventType = "QUEUED"
)

type ReadableTaskStatus string

const (
	READABLE_TASK_STATUS_QUEUED    ReadableTaskStatus = "QUEUED"
	READABLE_TASK_STATUS_RUNNING   ReadableTaskStatus = "RUNNING"
	READABLE_TASK_STATUS_COMPLETED ReadableTaskStatus = "COMPLETED"
	READABLE_TASK_STATUS_CANCELLED ReadableTaskStatus = "CANCELLED"
	READABLE_TASK_STATUS_FAILED    ReadableTaskStatus = "FAILED"
)

func (s ReadableTaskStatus) EnumValue() int {
	switch s {
	case READABLE_TASK_STATUS_QUEUED:
		return 1
	case READABLE_TASK_STATUS_RUNNING:
		return 2
	case READABLE_TASK_STATUS_COMPLETED:
		return 3
	case READABLE_TASK_STATUS_CANCELLED:
		return 4
	case READABLE_TASK_STATUS_FAILED:
		return 5
	default:
		return -1
	}
}

type UpdateTaskStatusRow struct {
	TaskId         int64
	TaskInsertedAt pgtype.Timestamptz
	ReadableStatus sqlcv1.V1ReadableStatusOlap
	ExternalId     pgtype.UUID
}

type UpdateDAGStatusRow struct {
	DagId          int64
	DagInsertedAt  pgtype.Timestamptz
	ReadableStatus sqlcv1.V1ReadableStatusOlap
	ExternalId     pgtype.UUID
}

type OLAPRepository interface {
	UpdateTablePartitions(ctx context.Context) error
	ReadTaskRun(ctx context.Context, taskExternalId string) (*sqlcv1.V1TasksOlap, error)
	ReadWorkflowRun(ctx context.Context, workflowRunExternalId pgtype.UUID) (*V1WorkflowRunPopulator, error)
	ReadTaskRunData(ctx context.Context, tenantId pgtype.UUID, taskId int64, taskInsertedAt pgtype.Timestamptz) (*sqlcv1.PopulateSingleTaskRunDataRow, *pgtype.UUID, error)

	ListTasks(ctx context.Context, tenantId string, opts ListTaskRunOpts) ([]*sqlcv1.PopulateTaskRunDataRow, int, error)
	ListWorkflowRuns(ctx context.Context, tenantId string, opts ListWorkflowRunOpts) ([]*WorkflowRunData, int, error)
	ListTaskRunEvents(ctx context.Context, tenantId string, taskId int64, taskInsertedAt pgtype.Timestamptz, limit, offset int64) ([]*sqlcv1.ListTaskEventsRow, error)
	ListTaskRunEventsByWorkflowRunId(ctx context.Context, tenantId string, workflowRunId pgtype.UUID) ([]*sqlcv1.ListTaskEventsForWorkflowRunRow, error)
	ListWorkflowRunDisplayNames(ctx context.Context, tenantId pgtype.UUID, externalIds []pgtype.UUID) ([]*sqlcv1.ListWorkflowRunDisplayNamesRow, error)
	ReadTaskRunMetrics(ctx context.Context, tenantId string, opts ReadTaskRunMetricsOpts) ([]TaskRunMetric, error)
	CreateTasks(ctx context.Context, tenantId string, tasks []*sqlcv1.V1Task) error
	CreateTaskEvents(ctx context.Context, tenantId string, events []sqlcv1.CreateTaskEventsOLAPParams) error
	CreateDAGs(ctx context.Context, tenantId string, dags []*DAGWithData) error
	GetTaskPointMetrics(ctx context.Context, tenantId string, startTimestamp *time.Time, endTimestamp *time.Time, bucketInterval time.Duration) ([]*sqlcv1.GetTaskPointMetricsRow, error)
	UpdateTaskStatuses(ctx context.Context, tenantId string) (bool, []UpdateTaskStatusRow, error)
	UpdateDAGStatuses(ctx context.Context, tenantId string) (bool, []UpdateDAGStatusRow, error)
	ReadDAG(ctx context.Context, dagExternalId string) (*sqlcv1.V1DagsOlap, error)
	ListTasksByDAGId(ctx context.Context, tenantId string, dagIds []pgtype.UUID) ([]*sqlcv1.PopulateTaskRunDataRow, map[int64]uuid.UUID, error)
	ListTasksByIdAndInsertedAt(ctx context.Context, tenantId string, taskMetadata []TaskMetadata) ([]*sqlcv1.PopulateTaskRunDataRow, error)

	// ListTasksByExternalIds returns a list of tasks based on their external ids or the external id of their parent DAG.
	// In the case of a DAG, we flatten the result into the list of tasks which belong to that DAG.
	ListTasksByExternalIds(ctx context.Context, tenantId string, externalIds []string) ([]*sqlcv1.FlattenTasksByExternalIdsRow, error)
}

type olapRepository struct {
	*sharedRepository

	eventCache *lru.Cache[string, bool]

	olapRetentionPeriod time.Duration
}

func newOLAPRepository(shared *sharedRepository, olapRetentionPeriod time.Duration) OLAPRepository {
	eventCache, err := lru.New[string, bool](100000)

	if err != nil {
		log.Fatal(err)
	}

	return &olapRepository{
		sharedRepository:    shared,
		eventCache:          eventCache,
		olapRetentionPeriod: olapRetentionPeriod,
	}
}

func (o *olapRepository) UpdateTablePartitions(ctx context.Context) error {
	today := time.Now().UTC()
	tomorrow := today.AddDate(0, 0, 1)
	removeBefore := today.Add(-1 * o.olapRetentionPeriod)

	err := o.queries.CreateOLAPPartitions(ctx, o.pool, sqlcv1.CreateOLAPPartitionsParams{
		Date: pgtype.Date{
			Time:  today,
			Valid: true,
		},
		Partitions: NUM_PARTITIONS,
	})

	if err != nil {
		return err
	}

	err = o.queries.CreateOLAPPartitions(ctx, o.pool, sqlcv1.CreateOLAPPartitionsParams{
		Date: pgtype.Date{
			Time:  tomorrow,
			Valid: true,
		},
		Partitions: NUM_PARTITIONS,
	})

	if err != nil {
		return err
	}

	partitions, err := o.queries.ListOLAPPartitionsBeforeDate(ctx, o.pool, pgtype.Date{
		Time:  removeBefore,
		Valid: true,
	})

	if err != nil {
		return err
	}

	if len(partitions) > 0 {
		o.l.Warn().Msgf("removing partitions before %s using retention period of %s", removeBefore.Format(time.RFC3339), o.olapRetentionPeriod)
	}

	for _, partition := range partitions {
		o.l.Warn().Msgf("detaching partition %s", partition.PartitionName)

		_, err := o.pool.Exec(
			ctx,
			fmt.Sprintf("ALTER TABLE %s DETACH PARTITION %s CONCURRENTLY", partition.ParentTable, partition.PartitionName),
		)

		if err != nil {
			return err
		}

		_, err = o.pool.Exec(
			ctx,
			fmt.Sprintf("DROP TABLE %s", partition.PartitionName),
		)

		if err != nil {
			return err
		}
	}

	return nil
}

func StringToReadableStatus(status string) ReadableTaskStatus {
	switch status {
	case "QUEUED":
		return READABLE_TASK_STATUS_QUEUED
	case "RUNNING":
		return READABLE_TASK_STATUS_RUNNING
	case "COMPLETED":
		return READABLE_TASK_STATUS_COMPLETED
	case "CANCELLED":
		return READABLE_TASK_STATUS_CANCELLED
	case "FAILED":
		return READABLE_TASK_STATUS_FAILED
	default:
		return READABLE_TASK_STATUS_QUEUED
	}
}

func (r *olapRepository) ReadTaskRun(ctx context.Context, taskExternalId string) (*sqlcv1.V1TasksOlap, error) {
	row, err := r.queries.ReadTaskByExternalID(ctx, r.pool, sqlchelpers.UUIDFromStr(taskExternalId))

	if err != nil {
		return nil, err
	}

	return &sqlcv1.V1TasksOlap{
		TenantID:           row.TenantID,
		ID:                 row.ID,
		InsertedAt:         row.InsertedAt,
		Queue:              row.Queue,
		ActionID:           row.ActionID,
		StepID:             row.StepID,
		WorkflowID:         row.WorkflowID,
		ScheduleTimeout:    row.ScheduleTimeout,
		StepTimeout:        row.StepTimeout,
		Priority:           row.Priority,
		Sticky:             row.Sticky,
		DesiredWorkerID:    row.DesiredWorkerID,
		DisplayName:        row.DisplayName,
		Input:              row.Input,
		AdditionalMetadata: row.AdditionalMetadata,
		DagID:              row.DagID,
		DagInsertedAt:      row.DagInsertedAt,
		ReadableStatus:     row.ReadableStatus,
		ExternalID:         row.ExternalID,
		LatestRetryCount:   row.LatestRetryCount,
		LatestWorkerID:     row.LatestWorkerID,
	}, nil
}

type TaskMetadata struct {
	TaskID         int64     `json:"task_id"`
	TaskInsertedAt time.Time `json:"task_inserted_at"`
}

func ParseTaskMetadata(jsonData []byte) ([]TaskMetadata, error) {
	var tasks []TaskMetadata
	err := json.Unmarshal(jsonData, &tasks)
	if err != nil {
		return nil, err
	}
	return tasks, nil
}

func (r *olapRepository) ReadWorkflowRun(ctx context.Context, workflowRunExternalId pgtype.UUID) (*V1WorkflowRunPopulator, error) {
	row, err := r.queries.ReadWorkflowRunByExternalId(ctx, r.pool, workflowRunExternalId)

	if err != nil {
		return nil, err
	}

	taskMetadata, err := ParseTaskMetadata(row.TaskMetadata)

	if err != nil {
		return nil, err
	}

	return &V1WorkflowRunPopulator{
		WorkflowRun: &WorkflowRunData{
			TenantID:           row.TenantID,
			InsertedAt:         row.InsertedAt,
			ExternalID:         row.ExternalID,
			ReadableStatus:     row.ReadableStatus,
			Kind:               row.Kind,
			WorkflowID:         row.WorkflowID,
			DisplayName:        row.DisplayName,
			AdditionalMetadata: row.AdditionalMetadata,
			CreatedAt:          row.CreatedAt,
			StartedAt:          row.StartedAt,
			FinishedAt:         row.FinishedAt,
			ErrorMessage:       row.ErrorMessage.String,
			WorkflowVersionId:  row.WorkflowVersionID,
			Input:              row.Input,
		},
		TaskMetadata: taskMetadata,
	}, nil
}

func (r *olapRepository) ReadTaskRunData(ctx context.Context, tenantId pgtype.UUID, taskId int64, taskInsertedAt pgtype.Timestamptz) (*sqlcv1.PopulateSingleTaskRunDataRow, *pgtype.UUID, error) {
	taskRun, err := r.queries.PopulateSingleTaskRunData(ctx, r.pool, sqlcv1.PopulateSingleTaskRunDataParams{
		Taskid:         taskId,
		Tenantid:       tenantId,
		Taskinsertedat: taskInsertedAt,
	})

	if err != nil {
		return nil, nil, err
	}

	workflowRunId := pgtype.UUID{}

	if taskRun.DagID.Valid {
		dagId := taskRun.DagID.Int64
		dagInsertedAt := taskRun.DagInsertedAt

		workflowRunId, err = r.queries.GetWorkflowRunIdFromDagIdInsertedAt(ctx, r.pool, sqlcv1.GetWorkflowRunIdFromDagIdInsertedAtParams{
			Dagid:         dagId,
			Daginsertedat: dagInsertedAt,
		})

		if err != nil {
			return nil, nil, err
		}
	}

	return taskRun, &workflowRunId, nil
}

func (r *olapRepository) ListTasks(ctx context.Context, tenantId string, opts ListTaskRunOpts) ([]*sqlcv1.PopulateTaskRunDataRow, int, error) {
	tx, err := r.pool.Begin(ctx)

	if err != nil {
		return nil, 0, err
	}

	defer tx.Rollback(ctx)

	params := sqlcv1.ListTasksOlapParams{
		Tenantid:   sqlchelpers.UUIDFromStr(tenantId),
		Since:      sqlchelpers.TimestamptzFromTime(opts.CreatedAfter),
		Tasklimit:  int32(opts.Limit),
		Taskoffset: int32(opts.Offset),
	}

	countParams := sqlcv1.CountTasksParams{
		Tenantid: sqlchelpers.UUIDFromStr(tenantId),
		Since:    sqlchelpers.TimestamptzFromTime(opts.CreatedAfter),
	}

	statuses := make([]string, 0)

	for _, status := range opts.Statuses {
		statuses = append(statuses, string(status))
	}

	if len(statuses) == 0 {
		statuses = []string{
			string(sqlcv1.V1ReadableStatusOlapQUEUED),
			string(sqlcv1.V1ReadableStatusOlapRUNNING),
			string(sqlcv1.V1ReadableStatusOlapCOMPLETED),
			string(sqlcv1.V1ReadableStatusOlapCANCELLED),
			string(sqlcv1.V1ReadableStatusOlapFAILED),
		}
	}

	params.Statuses = statuses
	countParams.Statuses = statuses

	if len(opts.WorkflowIds) > 0 {
		workflowIdParams := make([]pgtype.UUID, 0)

		for _, id := range opts.WorkflowIds {
			workflowIdParams = append(workflowIdParams, sqlchelpers.UUIDFromStr(id.String()))
		}

		params.WorkflowIds = workflowIdParams
		countParams.WorkflowIds = workflowIdParams
	}

	until := opts.FinishedBefore

	if until != nil {
		params.Until = sqlchelpers.TimestamptzFromTime(*until)
		countParams.Until = sqlchelpers.TimestamptzFromTime(*until)
	}

	workerId := opts.WorkerId

	if workerId != nil {
		params.WorkerId = sqlchelpers.UUIDFromStr(workerId.String())
	}

	for key, value := range opts.AdditionalMetadata {
		params.Keys = append(params.Keys, key)
		params.Values = append(params.Values, value.(string))
		countParams.Keys = append(countParams.Keys, key)
		countParams.Values = append(countParams.Values, value.(string))
	}

	rows, err := r.queries.ListTasksOlap(ctx, tx, params)

	if err != nil {
		return nil, 0, err
	}

	taskIds := make([]int64, 0)
	taskInsertedAts := make([]pgtype.Timestamptz, 0)

	for _, row := range rows {
		taskIds = append(taskIds, row.ID)
		taskInsertedAts = append(taskInsertedAts, row.InsertedAt)
	}

	tasksWithData, err := r.queries.PopulateTaskRunData(ctx, tx, sqlcv1.PopulateTaskRunDataParams{
		Taskids:         taskIds,
		Taskinsertedats: taskInsertedAts,
		Tenantid:        sqlchelpers.UUIDFromStr(tenantId),
	})

	if err != nil && !errors.Is(err, pgx.ErrNoRows) {
		return nil, 0, err
	}

	count, err := r.queries.CountTasks(ctx, tx, countParams)

	if err != nil {
		count = int64(len(tasksWithData))
	}

	if err := tx.Commit(ctx); err != nil {
		return nil, 0, err
	}

	return tasksWithData, int(count), nil
}

func (r *olapRepository) ListTasksByDAGId(ctx context.Context, tenantId string, dagids []pgtype.UUID) ([]*sqlcv1.PopulateTaskRunDataRow, map[int64]uuid.UUID, error) {
	tx, err := r.pool.Begin(ctx)
	taskIdToDagExternalId := make(map[int64]uuid.UUID)

	if err != nil {
		return nil, taskIdToDagExternalId, err
	}

	defer tx.Rollback(ctx)

	tasks, err := r.queries.ListTasksByDAGIds(ctx, tx, sqlcv1.ListTasksByDAGIdsParams{
		Dagids:   dagids,
		Tenantid: sqlchelpers.UUIDFromStr(tenantId),
	})

	if err != nil {
		return nil, taskIdToDagExternalId, err
	}

	for _, row := range tasks {
		taskIdToDagExternalId[row.TaskID] = uuid.MustParse(sqlchelpers.UUIDToStr(row.DagExternalID))
	}

	taskIds := make([]int64, 0)
	taskInsertedAts := make([]pgtype.Timestamptz, 0)

	for _, row := range tasks {
		taskIds = append(taskIds, row.TaskID)
		taskInsertedAts = append(taskInsertedAts, row.TaskInsertedAt)
	}

	tasksWithData, err := r.queries.PopulateTaskRunData(ctx, tx, sqlcv1.PopulateTaskRunDataParams{
		Taskids:         taskIds,
		Taskinsertedats: taskInsertedAts,
		Tenantid:        sqlchelpers.UUIDFromStr(tenantId),
	})

	if err != nil && !errors.Is(err, pgx.ErrNoRows) {
		return nil, taskIdToDagExternalId, err
	}

	if err := tx.Commit(ctx); err != nil {
		return nil, taskIdToDagExternalId, err
	}

	return tasksWithData, taskIdToDagExternalId, nil
}

func (r *olapRepository) ListTasksByIdAndInsertedAt(ctx context.Context, tenantId string, taskMetadata []TaskMetadata) ([]*sqlcv1.PopulateTaskRunDataRow, error) {
	tx, err := r.pool.Begin(ctx)

	if err != nil {
		return nil, err
	}

	defer tx.Rollback(ctx)

	taskIds := make([]int64, 0)
	taskInsertedAts := make([]pgtype.Timestamptz, 0)

	for _, metadata := range taskMetadata {
		taskIds = append(taskIds, metadata.TaskID)
		taskInsertedAts = append(taskInsertedAts, sqlchelpers.TimestamptzFromTime(metadata.TaskInsertedAt))
	}

	tasksWithData, err := r.queries.PopulateTaskRunData(ctx, tx, sqlcv1.PopulateTaskRunDataParams{
		Taskids:         taskIds,
		Taskinsertedats: taskInsertedAts,
		Tenantid:        sqlchelpers.UUIDFromStr(tenantId),
	})

	if err != nil && !errors.Is(err, pgx.ErrNoRows) {
		return nil, err
	}

	if err := tx.Commit(ctx); err != nil {
		return nil, err
	}

	return tasksWithData, nil
}

func (r *olapRepository) ListWorkflowRuns(ctx context.Context, tenantId string, opts ListWorkflowRunOpts) ([]*WorkflowRunData, int, error) {
	tx, err := r.pool.Begin(ctx)

	if err != nil {
		return nil, 0, err
	}

	defer tx.Rollback(ctx)

	params := sqlcv1.FetchWorkflowRunIdsParams{
		Tenantid:               sqlchelpers.UUIDFromStr(tenantId),
		Since:                  sqlchelpers.TimestamptzFromTime(opts.CreatedAfter),
		Listworkflowrunslimit:  int32(opts.Limit),
		Listworkflowrunsoffset: int32(opts.Offset),
		ParentTaskExternalId:   pgtype.UUID{},
	}

	countParams := sqlcv1.CountWorkflowRunsParams{
		Tenantid: sqlchelpers.UUIDFromStr(tenantId),
		Since:    sqlchelpers.TimestamptzFromTime(opts.CreatedAfter),
	}

	statuses := make([]string, 0)

	for _, status := range opts.Statuses {
		statuses = append(statuses, string(status))
	}

	if len(statuses) == 0 {
		statuses = []string{
			string(sqlcv1.V1ReadableStatusOlapQUEUED),
			string(sqlcv1.V1ReadableStatusOlapRUNNING),
			string(sqlcv1.V1ReadableStatusOlapCOMPLETED),
			string(sqlcv1.V1ReadableStatusOlapCANCELLED),
			string(sqlcv1.V1ReadableStatusOlapFAILED),
		}
	}

	params.Statuses = statuses
	countParams.Statuses = statuses

	if len(opts.WorkflowIds) > 0 {
		workflowIdParams := make([]pgtype.UUID, 0)

		for _, id := range opts.WorkflowIds {
			workflowIdParams = append(workflowIdParams, sqlchelpers.UUIDFromStr(id.String()))
		}

		params.WorkflowIds = workflowIdParams
		countParams.WorkflowIds = workflowIdParams
	}

	until := opts.FinishedBefore

	if until != nil {
		params.Until = sqlchelpers.TimestamptzFromTime(*until)
		countParams.Until = sqlchelpers.TimestamptzFromTime(*until)
	}

	for key, value := range opts.AdditionalMetadata {
		params.Keys = append(params.Keys, key)
		params.Values = append(params.Values, value.(string))
		countParams.Keys = append(countParams.Keys, key)
		countParams.Values = append(countParams.Values, value.(string))
	}

	if opts.ParentTaskExternalId != nil {
		params.ParentTaskExternalId = *opts.ParentTaskExternalId
	}

	workflowRunIds, err := r.queries.FetchWorkflowRunIds(ctx, tx, params)

	if err != nil {
		return nil, 0, err
	}

	runIdsWithDAGs := make([]int64, 0)
	runInsertedAtsWithDAGs := make([]pgtype.Timestamptz, 0)
	runIdsWithTasks := make([]int64, 0)
	runInsertedAtsWithTasks := make([]pgtype.Timestamptz, 0)

	for _, row := range workflowRunIds {
		if row.Kind == sqlcv1.V1RunKindDAG {
			runIdsWithDAGs = append(runIdsWithDAGs, row.ID)
			runInsertedAtsWithDAGs = append(runInsertedAtsWithDAGs, row.InsertedAt)
		} else {
			runIdsWithTasks = append(runIdsWithTasks, row.ID)
			runInsertedAtsWithTasks = append(runInsertedAtsWithTasks, row.InsertedAt)
		}
	}

	populatedDAGs, err := r.queries.PopulateDAGMetadata(ctx, tx, sqlcv1.PopulateDAGMetadataParams{
		Ids:         runIdsWithDAGs,
		Insertedats: runInsertedAtsWithDAGs,
		Tenantid:    sqlchelpers.UUIDFromStr(tenantId),
	})

	if err != nil && !errors.Is(err, pgx.ErrNoRows) {
		return nil, 0, err
	}

	dagsToPopulated := make(map[string]*sqlcv1.PopulateDAGMetadataRow)

	for _, dag := range populatedDAGs {
		externalId := sqlchelpers.UUIDToStr(dag.ExternalID)

		dagsToPopulated[externalId] = dag
	}

	populatedTasks, err := r.queries.PopulateTaskRunData(ctx, tx, sqlcv1.PopulateTaskRunDataParams{
		Taskids:         runIdsWithTasks,
		Taskinsertedats: runInsertedAtsWithTasks,
		Tenantid:        sqlchelpers.UUIDFromStr(tenantId),
	})

	if err != nil && !errors.Is(err, pgx.ErrNoRows) {
		return nil, 0, err
	}

	tasksToPopulated := make(map[string]*sqlcv1.PopulateTaskRunDataRow)

	for _, task := range populatedTasks {
		externalId := sqlchelpers.UUIDToStr(task.ExternalID)
		tasksToPopulated[externalId] = task
	}

	workflowIds := make([]pgtype.UUID, 0)

	for _, dag := range populatedDAGs {
		workflowIds = append(workflowIds, dag.WorkflowID)
	}

	for _, task := range populatedTasks {
		workflowIds = append(workflowIds, task.WorkflowID)
	}

	workflowNames, err := r.queries.ListWorkflowNamesByIds(ctx, tx, workflowIds)

	if err != nil {
		return nil, 0, err
	}

	workflowIdToNameMap := make(map[pgtype.UUID]string)

	for _, row := range workflowNames {
		workflowIdToNameMap[row.ID] = row.Name
	}

	count, err := r.queries.CountWorkflowRuns(ctx, tx, countParams)

	if err != nil {
		r.l.Error().Msgf("error counting workflow runs: %v", err)
		count = int64(len(workflowRunIds))
	}

	if err := tx.Commit(ctx); err != nil {
		return nil, 0, err
	}

	res := make([]*WorkflowRunData, 0)

	for _, row := range workflowRunIds {
		externalId := sqlchelpers.UUIDToStr(row.ExternalID)

		if row.Kind == sqlcv1.V1RunKindDAG {
			dag, ok := dagsToPopulated[externalId]

			if !ok {
				r.l.Error().Msgf("could not find dag with external id %s", externalId)
				continue
			}

			workflowName := workflowIdToNameMap[dag.WorkflowID]

			res = append(res, &WorkflowRunData{
				TenantID:           dag.TenantID,
				InsertedAt:         dag.InsertedAt,
				ExternalID:         dag.ExternalID,
				WorkflowID:         dag.WorkflowID,
				DisplayName:        dag.DisplayName,
				ReadableStatus:     dag.ReadableStatus,
				AdditionalMetadata: dag.AdditionalMetadata,
				CreatedAt:          dag.CreatedAt,
				StartedAt:          dag.StartedAt,
				FinishedAt:         dag.FinishedAt,
				ErrorMessage:       dag.ErrorMessage.String,
				Kind:               sqlcv1.V1RunKindDAG,
				WorkflowVersionId:  dag.WorkflowVersionID,
				TaskExternalId:     nil,
				TaskId:             nil,
				TaskInsertedAt:     nil,
				Output:             &dag.Output,
				Input:              dag.Input,
				WorkflowName:       &workflowName,
			})
		} else {
			task, ok := tasksToPopulated[externalId]

			if !ok {
				r.l.Error().Msgf("could not find task with external id %s", externalId)
				continue
			}

			workflowName := workflowIdToNameMap[task.WorkflowID]

			res = append(res, &WorkflowRunData{
				TenantID:           task.TenantID,
				InsertedAt:         task.InsertedAt,
				ExternalID:         task.ExternalID,
				WorkflowID:         task.WorkflowID,
				DisplayName:        task.DisplayName,
				ReadableStatus:     task.Status,
				AdditionalMetadata: task.AdditionalMetadata,
				CreatedAt:          task.InsertedAt,
				StartedAt:          task.StartedAt,
				FinishedAt:         task.FinishedAt,
				ErrorMessage:       task.ErrorMessage.String,
				Kind:               sqlcv1.V1RunKindTASK,
				TaskExternalId:     &task.ExternalID,
				TaskId:             &task.ID,
				TaskInsertedAt:     &task.InsertedAt,
				Output:             &task.Output,
				Input:              task.Input,
				StepId:             &task.StepID,
				WorkflowName:       &workflowName,
			})
		}
	}

	return res, int(count), nil
}

func (r *olapRepository) ListTaskRunEvents(ctx context.Context, tenantId string, taskId int64, taskInsertedAt pgtype.Timestamptz, limit, offset int64) ([]*sqlcv1.ListTaskEventsRow, error) {
	rows, err := r.queries.ListTaskEvents(ctx, r.pool, sqlcv1.ListTaskEventsParams{
		Tenantid:       sqlchelpers.UUIDFromStr(tenantId),
		Taskid:         taskId,
		Taskinsertedat: taskInsertedAt,
	})

	if err != nil {
		return nil, err
	}

	return rows, nil
}

func (r *olapRepository) ListTaskRunEventsByWorkflowRunId(ctx context.Context, tenantId string, workflowRunId pgtype.UUID) ([]*sqlcv1.ListTaskEventsForWorkflowRunRow, error) {
	rows, err := r.queries.ListTaskEventsForWorkflowRun(ctx, r.pool, sqlcv1.ListTaskEventsForWorkflowRunParams{
		Tenantid:      sqlchelpers.UUIDFromStr(tenantId),
		Workflowrunid: workflowRunId,
	})

	if err != nil {
		return nil, err
	}

	return rows, nil
}

func (r *olapRepository) ReadTaskRunMetrics(ctx context.Context, tenantId string, opts ReadTaskRunMetricsOpts) ([]TaskRunMetric, error) {
	var workflowIds []pgtype.UUID

	if len(opts.WorkflowIds) > 0 {
		workflowIds = make([]pgtype.UUID, 0)

		for _, id := range opts.WorkflowIds {
			workflowIds = append(workflowIds, sqlchelpers.UUIDFromStr(id.String()))
		}
	}

	var parentTaskExternalId pgtype.UUID
	if opts.ParentTaskExternalID != nil {
		parentTaskExternalId = *opts.ParentTaskExternalID
	}

	res, err := r.queries.GetTenantStatusMetrics(context.Background(), r.pool, sqlcv1.GetTenantStatusMetricsParams{
		Tenantid:             sqlchelpers.UUIDFromStr(tenantId),
		Createdafter:         sqlchelpers.TimestamptzFromTime(opts.CreatedAfter),
		WorkflowIds:          workflowIds,
		ParentTaskExternalId: parentTaskExternalId,
	})

	if err != nil {
		if errors.Is(err, pgx.ErrNoRows) {
			return []TaskRunMetric{}, nil
		}

		return nil, err
	}

	metrics := make([]TaskRunMetric, 0)

	metrics = append(metrics, TaskRunMetric{
		Status: "QUEUED",
		Count:  uint64(res.TotalQueued),
	})

	metrics = append(metrics, TaskRunMetric{
		Status: "RUNNING",
		Count:  uint64(res.TotalRunning),
	})

	metrics = append(metrics, TaskRunMetric{
		Status: "COMPLETED",
		Count:  uint64(res.TotalCompleted),
	})

	metrics = append(metrics, TaskRunMetric{
		Status: "CANCELLED",
		Count:  uint64(res.TotalCancelled),
	})

	metrics = append(metrics, TaskRunMetric{
		Status: "FAILED",
		Count:  uint64(res.TotalFailed),
	})

	return metrics, nil
}

func (r *olapRepository) saveEventsToCache(events []sqlcv1.CreateTaskEventsOLAPParams) {
	for _, event := range events {
		key := getCacheKey(event)
		r.eventCache.Add(key, true)
	}
}

func getCacheKey(event sqlcv1.CreateTaskEventsOLAPParams) string {
	// key on the task_id, retry_count, and event_type
	return fmt.Sprintf("%d-%s-%d", event.TaskID, event.EventType, event.RetryCount)
}

func (r *olapRepository) writeTaskEventBatch(ctx context.Context, tenantId string, events []sqlcv1.CreateTaskEventsOLAPParams) error {
	// skip any events which have a corresponding event already
	eventsToWrite := make([]sqlcv1.CreateTaskEventsOLAPParams, 0)
	tmpEventsToWrite := make([]sqlcv1.CreateTaskEventsOLAPTmpParams, 0)

	for _, event := range events {
		key := getCacheKey(event)

		if _, ok := r.eventCache.Get(key); !ok {
			eventsToWrite = append(eventsToWrite, event)

			tmpEventsToWrite = append(tmpEventsToWrite, sqlcv1.CreateTaskEventsOLAPTmpParams{
				TenantID:       event.TenantID,
				TaskID:         event.TaskID,
				TaskInsertedAt: event.TaskInsertedAt,
				EventType:      event.EventType,
				RetryCount:     event.RetryCount,
				ReadableStatus: event.ReadableStatus,
				WorkerID:       event.WorkerID,
			})
		}
	}

	if len(eventsToWrite) == 0 {
		return nil
	}

	tx, commit, rollback, err := sqlchelpers.PrepareTx(ctx, r.pool, r.l, 5000)

	if err != nil {
		return err
	}

	defer rollback()

	_, err = r.queries.CreateTaskEventsOLAP(ctx, tx, eventsToWrite)

	if err != nil {
		return err
	}

	_, err = r.queries.CreateTaskEventsOLAPTmp(ctx, tx, tmpEventsToWrite)

	if err != nil {
		return err
	}

	if err := commit(ctx); err != nil {
		return err
	}

	r.saveEventsToCache(eventsToWrite)

	return nil
}

func (r *olapRepository) UpdateTaskStatuses(ctx context.Context, tenantId string) (bool, []UpdateTaskStatusRow, error) {
	var limit int32 = 10000

	// each partition gets its own goroutine
	eg := &errgroup.Group{}
	mu := sync.Mutex{}
	rows := make([]UpdateTaskStatusRow, 0)

	// if any of the partitions are saturated, we return true
	isSaturated := false

	for i := 0; i < NUM_PARTITIONS; i++ {
		partitionNumber := i

		eg.Go(func() error {
			tx, commit, rollback, err := sqlchelpers.PrepareTx(ctx, r.pool, r.l, 15000)

			if err != nil {
				return err
			}

			defer rollback()

			statusUpdateRes, err := r.queries.UpdateTaskStatuses(ctx, tx, sqlcv1.UpdateTaskStatusesParams{
				Partitionnumber: int32(partitionNumber), // nolint: gosec
				Tenantid:        sqlchelpers.UUIDFromStr(tenantId),
				Eventlimit:      limit,
			})

			if err != nil {
				return err
			}

			if err := commit(ctx); err != nil {
				return err
			}

			mu.Lock()
			isSaturated = isSaturated || statusUpdateRes.Count == int64(limit)

			if len(statusUpdateRes.TaskIds) != len(statusUpdateRes.TaskInsertedAts) ||
				len(statusUpdateRes.TaskIds) != len(statusUpdateRes.ReadableStatuses) ||
				len(statusUpdateRes.TaskIds) != len(statusUpdateRes.ExternalIds) {
				return fmt.Errorf("mismatched lengths in status update response")
			}

			for i, row := range statusUpdateRes.TaskIds {
				rows = append(rows, UpdateTaskStatusRow{
					TaskId:         row,
					TaskInsertedAt: statusUpdateRes.TaskInsertedAts[i],
					ReadableStatus: sqlcv1.V1ReadableStatusOlap(statusUpdateRes.ReadableStatuses[i]),
					ExternalId:     statusUpdateRes.ExternalIds[i],
				})
			}

			mu.Unlock()

			return nil
		})
	}

	if err := eg.Wait(); err != nil {
		return false, nil, err
	}

	return isSaturated, rows, nil
}

func (r *olapRepository) UpdateDAGStatuses(ctx context.Context, tenantId string) (bool, []UpdateDAGStatusRow, error) {
	var limit int32 = 10000

	// each partition gets its own goroutine
	eg := &errgroup.Group{}
	mu := sync.Mutex{}
	rows := make([]UpdateDAGStatusRow, 0)

	// if any of the partitions are saturated, we return true
	isSaturated := false

	for i := 0; i < NUM_PARTITIONS; i++ {
		partitionNumber := i

		eg.Go(func() error {
			tx, commit, rollback, err := sqlchelpers.PrepareTx(ctx, r.pool, r.l, 5000)

			if err != nil {
				return err
			}

			defer rollback()

			statusUpdateRes, err := r.queries.UpdateDAGStatuses(ctx, tx, sqlcv1.UpdateDAGStatusesParams{
				Partitionnumber: int32(partitionNumber), // nolint: gosec
				Tenantid:        sqlchelpers.UUIDFromStr(tenantId),
				Eventlimit:      limit,
			})

			if err != nil {
				return err
			}

			if err := commit(ctx); err != nil {
				return err
			}

			mu.Lock()
			isSaturated = isSaturated || statusUpdateRes.Count == int64(limit)

			if len(statusUpdateRes.DagIds) != len(statusUpdateRes.DagInsertedAts) ||
				len(statusUpdateRes.DagIds) != len(statusUpdateRes.ReadableStatuses) ||
				len(statusUpdateRes.DagIds) != len(statusUpdateRes.ExternalIds) {
				return fmt.Errorf("mismatched lengths in status update response")
			}

			for i, row := range statusUpdateRes.DagIds {
				rows = append(rows, UpdateDAGStatusRow{
					DagId:          row,
					DagInsertedAt:  statusUpdateRes.DagInsertedAts[i],
					ReadableStatus: sqlcv1.V1ReadableStatusOlap(statusUpdateRes.ReadableStatuses[i]),
					ExternalId:     statusUpdateRes.ExternalIds[i],
				})
			}

			mu.Unlock()

			return nil
		})
	}

	if err := eg.Wait(); err != nil {
		return false, nil, err
	}

	return isSaturated, rows, nil
}

func (r *olapRepository) writeTaskBatch(ctx context.Context, tenantId string, tasks []*sqlcv1.V1Task) error {
	params := make([]sqlcv1.CreateTasksOLAPParams, 0)

	for _, task := range tasks {
		params = append(params, sqlcv1.CreateTasksOLAPParams{
			TenantID:             task.TenantID,
			ID:                   task.ID,
			InsertedAt:           task.InsertedAt,
			Queue:                task.Queue,
			ActionID:             task.ActionID,
			StepID:               task.StepID,
			WorkflowID:           task.WorkflowID,
			WorkflowVersionID:    task.WorkflowVersionID,
			ScheduleTimeout:      task.ScheduleTimeout,
			StepTimeout:          task.StepTimeout,
			Priority:             task.Priority,
			Sticky:               sqlcv1.V1StickyStrategyOlap(task.Sticky),
			DesiredWorkerID:      task.DesiredWorkerID,
			ExternalID:           task.ExternalID,
			DisplayName:          task.DisplayName,
			Input:                task.Input,
			AdditionalMetadata:   task.AdditionalMetadata,
			DagID:                task.DagID,
			DagInsertedAt:        task.DagInsertedAt,
			ParentTaskExternalID: task.ParentTaskExternalID,
			WorkflowRunID:        task.WorkflowRunID,
		})
	}

	_, err := r.queries.CreateTasksOLAP(ctx, r.pool, params)

	return err
}

func (r *olapRepository) writeDAGBatch(ctx context.Context, tenantId string, dags []*DAGWithData) error {
	params := make([]sqlcv1.CreateDAGsOLAPParams, 0)

	for _, dag := range dags {
		var parentTaskExternalID = pgtype.UUID{}
		if dag.ParentTaskExternalID != nil {
			parentTaskExternalID = *dag.ParentTaskExternalID
		}

		params = append(params, sqlcv1.CreateDAGsOLAPParams{
			TenantID:             dag.TenantID,
			ID:                   dag.ID,
			InsertedAt:           dag.InsertedAt,
			WorkflowID:           dag.WorkflowID,
			WorkflowVersionID:    dag.WorkflowVersionID,
			ExternalID:           dag.ExternalID,
			DisplayName:          dag.DisplayName,
			Input:                dag.Input,
			AdditionalMetadata:   dag.AdditionalMetadata,
			ParentTaskExternalID: parentTaskExternalID,
		})
	}

	_, err := r.queries.CreateDAGsOLAP(ctx, r.pool, params)

	return err
}

func (r *olapRepository) CreateTaskEvents(ctx context.Context, tenantId string, events []sqlcv1.CreateTaskEventsOLAPParams) error {
	return r.writeTaskEventBatch(ctx, tenantId, events)
}

func (r *olapRepository) CreateTasks(ctx context.Context, tenantId string, tasks []*sqlcv1.V1Task) error {
	return r.writeTaskBatch(ctx, tenantId, tasks)
}

func (r *olapRepository) CreateDAGs(ctx context.Context, tenantId string, dags []*DAGWithData) error {
	return r.writeDAGBatch(ctx, tenantId, dags)
}

func (r *olapRepository) GetTaskPointMetrics(ctx context.Context, tenantId string, startTimestamp *time.Time, endTimestamp *time.Time, bucketInterval time.Duration) ([]*sqlcv1.GetTaskPointMetricsRow, error) {
	rows, err := r.queries.GetTaskPointMetrics(ctx, r.pool, sqlcv1.GetTaskPointMetricsParams{
		Interval:      durationToPgInterval(bucketInterval),
		Tenantid:      sqlchelpers.UUIDFromStr(tenantId),
		Createdafter:  sqlchelpers.TimestamptzFromTime(*startTimestamp),
		Createdbefore: sqlchelpers.TimestamptzFromTime(*endTimestamp),
	})

	if err != nil {
		if errors.Is(err, pgx.ErrNoRows) {
			return []*sqlcv1.GetTaskPointMetricsRow{}, nil
		}

		return nil, err
	}

	return rows, nil
}

func (r *olapRepository) ReadDAG(ctx context.Context, dagExternalId string) (*sqlcv1.V1DagsOlap, error) {
	return r.queries.ReadDAGByExternalID(ctx, r.pool, sqlchelpers.UUIDFromStr(dagExternalId))
}

func (r *olapRepository) ListTasksByExternalIds(ctx context.Context, tenantId string, externalIds []string) ([]*sqlcv1.FlattenTasksByExternalIdsRow, error) {
	externalUUIDs := make([]pgtype.UUID, 0)

	for _, id := range externalIds {
		externalUUIDs = append(externalUUIDs, sqlchelpers.UUIDFromStr(id))
	}

	return r.queries.FlattenTasksByExternalIds(ctx, r.pool, sqlcv1.FlattenTasksByExternalIdsParams{
		Tenantid:    sqlchelpers.UUIDFromStr(tenantId),
		Externalids: externalUUIDs,
	})
}

func durationToPgInterval(d time.Duration) pgtype.Interval {
	// Convert the time.Duration to microseconds
	microseconds := d.Microseconds()

	return pgtype.Interval{
		Microseconds: microseconds,
		Valid:        true,
	}
<<<<<<< HEAD
=======
}

func (r *olapRepository) ListWorkflowRunDisplayNames(ctx context.Context, tenantId pgtype.UUID, externalIds []pgtype.UUID) ([]*sqlcv1.ListWorkflowRunDisplayNamesRow, error) {
	return r.queries.ListWorkflowRunDisplayNames(ctx, r.pool, sqlcv1.ListWorkflowRunDisplayNamesParams{
		Tenantid:    tenantId,
		Externalids: externalIds,
	})
}

func (r *olapRepository) ListWorkers(tenantId string, opts *repository.ListWorkersOpts) ([]*sqlcv1.ListWorkersWithSlotCountRow, error) {
	if err := r.v.Validate(opts); err != nil {
		return nil, err
	}

	pgTenantId := sqlchelpers.UUIDFromStr(tenantId)

	queryParams := sqlcv1.ListWorkersWithSlotCountParams{
		Tenantid: pgTenantId,
	}

	if opts.Action != nil {
		queryParams.ActionId = sqlchelpers.TextFromStr(*opts.Action)
	}

	if opts.LastHeartbeatAfter != nil {
		queryParams.LastHeartbeatAfter = sqlchelpers.TimestampFromTime(opts.LastHeartbeatAfter.UTC())
	}

	if opts.Assignable != nil {
		queryParams.Assignable = pgtype.Bool{
			Bool:  *opts.Assignable,
			Valid: true,
		}
	}

	workers, err := r.queries.ListWorkersWithSlotCount(context.Background(), r.pool, queryParams)

	if err != nil {
		if errors.Is(err, pgx.ErrNoRows) {
			workers = make([]*sqlcv1.ListWorkersWithSlotCountRow, 0)
		} else {
			return nil, fmt.Errorf("could not list workers: %w", err)
		}
	}

	return workers, nil
}

func (w *olapRepository) GetWorkerById(workerId string) (*sqlcv1.GetWorkerByIdRow, error) {
	return w.queries.GetWorkerById(context.Background(), w.pool, sqlchelpers.UUIDFromStr(workerId))
}

func (w *olapRepository) ListWorkerState(tenantId, workerId string, maxRuns int) ([]*sqlcv1.ListSemaphoreSlotsWithStateForWorkerRow, []*dbsqlc.GetStepRunForEngineRow, error) {
	slots, err := w.queries.ListSemaphoreSlotsWithStateForWorker(context.Background(), w.pool, sqlcv1.ListSemaphoreSlotsWithStateForWorkerParams{
		Workerid: sqlchelpers.UUIDFromStr(workerId),
		Tenantid: sqlchelpers.UUIDFromStr(tenantId),
		Limit: pgtype.Int4{
			Int32: int32(maxRuns), // nolint: gosec
			Valid: true,
		},
	})

	if err != nil {
		return nil, nil, fmt.Errorf("could not list worker slot state: %w", err)
	}

	return slots, []*dbsqlc.GetStepRunForEngineRow{}, nil
>>>>>>> 233a28f7
}<|MERGE_RESOLUTION|>--- conflicted
+++ resolved
@@ -1250,8 +1250,6 @@
 		Microseconds: microseconds,
 		Valid:        true,
 	}
-<<<<<<< HEAD
-=======
 }
 
 func (r *olapRepository) ListWorkflowRunDisplayNames(ctx context.Context, tenantId pgtype.UUID, externalIds []pgtype.UUID) ([]*sqlcv1.ListWorkflowRunDisplayNamesRow, error) {
@@ -1259,65 +1257,4 @@
 		Tenantid:    tenantId,
 		Externalids: externalIds,
 	})
-}
-
-func (r *olapRepository) ListWorkers(tenantId string, opts *repository.ListWorkersOpts) ([]*sqlcv1.ListWorkersWithSlotCountRow, error) {
-	if err := r.v.Validate(opts); err != nil {
-		return nil, err
-	}
-
-	pgTenantId := sqlchelpers.UUIDFromStr(tenantId)
-
-	queryParams := sqlcv1.ListWorkersWithSlotCountParams{
-		Tenantid: pgTenantId,
-	}
-
-	if opts.Action != nil {
-		queryParams.ActionId = sqlchelpers.TextFromStr(*opts.Action)
-	}
-
-	if opts.LastHeartbeatAfter != nil {
-		queryParams.LastHeartbeatAfter = sqlchelpers.TimestampFromTime(opts.LastHeartbeatAfter.UTC())
-	}
-
-	if opts.Assignable != nil {
-		queryParams.Assignable = pgtype.Bool{
-			Bool:  *opts.Assignable,
-			Valid: true,
-		}
-	}
-
-	workers, err := r.queries.ListWorkersWithSlotCount(context.Background(), r.pool, queryParams)
-
-	if err != nil {
-		if errors.Is(err, pgx.ErrNoRows) {
-			workers = make([]*sqlcv1.ListWorkersWithSlotCountRow, 0)
-		} else {
-			return nil, fmt.Errorf("could not list workers: %w", err)
-		}
-	}
-
-	return workers, nil
-}
-
-func (w *olapRepository) GetWorkerById(workerId string) (*sqlcv1.GetWorkerByIdRow, error) {
-	return w.queries.GetWorkerById(context.Background(), w.pool, sqlchelpers.UUIDFromStr(workerId))
-}
-
-func (w *olapRepository) ListWorkerState(tenantId, workerId string, maxRuns int) ([]*sqlcv1.ListSemaphoreSlotsWithStateForWorkerRow, []*dbsqlc.GetStepRunForEngineRow, error) {
-	slots, err := w.queries.ListSemaphoreSlotsWithStateForWorker(context.Background(), w.pool, sqlcv1.ListSemaphoreSlotsWithStateForWorkerParams{
-		Workerid: sqlchelpers.UUIDFromStr(workerId),
-		Tenantid: sqlchelpers.UUIDFromStr(tenantId),
-		Limit: pgtype.Int4{
-			Int32: int32(maxRuns), // nolint: gosec
-			Valid: true,
-		},
-	})
-
-	if err != nil {
-		return nil, nil, fmt.Errorf("could not list worker slot state: %w", err)
-	}
-
-	return slots, []*dbsqlc.GetStepRunForEngineRow{}, nil
->>>>>>> 233a28f7
 }