--- conflicted
+++ resolved
@@ -2608,7 +2608,6 @@
 		return fmt.Errorf("error analyzing v1_dags_olap: %v", err)
 	}
 
-<<<<<<< HEAD
 	err = r.queries.AnalyzeV1EventsOLAP(ctx, tx)
 
 	if err != nil {
@@ -2627,9 +2626,6 @@
 		return fmt.Errorf("error analyzing v1_event_to_run_olap: %v", err)
 	}
 
-
-
-=======
 	err = r.queries.AnalyzeV1DAGToTaskOLAP(ctx, tx)
 
 	if err != nil {
@@ -2642,7 +2638,6 @@
 		return fmt.Errorf("error analyzing v1_payloads_olap: %v", err)
 	}
 
->>>>>>> 0d355a8d
 	if err := commit(ctx); err != nil {
 		return fmt.Errorf("error committing transaction: %v", err)
 	}
