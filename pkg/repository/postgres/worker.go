package postgres

import (
	"context"
	"encoding/json"
	"errors"
	"fmt"
	"time"

	"github.com/jackc/pgx/v5"
	"github.com/jackc/pgx/v5/pgtype"
	"github.com/jackc/pgx/v5/pgxpool"
	"github.com/rs/zerolog"

	"github.com/hatchet-dev/hatchet/internal/services/dispatcher/contracts"
	"github.com/hatchet-dev/hatchet/pkg/repository"
	"github.com/hatchet-dev/hatchet/pkg/repository/metered"
	"github.com/hatchet-dev/hatchet/pkg/repository/postgres/dbsqlc"
	"github.com/hatchet-dev/hatchet/pkg/repository/postgres/sqlchelpers"
	"github.com/hatchet-dev/hatchet/pkg/validator"
)

type workerAPIRepository struct {
	*sharedRepository

	m *metered.Metered
}

func NewWorkerAPIRepository(shared *sharedRepository, m *metered.Metered) repository.WorkerAPIRepository {
	return &workerAPIRepository{
		sharedRepository: shared,
		m:                m,
	}
}

func (w *workerAPIRepository) GetWorkerById(workerId string) (*dbsqlc.GetWorkerByIdRow, error) {
	return w.queries.GetWorkerById(context.Background(), w.pool, sqlchelpers.UUIDFromStr(workerId))
}

func (w *workerAPIRepository) GetWorkerActionsByWorkerId(tenantid string, workerIds []string) (map[string][]string, error) {
	uuidWorkerIds := make([]pgtype.UUID, len(workerIds))
	for i, workerId := range workerIds {
		uuidWorkerIds[i] = sqlchelpers.UUIDFromStr(workerId)
	}

	records, err := w.queries.GetWorkerActionsByWorkerId(context.Background(), w.pool, dbsqlc.GetWorkerActionsByWorkerIdParams{
		Workerids: uuidWorkerIds,
		Tenantid:  sqlchelpers.UUIDFromStr(tenantid),
	})
	if err != nil {
		return nil, err
	}

	workerIdToActionIds := make(map[string][]string)

	for _, record := range records {
		workerId := record.WorkerId.String()
		actionId := record.Actionid.String

		if _, ok := workerIdToActionIds[workerId]; !ok {
			workerIdToActionIds[workerId] = make([]string, 0)
		}

		workerIdToActionIds[workerId] = append(workerIdToActionIds[workerId], actionId)
	}

	return workerIdToActionIds, nil
}

func (w *workerAPIRepository) ListWorkerState(tenantId, workerId string, maxRuns int) ([]*dbsqlc.ListSemaphoreSlotsWithStateForWorkerRow, []*dbsqlc.GetStepRunForEngineRow, error) {
	slots, err := w.queries.ListSemaphoreSlotsWithStateForWorker(context.Background(), w.pool, dbsqlc.ListSemaphoreSlotsWithStateForWorkerParams{
		Workerid: sqlchelpers.UUIDFromStr(workerId),
		Tenantid: sqlchelpers.UUIDFromStr(tenantId),
		Limit: pgtype.Int4{
			Int32: int32(maxRuns), // nolint: gosec
			Valid: true,
		},
	})
	if err != nil {
		return nil, nil, fmt.Errorf("could not list worker slot state: %w", err)
	}

	// get recent assignment events
	assignedEvents, err := w.queries.ListRecentAssignedEventsForWorker(context.Background(), w.pool, dbsqlc.ListRecentAssignedEventsForWorkerParams{
		Workerid: sqlchelpers.UUIDFromStr(workerId),
		Limit: pgtype.Int4{
			Int32: int32(maxRuns), // nolint: gosec
			Valid: true,
		},
	})
	if err != nil {
		return nil, nil, fmt.Errorf("could not list worker recent assigned events: %w", err)
	}

	// construct unique array of recent step run ids
	uniqueStepRunIds := make(map[string]bool)

	for _, event := range assignedEvents {
		// unmarshal to string array
		var stepRunIds []string

		if err := json.Unmarshal(event.AssignedStepRuns, &stepRunIds); err != nil {
			return nil, nil, fmt.Errorf("could not unmarshal assigned step runs: %w", err)
		}

		for _, stepRunId := range stepRunIds {
			if _, ok := uniqueStepRunIds[stepRunId]; ok {
				continue
			}

			// just do 20 for now
			if len(uniqueStepRunIds) > 20 {
				break
			}

			uniqueStepRunIds[stepRunId] = true
		}
	}

	stepRunIds := make([]pgtype.UUID, 0, len(uniqueStepRunIds))

	for stepRunId := range uniqueStepRunIds {
		stepRunIds = append(stepRunIds, sqlchelpers.UUIDFromStr(stepRunId))
	}

	recent, err := w.queries.GetStepRunForEngine(context.Background(), w.pool, dbsqlc.GetStepRunForEngineParams{
		Ids:      stepRunIds,
		TenantId: sqlchelpers.UUIDFromStr(tenantId),
	})
	if err != nil {
		return nil, nil, fmt.Errorf("could not list worker recent step runs: %w", err)
	}

	return slots, recent, nil
}

func (r *workerAPIRepository) ListWorkers(tenantId string, opts *repository.ListWorkersOpts) ([]*dbsqlc.ListWorkersWithSlotCountRow, error) {
	if err := r.v.Validate(opts); err != nil {
		return nil, err
	}

	pgTenantId := sqlchelpers.UUIDFromStr(tenantId)

	queryParams := dbsqlc.ListWorkersWithSlotCountParams{
		Tenantid: pgTenantId,
	}

	if opts.Action != nil {
		queryParams.ActionId = sqlchelpers.TextFromStr(*opts.Action)
	}

	if opts.LastHeartbeatAfter != nil {
		queryParams.LastHeartbeatAfter = sqlchelpers.TimestampFromTime(opts.LastHeartbeatAfter.UTC())
	}

	if opts.Assignable != nil {
		queryParams.Assignable = pgtype.Bool{
			Bool:  *opts.Assignable,
			Valid: true,
		}
	}

	workers, err := r.queries.ListWorkersWithSlotCount(context.Background(), r.pool, queryParams)
	if err != nil {
		if errors.Is(err, pgx.ErrNoRows) {
			workers = make([]*dbsqlc.ListWorkersWithSlotCountRow, 0)
		} else {
			return nil, fmt.Errorf("could not list workers: %w", err)
		}
	}

	return workers, nil
}

func (w *workerAPIRepository) ListWorkerLabels(tenantId, workerId string) ([]*dbsqlc.ListWorkerLabelsRow, error) {
	return w.queries.ListWorkerLabels(context.Background(), w.pool, sqlchelpers.UUIDFromStr(workerId))
}

func (w *workerAPIRepository) UpdateWorker(tenantId, workerId string, opts repository.ApiUpdateWorkerOpts) (*dbsqlc.Worker, error) {
	if err := w.v.Validate(opts); err != nil {
		return nil, err
	}

	updateParams := dbsqlc.UpdateWorkerParams{
		ID: sqlchelpers.UUIDFromStr(workerId),
	}

	if opts.IsPaused != nil {
		updateParams.IsPaused = pgtype.Bool{
			Bool:  *opts.IsPaused,
			Valid: true,
		}
	}

	worker, err := w.queries.UpdateWorker(context.Background(), w.pool, updateParams)
	if err != nil {
		return nil, fmt.Errorf("could not update worker: %w", err)
	}

	return worker, nil
}

type workerEngineRepository struct {
	pool    *pgxpool.Pool
	v       validator.Validator
	queries *dbsqlc.Queries
	l       *zerolog.Logger
	m       *metered.Metered
}

func NewWorkerEngineRepository(pool *pgxpool.Pool, v validator.Validator, l *zerolog.Logger, m *metered.Metered) repository.WorkerEngineRepository {
	queries := dbsqlc.New()

	return &workerEngineRepository{
		pool:    pool,
		v:       v,
		queries: queries,
		l:       l,
		m:       m,
	}
}

func (w *workerEngineRepository) GetWorkerForEngine(ctx context.Context, tenantId, workerId string) (*dbsqlc.GetWorkerForEngineRow, error) {
	return w.queries.GetWorkerForEngine(ctx, w.pool, dbsqlc.GetWorkerForEngineParams{
		ID:       sqlchelpers.UUIDFromStr(workerId),
		Tenantid: sqlchelpers.UUIDFromStr(tenantId),
	})
}

func (w *workerEngineRepository) CreateNewWorker(ctx context.Context, tenantId string, opts *repository.CreateWorkerOpts) (*dbsqlc.Worker, error) {
	preWorker, postWorker := w.m.Meter(ctx, dbsqlc.LimitResourceWORKER, tenantId, 1)

	if err := preWorker(); err != nil {
		return nil, err
	}

	maxRuns := int32(100)

	if opts.MaxRuns != nil {
		maxRuns = int32(*opts.MaxRuns) // nolint: gosec
	}

	preWorkerSlot, postWorkerSlot := w.m.Meter(ctx, dbsqlc.LimitResourceWORKERSLOT, tenantId, maxRuns)

	if err := preWorkerSlot(); err != nil {
		return nil, err
	}

	if err := w.v.Validate(opts); err != nil {
		return nil, err
	}

	tx, err := w.pool.Begin(ctx)
	if err != nil {
		return nil, err
	}

	defer sqlchelpers.DeferRollback(ctx, w.l, tx.Rollback)

	pgTenantId := sqlchelpers.UUIDFromStr(tenantId)

	createParams := dbsqlc.CreateWorkerParams{
		Tenantid:     pgTenantId,
		Dispatcherid: sqlchelpers.UUIDFromStr(opts.DispatcherId),
		Name:         opts.Name,
	}

	// Default to self hosted
	createParams.Type = dbsqlc.NullWorkerType{
		WorkerType: dbsqlc.WorkerTypeSELFHOSTED,
		Valid:      true,
	}

	if opts.WebhookId != nil {
		createParams.WebhookId = sqlchelpers.UUIDFromStr(*opts.WebhookId)
		createParams.Type = dbsqlc.NullWorkerType{
			WorkerType: dbsqlc.WorkerTypeWEBHOOK,
			Valid:      true,
		}
	}

	if opts.MaxRuns != nil {
		createParams.MaxRuns = pgtype.Int4{
			Int32: int32(*opts.MaxRuns), // nolint: gosec
			Valid: true,
		}
	} else {
		createParams.MaxRuns = pgtype.Int4{
			Int32: 100,
			Valid: true,
		}
	}

	var worker *dbsqlc.Worker

	// HACK upsert webhook worker
	if opts.WebhookId != nil {
		worker, err = w.queries.GetWorkerByWebhookId(ctx, tx, dbsqlc.GetWorkerByWebhookIdParams{
			Webhookid: createParams.WebhookId,
			Tenantid:  pgTenantId,
		})

		if err != nil && !errors.Is(err, pgx.ErrNoRows) {
			return nil, fmt.Errorf("could not get worker: %w", err)
		}

		if errors.Is(err, pgx.ErrNoRows) {
			worker = nil
		}
	}

	if opts.RuntimeInfo != nil {
		if opts.RuntimeInfo.SdkVersion != nil {
			createParams.SdkVersion = sqlchelpers.TextFromStr(*opts.RuntimeInfo.SdkVersion)
		}
		if opts.RuntimeInfo.Language != nil {
			switch *opts.RuntimeInfo.Language {
			case contracts.SDKS_GO:
				createParams.Language = dbsqlc.NullWorkerSDKS{
					WorkerSDKS: dbsqlc.WorkerSDKSGO,
					Valid:      true,
				}
			case contracts.SDKS_PYTHON:
				createParams.Language = dbsqlc.NullWorkerSDKS{
					WorkerSDKS: dbsqlc.WorkerSDKSPYTHON,
					Valid:      true,
				}
			case contracts.SDKS_TYPESCRIPT:
				createParams.Language = dbsqlc.NullWorkerSDKS{
					WorkerSDKS: dbsqlc.WorkerSDKSTYPESCRIPT,
					Valid:      true,
				}
			default:
				return nil, fmt.Errorf("invalid sdk: %s", *opts.RuntimeInfo.Language)
			}
		}
		if opts.RuntimeInfo.LanguageVersion != nil {
			createParams.LanguageVersion = sqlchelpers.TextFromStr(*opts.RuntimeInfo.LanguageVersion)
		}
		if opts.RuntimeInfo.Os != nil {
			createParams.Os = sqlchelpers.TextFromStr(*opts.RuntimeInfo.Os)
		}
		if opts.RuntimeInfo.Extra != nil {
			createParams.RuntimeExtra = sqlchelpers.TextFromStr(*opts.RuntimeInfo.Extra)
		}
	}

	if worker == nil {
		worker, err = w.queries.CreateWorker(ctx, tx, createParams)
		if err != nil {
			return nil, fmt.Errorf("could not create worker: %w", err)
		}
	}

	svcUUIDs := make([]pgtype.UUID, len(opts.Services))

	for i, svc := range opts.Services {
		dbSvc, err := w.queries.UpsertService(ctx, tx, dbsqlc.UpsertServiceParams{
			Name:     svc,
			Tenantid: pgTenantId,
		})
		if err != nil {
			return nil, fmt.Errorf("could not upsert service: %w", err)
		}

		svcUUIDs[i] = dbSvc.ID
	}

	err = w.queries.LinkServicesToWorker(ctx, tx, dbsqlc.LinkServicesToWorkerParams{
		Services: svcUUIDs,
		Workerid: worker.ID,
	})
	if err != nil {
		return nil, fmt.Errorf("could not link services to worker: %w", err)
	}

	actionUUIDs := make([]pgtype.UUID, len(opts.Actions))

	for i, action := range opts.Actions {
		dbAction, err := w.queries.UpsertAction(ctx, tx, dbsqlc.UpsertActionParams{
			Action:   action,
			Tenantid: pgTenantId,
		})
		if err != nil {
			return nil, fmt.Errorf("could not upsert action: %w", err)
		}

		actionUUIDs[i] = dbAction.ID
	}

	err = w.queries.LinkActionsToWorker(ctx, tx, dbsqlc.LinkActionsToWorkerParams{
		Actionids: actionUUIDs,
		Workerid:  worker.ID,
	})
	if err != nil {
		return nil, fmt.Errorf("could not link actions to worker: %w", err)
	}

	err = tx.Commit(ctx)
	if err != nil {
		return nil, fmt.Errorf("could not commit transaction: %w", err)
	}

	postWorker()
	postWorkerSlot()

	return worker, nil
}

// UpdateWorker updates a worker in the repository.
// It will only update the worker if there is no lock on the worker, else it will skip.
func (w *workerEngineRepository) UpdateWorker(ctx context.Context, tenantId, workerId string, opts *repository.UpdateWorkerOpts) (*dbsqlc.Worker, error) {
	if err := w.v.Validate(opts); err != nil {
		return nil, err
	}

	tx, err := w.pool.Begin(ctx)
	if err != nil {
		return nil, err
	}

	defer sqlchelpers.DeferRollback(ctx, w.l, tx.Rollback)

	pgTenantId := sqlchelpers.UUIDFromStr(tenantId)

	updateParams := dbsqlc.UpdateWorkerParams{
		ID: sqlchelpers.UUIDFromStr(workerId),
	}

	if opts.LastHeartbeatAt != nil {
		updateParams.LastHeartbeatAt = sqlchelpers.TimestampFromTime(*opts.LastHeartbeatAt)
	}

	if opts.DispatcherId != nil {
		updateParams.DispatcherId = sqlchelpers.UUIDFromStr(*opts.DispatcherId)
	}

	if opts.IsActive != nil {
		updateParams.IsActive = pgtype.Bool{
			Bool:  *opts.IsActive,
			Valid: true,
		}
	}

	worker, err := w.queries.UpdateWorker(ctx, tx, updateParams)
	if err != nil {
		return nil, fmt.Errorf("could not update worker: %w", err)
	}

	if len(opts.Actions) > 0 {
		actionUUIDs := make([]pgtype.UUID, len(opts.Actions))

		for i, action := range opts.Actions {
			dbAction, err := w.queries.UpsertAction(ctx, tx, dbsqlc.UpsertActionParams{
				Action:   action,
				Tenantid: pgTenantId,
			})
			if err != nil {
				return nil, fmt.Errorf("could not upsert action: %w", err)
			}

			actionUUIDs[i] = dbAction.ID
		}

		err = w.queries.LinkActionsToWorker(ctx, tx, dbsqlc.LinkActionsToWorkerParams{
			Actionids: actionUUIDs,
			Workerid:  sqlchelpers.UUIDFromStr(workerId),
		})
		if err != nil {
			return nil, fmt.Errorf("could not link actions to worker: %w", err)
		}
	}

	err = tx.Commit(ctx)
	if err != nil {
		return nil, fmt.Errorf("could not commit transaction: %w", err)
	}

	return worker, nil
}

func (w *workerEngineRepository) UpdateWorkerHeartbeat(ctx context.Context, tenantId, workerId string, lastHeartbeat time.Time) error {
<<<<<<< HEAD
	_, err := w.queries.UpdateWorkerHeartbeat(ctx, w.essentialPool, dbsqlc.UpdateWorkerHeartbeatParams{
=======
	_, err := w.queries.UpdateWorkerHeartbeat(ctx, w.pool, dbsqlc.UpdateWorkerHeartbeatParams{
>>>>>>> e8410686
		ID:              sqlchelpers.UUIDFromStr(workerId),
		LastHeartbeatAt: sqlchelpers.TimestampFromTime(lastHeartbeat),
	})
	if err != nil {
		return fmt.Errorf("could not update worker heartbeat: %w", err)
	}

	return nil
}

func (w *workerEngineRepository) DeleteWorker(ctx context.Context, tenantId, workerId string) error {
	_, err := w.queries.DeleteWorker(ctx, w.pool, sqlchelpers.UUIDFromStr(workerId))

	return err
}

func (w *workerEngineRepository) UpdateWorkersByWebhookId(ctx context.Context, params dbsqlc.UpdateWorkersByWebhookIdParams) error {
	_, err := w.queries.UpdateWorkersByWebhookId(ctx, w.pool, params)
	return err
}

func (w *workerEngineRepository) UpdateWorkerActiveStatus(ctx context.Context, tenantId, workerId string, isActive bool, timestamp time.Time) (*dbsqlc.Worker, error) {
	worker, err := w.queries.UpdateWorkerActiveStatus(ctx, w.pool, dbsqlc.UpdateWorkerActiveStatusParams{
		ID:                      sqlchelpers.UUIDFromStr(workerId),
		Isactive:                isActive,
		LastListenerEstablished: sqlchelpers.TimestampFromTime(timestamp),
	})
	if err != nil {
		return nil, fmt.Errorf("could not update worker active status: %w", err)
	}

	return worker, nil
}

func (w *workerEngineRepository) UpsertWorkerLabels(ctx context.Context, workerId pgtype.UUID, opts []repository.UpsertWorkerLabelOpts) ([]*dbsqlc.WorkerLabel, error) {
	if len(opts) == 0 {
		return nil, nil
	}

	affinities := make([]*dbsqlc.WorkerLabel, 0, len(opts))

	for _, opt := range opts {

		intValue := pgtype.Int4{Valid: false}
		if opt.IntValue != nil {
			intValue = pgtype.Int4{
				Int32: *opt.IntValue,
				Valid: true,
			}
		}

		strValue := pgtype.Text{Valid: false}
		if opt.StrValue != nil {
			strValue = pgtype.Text{
				String: *opt.StrValue,
				Valid:  true,
			}
		}

		dbsqlcOpts := dbsqlc.UpsertWorkerLabelParams{
			Workerid: workerId,
			Key:      opt.Key,
			IntValue: intValue,
			StrValue: strValue,
		}

		affinity, err := w.queries.UpsertWorkerLabel(ctx, w.pool, dbsqlcOpts)
		if err != nil {
			return nil, fmt.Errorf("could not update worker affinity state: %w", err)
		}

		affinities = append(affinities, affinity)
	}

	return affinities, nil
}

func (r *workerEngineRepository) DeleteOldWorkers(ctx context.Context, tenantId string, lastHeartbeatBefore time.Time) (bool, error) {
	hasMore, err := r.queries.DeleteOldWorkers(ctx, r.pool, dbsqlc.DeleteOldWorkersParams{
		Tenantid:            sqlchelpers.UUIDFromStr(tenantId),
		Lastheartbeatbefore: sqlchelpers.TimestampFromTime(lastHeartbeatBefore),
		Limit:               20,
	})
	if err != nil {
		if errors.Is(err, pgx.ErrNoRows) {
			return false, nil
		}

		return false, err
	}

	return hasMore, nil
}

func (r *workerEngineRepository) DeleteOldWorkerEvents(ctx context.Context, tenantId string, lastHeartbeatAfter time.Time) error {
	// list workers
	workers, err := r.queries.ListWorkersWithSlotCount(ctx, r.pool, dbsqlc.ListWorkersWithSlotCountParams{
		Tenantid:           sqlchelpers.UUIDFromStr(tenantId),
		LastHeartbeatAfter: sqlchelpers.TimestampFromTime(lastHeartbeatAfter),
	})
	if err != nil {
		if errors.Is(err, pgx.ErrNoRows) {
			return nil
		}

		return err
	}

	for _, worker := range workers {
		hasMore := true

		for hasMore {
			if ctx.Err() != nil {
				return ctx.Err()
			}

			// delete worker events
			hasMore, err = r.queries.DeleteOldWorkerAssignEvents(ctx, r.pool, dbsqlc.DeleteOldWorkerAssignEventsParams{
				Workerid: worker.Worker.ID,
				MaxRuns:  worker.Worker.MaxRuns,
				Limit:    100,
			})
			if err != nil {
				if errors.Is(err, pgx.ErrNoRows) {
					break
				}

				return fmt.Errorf("could not delete old worker events: %w", err)
			}
		}
	}

	return nil
}

func (r *workerEngineRepository) GetDispatcherIdsForWorkers(ctx context.Context, tenantId string, workerIds []string) (map[string][]string, error) {
	pgWorkerIds := make([]pgtype.UUID, len(workerIds))

	for i, workerId := range workerIds {
		pgWorkerIds[i] = sqlchelpers.UUIDFromStr(workerId)
	}

	rows, err := r.queries.ListDispatcherIdsForWorkers(ctx, r.pool, dbsqlc.ListDispatcherIdsForWorkersParams{
		Tenantid:  sqlchelpers.UUIDFromStr(tenantId),
		Workerids: sqlchelpers.UniqueSet(pgWorkerIds),
	})
	if err != nil {
		return nil, fmt.Errorf("could not get dispatcher ids for workers: %w", err)
	}

	dispatcherIdsToWorkers := make(map[string][]string)

	for _, row := range rows {
		dispatcherId := sqlchelpers.UUIDToStr(row.DispatcherId)
		workerId := sqlchelpers.UUIDToStr(row.WorkerId)

		if _, ok := dispatcherIdsToWorkers[dispatcherId]; !ok {
			dispatcherIdsToWorkers[dispatcherId] = make([]string, 0)
		}

		dispatcherIdsToWorkers[dispatcherId] = append(dispatcherIdsToWorkers[dispatcherId], workerId)
	}

	return dispatcherIdsToWorkers, nil
}<|MERGE_RESOLUTION|>--- conflicted
+++ resolved
@@ -480,11 +480,7 @@
 }
 
 func (w *workerEngineRepository) UpdateWorkerHeartbeat(ctx context.Context, tenantId, workerId string, lastHeartbeat time.Time) error {
-<<<<<<< HEAD
-	_, err := w.queries.UpdateWorkerHeartbeat(ctx, w.essentialPool, dbsqlc.UpdateWorkerHeartbeatParams{
-=======
 	_, err := w.queries.UpdateWorkerHeartbeat(ctx, w.pool, dbsqlc.UpdateWorkerHeartbeatParams{
->>>>>>> e8410686
 		ID:              sqlchelpers.UUIDFromStr(workerId),
 		LastHeartbeatAt: sqlchelpers.TimestampFromTime(lastHeartbeat),
 	})
