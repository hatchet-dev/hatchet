package repository

import (
	"context"
	"time"

	"github.com/hatchet-dev/hatchet/pkg/repository/prisma/dbsqlc"
)

type TenantLimitConfig struct {
	EnforceLimits bool
}

type Limit struct {
	Resource         dbsqlc.LimitResource
	Limit            int32
	Alarm            int32
	Window           *time.Duration
	CustomValueMeter bool
}

type PlanLimitMap map[string][]Limit

type TenantLimitRepository interface {
	GetLimits(ctx context.Context, tenantId string) ([]*dbsqlc.TenantResourceLimit, error)

	// CanCreateWorkflowRun checks if the tenant can create a resource
	CanCreate(ctx context.Context, resource dbsqlc.LimitResource, tenantId string) (bool, int, error)

	// MeterWorkflowRun increments the tenant's resource count
	Meter(ctx context.Context, resource dbsqlc.LimitResource, tenantId string) (*dbsqlc.TenantResourceLimit, error)

	// Create new Tenant Resource Limits for a tenant
<<<<<<< HEAD
	SelectOrInsertTenantLimits(ctx context.Context, tenantId string) error

	UpsertTenantLimits(ctx context.Context, tenantId string) error
=======
	SelectOrInsertTenantLimits(ctx context.Context, tenantId string, plan *string) error

	// UpsertTenantLimits updates or inserts new tenant limits
	UpsertTenantLimits(ctx context.Context, tenantId string, plan *string) error
>>>>>>> ba7eb72f

	// Resolve all tenant resource limits
	ResolveAllTenantResourceLimits(ctx context.Context) error

	// SetPlanLimitMap sets the plan limit map
	SetPlanLimitMap(planLimitMap PlanLimitMap) error

	DefaultLimits() []Limit
}<|MERGE_RESOLUTION|>--- conflicted
+++ resolved
@@ -31,16 +31,10 @@
 	Meter(ctx context.Context, resource dbsqlc.LimitResource, tenantId string) (*dbsqlc.TenantResourceLimit, error)
 
 	// Create new Tenant Resource Limits for a tenant
-<<<<<<< HEAD
-	SelectOrInsertTenantLimits(ctx context.Context, tenantId string) error
-
-	UpsertTenantLimits(ctx context.Context, tenantId string) error
-=======
 	SelectOrInsertTenantLimits(ctx context.Context, tenantId string, plan *string) error
 
 	// UpsertTenantLimits updates or inserts new tenant limits
 	UpsertTenantLimits(ctx context.Context, tenantId string, plan *string) error
->>>>>>> ba7eb72f
 
 	// Resolve all tenant resource limits
 	ResolveAllTenantResourceLimits(ctx context.Context) error
