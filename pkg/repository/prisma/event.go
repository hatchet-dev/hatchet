package prisma

import (
	"context"
	"errors"
	"fmt"
	"math"
	"time"

	"github.com/google/uuid"
	"github.com/jackc/pgx/v5"
	"github.com/jackc/pgx/v5/pgtype"
	"github.com/jackc/pgx/v5/pgxpool"
	"github.com/rs/zerolog"

	"github.com/hatchet-dev/hatchet/internal/telemetry"
	"github.com/hatchet-dev/hatchet/pkg/repository"
	"github.com/hatchet-dev/hatchet/pkg/repository/metered"
	"github.com/hatchet-dev/hatchet/pkg/repository/prisma/db"
	"github.com/hatchet-dev/hatchet/pkg/repository/prisma/dbsqlc"
	"github.com/hatchet-dev/hatchet/pkg/repository/prisma/sqlchelpers"
	"github.com/hatchet-dev/hatchet/pkg/validator"
)

type eventAPIRepository struct {
	client  *db.PrismaClient
	pool    *pgxpool.Pool
	v       validator.Validator
	queries *dbsqlc.Queries
	l       *zerolog.Logger
}

func NewEventAPIRepository(client *db.PrismaClient, pool *pgxpool.Pool, v validator.Validator, l *zerolog.Logger) repository.EventAPIRepository {
	queries := dbsqlc.New()

	return &eventAPIRepository{
		client:  client,
		pool:    pool,
		v:       v,
		queries: queries,
		l:       l,
	}
}

func (r *eventAPIRepository) ListEvents(ctx context.Context, tenantId string, opts *repository.ListEventOpts) (*repository.ListEventResult, error) {
	if err := r.v.Validate(opts); err != nil {
		return nil, err
	}

	res := &repository.ListEventResult{}

	pgTenantId := &pgtype.UUID{}

	if err := pgTenantId.Scan(tenantId); err != nil {
		return nil, err
	}

	queryParams := dbsqlc.ListEventsParams{
		TenantId: *pgTenantId,
	}

	countParams := dbsqlc.CountEventsParams{
		TenantId: *pgTenantId,
	}

	if opts.Ids != nil {
		queryParams.EventIds = make([]pgtype.UUID, len(opts.Ids))
		countParams.EventIds = make([]pgtype.UUID, len(opts.Ids))

		for i := range opts.Ids {
			queryParams.EventIds[i] = sqlchelpers.UUIDFromStr(opts.Ids[i])
			countParams.EventIds[i] = sqlchelpers.UUIDFromStr(opts.Ids[i])
		}
	}

	if opts.Search != nil {
		queryParams.Search = sqlchelpers.TextFromStr(*opts.Search)
		countParams.Search = sqlchelpers.TextFromStr(*opts.Search)
	}

	if opts.Offset != nil {
		queryParams.Offset = *opts.Offset
	}

	if opts.Limit != nil {
		queryParams.Limit = *opts.Limit
	}

	if opts.Keys != nil {
		queryParams.Keys = opts.Keys
		countParams.Keys = opts.Keys
	}

	if opts.Workflows != nil {
		queryParams.Workflows = opts.Workflows
		countParams.Workflows = opts.Workflows
	}

	if opts.WorkflowRunStatus != nil {
		statuses := make([]string, 0)

		for _, status := range opts.WorkflowRunStatus {
			statuses = append(statuses, string(status))
		}

		queryParams.Statuses = statuses
		countParams.Statuses = statuses
	}

	if opts.AdditionalMetadata != nil {
		queryParams.AdditionalMetadata = opts.AdditionalMetadata
		countParams.AdditionalMetadata = opts.AdditionalMetadata
	}

	orderByField := "createdAt"
	orderByDirection := "DESC"

	if opts.OrderBy != nil {
		orderByField = *opts.OrderBy
	}

	if opts.OrderDirection != nil {
		orderByDirection = *opts.OrderDirection
	}

	queryParams.Orderby = orderByField + " " + orderByDirection
	countParams.Orderby = orderByField + " " + orderByDirection

	tx, err := r.pool.Begin(context.Background())

	if err != nil {
		return nil, err
	}

	defer deferRollback(context.Background(), r.l, tx.Rollback)

	events, err := r.queries.ListEvents(ctx, tx, queryParams)

	if err != nil {
		if errors.Is(err, pgx.ErrNoRows) {
			events = make([]*dbsqlc.ListEventsRow, 0)
		} else {
			return nil, fmt.Errorf("could not list events: %w", err)
		}
	}

	count, err := r.queries.CountEvents(ctx, tx, countParams)

	if err != nil {
		if errors.Is(err, pgx.ErrNoRows) {
			count = 0
		} else {
			return nil, fmt.Errorf("could not count events: %w", err)
		}
	}

	err = tx.Commit(ctx)

	if err != nil {
		return nil, fmt.Errorf("could not commit transaction: %w", err)
	}

	res.Rows = events
	res.Count = int(count)

	return res, nil
}

func (r *eventAPIRepository) ListEventKeys(tenantId string) ([]string, error) {
	var rows []struct {
		Key string `json:"key"`
	}

	err := r.client.Prisma.QueryRaw(
		`
		SELECT DISTINCT ON("Event"."key") "Event"."key"
		FROM "Event"
		WHERE
		"Event"."tenantId"::text = $1
		`,
		tenantId,
	).Exec(context.Background(), &rows)

	if err != nil {
		return nil, err
	}

	keys := make([]string, len(rows))

	for i, row := range rows {
		keys[i] = row.Key
	}

	return keys, nil
}

func sizeOfEvent(item *repository.CreateEventOpts) int {
	return len(item.Data) + len(item.AdditionalMetadata)
}

func (e *eventEngineRepository) startBufferLoop() error {

	tenantBufOpts := TenantBufManagerOpts[*repository.CreateEventOpts, *dbsqlc.Event]{OutputFunc: e.BulkCreateEventSharedTenant, SizeFunc: sizeOfEvent, L: e.l, V: e.v}
	var err error
	e.bulkCreateBuffer, err = NewTenantBufManager(tenantBufOpts)

	return err

}

func (r *eventAPIRepository) GetEventById(id string) (*db.EventModel, error) {
	return r.client.Event.FindFirst(
		db.Event.ID.Equals(id),
		db.Event.DeletedAt.IsNull(),
	).Exec(context.Background())
}

func (r *eventAPIRepository) ListEventsById(tenantId string, ids []string) ([]db.EventModel, error) {
	return r.client.Event.FindMany(
		db.Event.ID.In(ids),
		db.Event.TenantID.Equals(tenantId),
		db.Event.DeletedAt.IsNull(),
	).Exec(context.Background())
}

type eventEngineRepository struct {
	pool             *pgxpool.Pool
	v                validator.Validator
	queries          *dbsqlc.Queries
	l                *zerolog.Logger
	m                *metered.Metered
	bulkCreateBuffer *TenantBufferManager[*repository.CreateEventOpts, *dbsqlc.Event]
	callbacks        []repository.Callback[*dbsqlc.Event]
}

func (r *eventEngineRepository) cleanup() error {
	return r.bulkCreateBuffer.cleanup()
}

func NewEventEngineRepository(pool *pgxpool.Pool, v validator.Validator, l *zerolog.Logger, m *metered.Metered) (repository.EventEngineRepository, func() error, error) {
	queries := dbsqlc.New()

	e := eventEngineRepository{
		pool:    pool,
		v:       v,
		queries: queries,
		l:       l,
		m:       m,
	}
	err := e.startBufferLoop()

	return &e, e.cleanup, err
}

func (r *eventEngineRepository) RegisterCreateCallback(callback repository.Callback[*dbsqlc.Event]) {
	if r.callbacks == nil {
		r.callbacks = make([]repository.Callback[*dbsqlc.Event], 0)
	}

	r.callbacks = append(r.callbacks, callback)
}

func (r *eventEngineRepository) GetEventForEngine(ctx context.Context, tenantId, id string) (*dbsqlc.Event, error) {
	return r.queries.GetEventForEngine(ctx, r.pool, sqlchelpers.UUIDFromStr(id))
}

func (r *eventEngineRepository) CreateEvent(ctx context.Context, opts *repository.CreateEventOpts) (*dbsqlc.Event, error) {
	return metered.MakeMetered(ctx, r.m, dbsqlc.LimitResourceEVENT, opts.TenantId, 1, func() (*string, *dbsqlc.Event, error) {

		_, span := telemetry.NewSpan(ctx, "db-create-event")
		defer span.End()

		if err := r.v.Validate(opts); err != nil {
			return nil, nil, err
		}

		createOpts := repository.CreateEventOpts{
			TenantId:           opts.TenantId,
			Key:                opts.Key,
			Data:               opts.Data,
			AdditionalMetadata: opts.AdditionalMetadata,
			ReplayedEvent:      opts.ReplayedEvent,
		}

		done, err := r.bulkCreateBuffer.BuffItem(opts.TenantId, &createOpts)

		if err != nil {
			return nil, nil, fmt.Errorf("could not buffer event: %w", err)
		}
		var response *flushResponse[*dbsqlc.Event]

		select {
		case response = <-done:
		case <-ctx.Done():
			return nil, nil, ctx.Err()
		case <-time.After(20 * time.Second):
			return nil, nil, fmt.Errorf("timeout waiting for event to be flushed to db")
		}

		if response.err != nil {
			return nil, nil, fmt.Errorf("could not create event: %w", response.err)
		}

		e := response.result

		for _, cb := range r.callbacks {
			cb.Do(r.l, opts.TenantId, e)
		}

		id := sqlchelpers.UUIDToStr(e.ID)

		if e.TenantId != sqlchelpers.UUIDFromStr(opts.TenantId) {
			panic("tenant id mismatch")
		}

		return &id, e, nil
	})
}
func (r *eventEngineRepository) BulkCreateEvent(ctx context.Context, opts *repository.BulkCreateEventOpts) (*repository.BulkCreateEventResult, error) {

	numberOfResources := len(opts.Events)
	if numberOfResources < math.MinInt32 || numberOfResources > math.MaxInt32 {
		return nil, fmt.Errorf("number of resources is out of range")
	}

	return metered.MakeMetered(ctx, r.m, dbsqlc.LimitResourceEVENT, opts.TenantId, int32(numberOfResources), func() (*string, *repository.BulkCreateEventResult, error) {

		ctx, span := telemetry.NewSpan(ctx, "db-bulk-create-event")
		defer span.End()

		if err := r.v.Validate(opts); err != nil {

			return nil, nil, err
		}
		params := make([]dbsqlc.CreateEventsParams, len(opts.Events))

		for i, event := range opts.Events {

			params[i] = dbsqlc.CreateEventsParams{
				ID:                 sqlchelpers.UUIDFromStr(uuid.New().String()),
				Key:                event.Key,
				TenantId:           sqlchelpers.UUIDFromStr(event.TenantId),
				Data:               event.Data,
				AdditionalMetadata: event.AdditionalMetadata,
			}

			if event.ReplayedEvent != nil {
				params[i].ReplayedFromId = sqlchelpers.UUIDFromStr(*event.ReplayedEvent)
			}

		}

		// start a transaction
		tx, err := r.pool.Begin(ctx)

		if err != nil {
			return nil, nil, err
		}

		defer deferRollback(ctx, r.l, tx.Rollback)

		insertCount, err := r.queries.CreateEvents(
			ctx,
			tx,
			params,
		)

		if err != nil {
			return nil, nil, fmt.Errorf("could not create events: %w", err)
		}

		r.l.Info().Msgf("inserted %d events", insertCount)

		events, err := r.queries.GetInsertedEvents(ctx, tx)

		if err != nil {
			return nil, nil, fmt.Errorf("could not retrieve inserted events: %w", err)
		}
		err = tx.Commit(ctx)

		if err != nil {
			return nil, nil, fmt.Errorf("could not commit transaction: %w", err)
		}

		var returnString string

		for _, e := range events {

			for _, cb := range r.callbacks {
				cb.Do(r.l, opts.TenantId, e)
			}

		}

		if len(events) > 0 {

			returnString = sqlchelpers.UUIDToStr(events[0].ID)
		}

		// TODO is this return string important?
		return &returnString, &repository.BulkCreateEventResult{Events: events}, nil
	})
}
<<<<<<< HEAD
func (r *eventEngineRepository) BulkCreateEvent(ctx context.Context, opts *repository.BulkCreateEventOpts) (*repository.BulkCreateEventResult, error) {

	numberOfResources := len(opts.Events)
=======
func (r *eventEngineRepository) BulkCreateEventSharedTenant(ctx context.Context, opts []*repository.CreateEventOpts) ([]*dbsqlc.Event, error) {

	// need to do the metering beforehand
	numberOfResources := len(opts)
>>>>>>> 7b5bb398
	if numberOfResources < math.MinInt32 || numberOfResources > math.MaxInt32 {
		return nil, fmt.Errorf("number of resources is out of range")
	}

<<<<<<< HEAD
	return metered.MakeMetered(ctx, r.m, dbsqlc.LimitResourceEVENT, opts.TenantId, int32(numberOfResources), func() (*string, *repository.BulkCreateEventResult, error) {

		ctx, span := telemetry.NewSpan(ctx, "db-bulk-create-event")
		defer span.End()

		if err := r.v.Validate(opts); err != nil {
			return nil, nil, err
		}
		params := make([]dbsqlc.CreateEventsParams, len(opts.Events))

		for i, event := range opts.Events {

			params[i] = dbsqlc.CreateEventsParams{
				ID:                 sqlchelpers.UUIDFromStr(uuid.New().String()),
				Key:                event.Key,
				TenantId:           sqlchelpers.UUIDFromStr(event.TenantId),
				Data:               event.Data,
				AdditionalMetadata: event.AdditionalMetadata,
			}

			if event.ReplayedEvent != nil {
				params[i].ReplayedFromId = sqlchelpers.UUIDFromStr(*event.ReplayedEvent)
			}

		}

		// start a transaction
		tx, err := r.pool.Begin(ctx)

		if err != nil {
			return nil, nil, err
		}

		defer deferRollback(ctx, r.l, tx.Rollback)

		insertCount, err := r.queries.CreateEvents(
			ctx,
			tx,
			params,
		)

		if err != nil {
			return nil, nil, fmt.Errorf("could not create events: %w", err)
		}

		r.l.Info().Msgf("inserted %d events", insertCount)

		events, err := r.queries.GetInsertedEvents(ctx, tx)

		if err != nil {
			return nil, nil, fmt.Errorf("could not retrieve inserted events: %w", err)
		}
		err = tx.Commit(ctx)

		if err != nil {
			return nil, nil, fmt.Errorf("could not commit transaction: %w", err)
		}

		var returnString string

		for _, e := range events {

			for _, cb := range r.callbacks {
				err = cb.Do(e)
				if err != nil {
					return nil, nil, fmt.Errorf("could not execute callback: %w", err)
				}
			}

		}

		if len(events) > 0 {

			returnString = sqlchelpers.UUIDToStr(events[0].ID)
		}

		// TODO is this return string important?
		return &returnString, &repository.BulkCreateEventResult{Events: events}, nil
	})
=======
	ctx, span := telemetry.NewSpan(ctx, "db-bulk-create-event-shared-tenant")
	defer span.End()

	for _, opt := range opts {

		if err := r.v.Validate(opt); err != nil {
			return nil, err
		}
	}
	params := make([]dbsqlc.CreateEventsParams, len(opts))

	for i, event := range opts {

		if i > math.MaxInt32 || i < math.MinInt32 {
			return nil, fmt.Errorf("number of resources is out of range for int 32")
		}

		params[i] = dbsqlc.CreateEventsParams{
			ID:                 sqlchelpers.UUIDFromStr(uuid.New().String()),
			Key:                event.Key,
			TenantId:           sqlchelpers.UUIDFromStr(event.TenantId),
			Data:               event.Data,
			AdditionalMetadata: event.AdditionalMetadata,
			InsertOrder:        sqlchelpers.ToInt(int32(i)),
		}

		if event.ReplayedEvent != nil {
			params[i].ReplayedFromId = sqlchelpers.UUIDFromStr(*event.ReplayedEvent)
		}

	}

	// start a transaction
	tx, err := r.pool.Begin(ctx)

	if err != nil {
		return nil, err
	}

	defer deferRollback(ctx, r.l, tx.Rollback)

	insertCount, err := r.queries.CreateEvents(
		ctx,
		tx,
		params,
	)

	if err != nil {
		return nil, fmt.Errorf("could not create events: %w", err)
	}

	r.l.Info().Msgf("inserted %d events", insertCount)

	events, err := r.queries.GetInsertedEvents(ctx, tx)

	if err != nil {
		return nil, fmt.Errorf("could not retrieve inserted events: %w", err)
	}
	err = tx.Commit(ctx)

	if err != nil {
		return nil, fmt.Errorf("could not commit transaction: %w", err)
	}

	for _, e := range events {

		tenantId := sqlchelpers.UUIDToStr(e.TenantId)

		for _, cb := range r.callbacks {
			cb.Do(r.l, tenantId, e)
		}

	}

	// TODO is this return string important?
	return events, nil

>>>>>>> 7b5bb398
}

func (r *eventEngineRepository) ListEventsByIds(ctx context.Context, tenantId string, ids []string) ([]*dbsqlc.Event, error) {
	pgIds := make([]pgtype.UUID, len(ids))

	for i, id := range ids {
		if err := pgIds[i].Scan(id); err != nil {
			return nil, err
		}
	}

	pgTenantId := sqlchelpers.UUIDFromStr(tenantId)

	return r.queries.ListEventsByIDs(ctx, r.pool, dbsqlc.ListEventsByIDsParams{
		Tenantid: pgTenantId,
		Ids:      pgIds,
	})
}

func (r *eventEngineRepository) SoftDeleteExpiredEvents(ctx context.Context, tenantId string, before time.Time) (bool, error) {
	hasMore, err := r.queries.SoftDeleteExpiredEvents(ctx, r.pool, dbsqlc.SoftDeleteExpiredEventsParams{
		Tenantid:      sqlchelpers.UUIDFromStr(tenantId),
		Createdbefore: sqlchelpers.TimestampFromTime(before),
		Limit:         1000,
	})

	if err != nil {
		if errors.Is(err, pgx.ErrNoRows) {
			return false, nil
		}

		return false, err
	}

	return hasMore, nil
}

func (r *eventEngineRepository) ClearEventPayloadData(ctx context.Context, tenantId string) (bool, error) {
	hasMore, err := r.queries.ClearEventPayloadData(ctx, r.pool, dbsqlc.ClearEventPayloadDataParams{
		Tenantid: sqlchelpers.UUIDFromStr(tenantId),
		Limit:    1000,
	})

	if err != nil {
		if errors.Is(err, pgx.ErrNoRows) {
			return false, nil
		}

		return false, err
	}

	return hasMore, nil
}<|MERGE_RESOLUTION|>--- conflicted
+++ resolved
@@ -329,7 +329,6 @@
 		defer span.End()
 
 		if err := r.v.Validate(opts); err != nil {
-
 			return nil, nil, err
 		}
 		params := make([]dbsqlc.CreateEventsParams, len(opts.Events))
@@ -401,101 +400,14 @@
 		return &returnString, &repository.BulkCreateEventResult{Events: events}, nil
 	})
 }
-<<<<<<< HEAD
-func (r *eventEngineRepository) BulkCreateEvent(ctx context.Context, opts *repository.BulkCreateEventOpts) (*repository.BulkCreateEventResult, error) {
-
-	numberOfResources := len(opts.Events)
-=======
 func (r *eventEngineRepository) BulkCreateEventSharedTenant(ctx context.Context, opts []*repository.CreateEventOpts) ([]*dbsqlc.Event, error) {
 
 	// need to do the metering beforehand
 	numberOfResources := len(opts)
->>>>>>> 7b5bb398
 	if numberOfResources < math.MinInt32 || numberOfResources > math.MaxInt32 {
 		return nil, fmt.Errorf("number of resources is out of range")
 	}
 
-<<<<<<< HEAD
-	return metered.MakeMetered(ctx, r.m, dbsqlc.LimitResourceEVENT, opts.TenantId, int32(numberOfResources), func() (*string, *repository.BulkCreateEventResult, error) {
-
-		ctx, span := telemetry.NewSpan(ctx, "db-bulk-create-event")
-		defer span.End()
-
-		if err := r.v.Validate(opts); err != nil {
-			return nil, nil, err
-		}
-		params := make([]dbsqlc.CreateEventsParams, len(opts.Events))
-
-		for i, event := range opts.Events {
-
-			params[i] = dbsqlc.CreateEventsParams{
-				ID:                 sqlchelpers.UUIDFromStr(uuid.New().String()),
-				Key:                event.Key,
-				TenantId:           sqlchelpers.UUIDFromStr(event.TenantId),
-				Data:               event.Data,
-				AdditionalMetadata: event.AdditionalMetadata,
-			}
-
-			if event.ReplayedEvent != nil {
-				params[i].ReplayedFromId = sqlchelpers.UUIDFromStr(*event.ReplayedEvent)
-			}
-
-		}
-
-		// start a transaction
-		tx, err := r.pool.Begin(ctx)
-
-		if err != nil {
-			return nil, nil, err
-		}
-
-		defer deferRollback(ctx, r.l, tx.Rollback)
-
-		insertCount, err := r.queries.CreateEvents(
-			ctx,
-			tx,
-			params,
-		)
-
-		if err != nil {
-			return nil, nil, fmt.Errorf("could not create events: %w", err)
-		}
-
-		r.l.Info().Msgf("inserted %d events", insertCount)
-
-		events, err := r.queries.GetInsertedEvents(ctx, tx)
-
-		if err != nil {
-			return nil, nil, fmt.Errorf("could not retrieve inserted events: %w", err)
-		}
-		err = tx.Commit(ctx)
-
-		if err != nil {
-			return nil, nil, fmt.Errorf("could not commit transaction: %w", err)
-		}
-
-		var returnString string
-
-		for _, e := range events {
-
-			for _, cb := range r.callbacks {
-				err = cb.Do(e)
-				if err != nil {
-					return nil, nil, fmt.Errorf("could not execute callback: %w", err)
-				}
-			}
-
-		}
-
-		if len(events) > 0 {
-
-			returnString = sqlchelpers.UUIDToStr(events[0].ID)
-		}
-
-		// TODO is this return string important?
-		return &returnString, &repository.BulkCreateEventResult{Events: events}, nil
-	})
-=======
 	ctx, span := telemetry.NewSpan(ctx, "db-bulk-create-event-shared-tenant")
 	defer span.End()
 
@@ -573,7 +485,6 @@
 	// TODO is this return string important?
 	return events, nil
 
->>>>>>> 7b5bb398
 }
 
 func (r *eventEngineRepository) ListEventsByIds(ctx context.Context, tenantId string, ids []string) ([]*dbsqlc.Event, error) {
