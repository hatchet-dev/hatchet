package prisma

import (
	"context"
	"encoding/json"
	"errors"
	"fmt"
	"math"
	"strconv"
	"strings"
	"time"

	"github.com/google/uuid"
	"github.com/jackc/pgx/v5"
	"github.com/jackc/pgx/v5/pgtype"
	"github.com/jackc/pgx/v5/pgxpool"
	"github.com/rs/zerolog"

	"github.com/hatchet-dev/hatchet/internal/datautils"
	"github.com/hatchet-dev/hatchet/internal/services/shared/defaults"
	"github.com/hatchet-dev/hatchet/internal/telemetry"
	"github.com/hatchet-dev/hatchet/pkg/config/server"
	"github.com/hatchet-dev/hatchet/pkg/repository"
	"github.com/hatchet-dev/hatchet/pkg/repository/metered"
	"github.com/hatchet-dev/hatchet/pkg/repository/prisma/db"
	"github.com/hatchet-dev/hatchet/pkg/repository/prisma/dbsqlc"
	"github.com/hatchet-dev/hatchet/pkg/repository/prisma/sqlchelpers"
	"github.com/hatchet-dev/hatchet/pkg/validator"
)

type workflowRunAPIRepository struct {
	client  *db.PrismaClient
	pool    *pgxpool.Pool
	v       validator.Validator
	queries *dbsqlc.Queries
	l       *zerolog.Logger
	m       *metered.Metered
	cf      *server.ConfigFileRuntime

	createCallbacks []repository.Callback[*dbsqlc.WorkflowRun]

	bulkCreateBuffer *TenantBufferManager[*repository.CreateWorkflowRunOpts, *dbsqlc.WorkflowRun]
}

func NewWorkflowRunRepository(client *db.PrismaClient, pool *pgxpool.Pool, v validator.Validator, l *zerolog.Logger, m *metered.Metered, cf *server.ConfigFileRuntime) (repository.WorkflowRunAPIRepository, func() error, error) {
	queries := dbsqlc.New()

	w := workflowRunAPIRepository{
		client:  client,
		v:       v,
		pool:    pool,
		queries: queries,
		l:       l,
		m:       m,
		cf:      cf,
	}

	err := w.startBuffer()

	if err != nil {
		l.Error().Err(err).Msg("could not start buffer")
	}

	return &w, w.cleanup, nil

}

func (w *workflowRunAPIRepository) cleanup() error {

	return w.bulkCreateBuffer.Cleanup()
}
func (w *workflowRunAPIRepository) startBuffer() error {

	createWorkflowRunBufOpts := TenantBufManagerOpts[*repository.CreateWorkflowRunOpts, *dbsqlc.WorkflowRun]{
		Name:       "create_workflow_run",
		OutputFunc: w.BulkCreateWorkflowRuns,
		SizeFunc:   sizeOfData,
		L:          w.l,
		V:          w.v,
	}

	b, err := NewTenantBufManager(createWorkflowRunBufOpts)

	if err != nil {
		return err
	}

	w.bulkCreateBuffer = b

	return nil

}

func (w *workflowRunAPIRepository) RegisterCreateCallback(callback repository.Callback[*dbsqlc.WorkflowRun]) {
	if w.createCallbacks == nil {
		w.createCallbacks = make([]repository.Callback[*dbsqlc.WorkflowRun], 0)
	}

	w.createCallbacks = append(w.createCallbacks, callback)
}

func (w *workflowRunAPIRepository) ListWorkflowRuns(ctx context.Context, tenantId string, opts *repository.ListWorkflowRunsOpts) (*repository.ListWorkflowRunsResult, error) {
	if err := w.v.Validate(opts); err != nil {
		return nil, err
	}

	return listWorkflowRuns(ctx, w.pool, w.queries, w.l, tenantId, opts)
}

func (w *workflowRunAPIRepository) WorkflowRunMetricsCount(ctx context.Context, tenantId string, opts *repository.WorkflowRunsMetricsOpts) (*dbsqlc.WorkflowRunsMetricsCountRow, error) {
	if err := w.v.Validate(opts); err != nil {
		return nil, err
	}

	return workflowRunMetricsCount(context.Background(), w.pool, w.queries, tenantId, opts)
}

func (w *workflowRunEngineRepository) GetWorkflowRunInputData(tenantId, workflowRunId string) (map[string]interface{}, error) {
	lookupData := datautils.JobRunLookupData{}

	jsonBytes, err := w.queries.GetWorkflowRunInput(
		context.Background(),
		w.pool,
		sqlchelpers.UUIDFromStr(workflowRunId),
	)

	if err != nil {
		return nil, err
	}

	if err := json.Unmarshal(jsonBytes, &lookupData); err != nil {
		return nil, err
	}

	return lookupData.Input, nil
}

func (w *workflowRunAPIRepository) CreateNewWorkflowRun(ctx context.Context, tenantId string, opts *repository.CreateWorkflowRunOpts) (*dbsqlc.WorkflowRun, error) {
	return metered.MakeMetered(ctx, w.m, dbsqlc.LimitResourceWORKFLOWRUN, tenantId, 1, func() (*string, *dbsqlc.WorkflowRun, error) {
		opts.TenantId = tenantId

		if err := w.v.Validate(opts); err != nil {
			return nil, nil, err
		}
		var wfr *dbsqlc.WorkflowRun

		if w.cf.BufferCreateWorkflowRuns {
			wfrChan, err := w.bulkCreateBuffer.BuffItem(tenantId, opts)
			if err != nil {
				return nil, nil, err
			}

			res := <-wfrChan

			if res.err != nil {
				return nil, nil, res.err
			}
			wfr = res.result

		} else {
			workflowRuns, err := createNewWorkflowRuns(ctx, w.pool, w.queries, w.l, []*repository.CreateWorkflowRunOpts{opts})

			if err != nil {
				return nil, nil, err
			}
			wfr = workflowRuns[0]
		}

		id := sqlchelpers.UUIDToStr(wfr.ID)

		for _, cb := range w.createCallbacks {
			cb.Do(w.l, tenantId, wfr)
		}

		return &id, wfr, nil
	})

}

type updateWorkflowRunQueueData struct {
	WorkflowRunId string `json:"workflow_run_id"`

	Event *repository.CreateStepRunEventOpts `json:"event,omitempty"`
}

func (w *workflowRunEngineRepository) QueuePausedWorkflowRun(ctx context.Context, tenantId, workflowId, workflowRunId string) error {
	return insertPausedWorkflowRunQueueItem(
		ctx,
		w.pool,
		w.queries,
		sqlchelpers.UUIDFromStr(tenantId),
		unpauseWorkflowRunQueueData{
			WorkflowId:    workflowId,
			WorkflowRunId: workflowRunId,
		},
	)
}

func (w *workflowRunEngineRepository) ProcessWorkflowRunUpdates(ctx context.Context, tenantId string) (bool, error) {
	ctx, span := telemetry.NewSpan(ctx, "process-workflow-run-updates-database")
	defer span.End()

	pgTenantId := sqlchelpers.UUIDFromStr(tenantId)

	limit := 100

	tx, commit, rollback, err := sqlchelpers.PrepareTx(ctx, w.pool, w.l, 25000)

	if err != nil {
		return false, err
	}

	defer rollback()

	// list queues
	queueItems, err := w.queries.ListInternalQueueItems(ctx, tx, dbsqlc.ListInternalQueueItemsParams{
		Tenantid: pgTenantId,
		Queue:    dbsqlc.InternalQueueWORKFLOWRUNUPDATE,
		Limit: pgtype.Int4{
			Int32: int32(limit),
			Valid: true,
		},
	})

	if err != nil {
		return false, fmt.Errorf("could not list internal queue items: %w", err)
	}

	data, err := toQueueItemData[updateWorkflowRunQueueData](queueItems)

	if err != nil {
		return false, fmt.Errorf("could not convert internal queue item data to worker semaphore queue data: %w", err)
	}

	eventTimeSeen := make([]pgtype.Timestamp, 0, len(data))
	eventReasons := make([]dbsqlc.StepRunEventReason, 0, len(data))
	eventWorkflowRunIds := make([]pgtype.UUID, 0, len(data))
	eventSeverities := make([]dbsqlc.StepRunEventSeverity, 0, len(data))
	eventMessages := make([]string, 0, len(data))
	eventData := make([]map[string]interface{}, 0, len(data))
	dedupe := make(map[string]bool)

	for _, item := range data {
		workflowRunId := sqlchelpers.UUIDFromStr(item.WorkflowRunId)

		if item.Event.EventMessage == nil || item.Event.EventReason == nil {
			continue
		}

		dedupeKey := fmt.Sprintf("EVENT-%s-%s", item.WorkflowRunId, *item.Event.EventReason)

		if _, ok := dedupe[dedupeKey]; ok {
			continue
		}

		dedupe[dedupeKey] = true

		eventWorkflowRunIds = append(eventWorkflowRunIds, workflowRunId)
		eventMessages = append(eventMessages, *item.Event.EventMessage)
		eventReasons = append(eventReasons, *item.Event.EventReason)

		if item.Event.EventSeverity != nil {
			eventSeverities = append(eventSeverities, *item.Event.EventSeverity)
		} else {
			eventSeverities = append(eventSeverities, dbsqlc.StepRunEventSeverityINFO)
		}

		if item.Event.EventData != nil {
			eventData = append(eventData, item.Event.EventData)
		} else {
			eventData = append(eventData, map[string]interface{}{})
		}

		if item.Event.Timestamp != nil {
			eventTimeSeen = append(eventTimeSeen, sqlchelpers.TimestampFromTime(*item.Event.Timestamp))
		} else {
			eventTimeSeen = append(eventTimeSeen, sqlchelpers.TimestampFromTime(time.Now().UTC()))
		}
	}

	qiIds := make([]int64, 0, len(data))

	for _, item := range queueItems {
		qiIds = append(qiIds, item.ID)
	}

	// update the processed semaphore queue items
	err = w.queries.MarkInternalQueueItemsProcessed(ctx, tx, qiIds)

	if err != nil {
		return false, fmt.Errorf("could not mark worker semaphore queue items processed: %w", err)
	}

	// NOTE: actually not deferred
	bulkWorkflowRunEvents(ctx, w.l, tx, w.queries, eventWorkflowRunIds, eventTimeSeen, eventReasons, eventSeverities, eventMessages, eventData)

	err = commit(ctx)

	if err != nil {
		return false, fmt.Errorf("could not commit transaction: %w", err)
	}

	return len(queueItems) == limit, nil
}

type unpauseWorkflowRunQueueData struct {
	// NOTE: do not change this workflow_id without also changing HandleWorkflowUnpaused,
	// as we've written a query which selects on this field
	WorkflowId    string `json:"workflow_id"`
	WorkflowRunId string `json:"workflow_run_id"`
}

func (w *workflowRunEngineRepository) ProcessUnpausedWorkflowRuns(ctx context.Context, tenantId string) ([]*dbsqlc.GetWorkflowRunRow, bool, error) {
	ctx, span := telemetry.NewSpan(ctx, "process-workflow-run-updates-database")
	defer span.End()

	pgTenantId := sqlchelpers.UUIDFromStr(tenantId)

	limit := 1000

	tx, commit, rollback, err := sqlchelpers.PrepareTx(ctx, w.pool, w.l, 25000)

	if err != nil {
		return nil, false, err
	}

	defer rollback()

	// list queues
	queueItems, err := w.queries.ListInternalQueueItems(ctx, tx, dbsqlc.ListInternalQueueItemsParams{
		Tenantid: pgTenantId,
		Queue:    dbsqlc.InternalQueueWORKFLOWRUNPAUSED,
		Limit: pgtype.Int4{
			Int32: int32(limit),
			Valid: true,
		},
	})

	if err != nil {
		return nil, false, fmt.Errorf("could not list internal queue items for paused workflow runs: %w", err)
	}

	if len(queueItems) == 0 {
		return nil, false, nil
	}

	data, err := toQueueItemData[unpauseWorkflowRunQueueData](queueItems)

	if err != nil {
		return nil, false, fmt.Errorf("could not convert internal queue item data to worker semaphore queue data: %w", err)
	}

	// construct a map of workflow IDs
	candidateUnpausedWorkflows := make(map[string]bool)

	for _, item := range data {
		candidateUnpausedWorkflows[item.WorkflowId] = true
	}

	// list paused workflows
	pausedWorkflowIds, err := w.queries.ListPausedWorkflows(ctx, tx, sqlchelpers.UUIDFromStr(tenantId))

	if err != nil {
		return nil, false, fmt.Errorf("could not list paused workflows: %w", err)
	}

	// for each workflow ID, check whether it is paused
	for _, pausedWorkflowId := range pausedWorkflowIds {
		delete(candidateUnpausedWorkflows, sqlchelpers.UUIDToStr(pausedWorkflowId))
	}

	// if there are no paused workflows to unpause, return
	if len(candidateUnpausedWorkflows) == 0 {
		return nil, false, nil
	}

	// if there are paused workflows to unpause, queue them
	workflowRunsToQueue := make([]pgtype.UUID, 0)
	qiIds := make([]int64, 0)

	for i, item := range data {
		if _, ok := candidateUnpausedWorkflows[item.WorkflowId]; ok {
			workflowRunsToQueue = append(workflowRunsToQueue, sqlchelpers.UUIDFromStr(item.WorkflowRunId))
			qiIds = append(qiIds, queueItems[i].ID)
		}
	}

	// update the processed semaphore queue items for the workflow runs which were unpaused
	err = w.queries.MarkInternalQueueItemsProcessed(ctx, tx, qiIds)

	if err != nil {
		return nil, false, fmt.Errorf("could not mark worker semaphore queue items processed: %w", err)
	}

	// get the workflow runs by id
	workflowRuns, err := w.queries.GetWorkflowRun(ctx, tx, dbsqlc.GetWorkflowRunParams{
		Ids:      workflowRunsToQueue,
		Tenantid: pgTenantId,
	})

	if err != nil {
		return nil, false, fmt.Errorf("could not get workflow runs by id: %w", err)
	}

	err = commit(ctx)

	if err != nil {
		return nil, false, fmt.Errorf("could not commit transaction: %w", err)
	}

	// if we reached this point, it means that some of the workflows in the queue were unpaused, so
	// we should continue until this is no longer true
	return workflowRuns, true, nil
}

func (w *workflowRunAPIRepository) GetWorkflowRunById(ctx context.Context, tenantId, id string) (*dbsqlc.GetWorkflowRunByIdRow, error) {
	return w.queries.GetWorkflowRunById(ctx, w.pool, dbsqlc.GetWorkflowRunByIdParams{
		Tenantid:      sqlchelpers.UUIDFromStr(tenantId),
		Workflowrunid: sqlchelpers.UUIDFromStr(id),
	})
}

func (w *workflowRunAPIRepository) GetWorkflowRunByIds(ctx context.Context, tenantId string, ids []string) ([]*dbsqlc.GetWorkflowRunByIdsRow, error) {
	uuids := make([]pgtype.UUID, len(ids))

	for i, id := range ids {
		uuids[i] = sqlchelpers.UUIDFromStr(id)
	}

	return w.queries.GetWorkflowRunByIds(ctx, w.pool, dbsqlc.GetWorkflowRunByIdsParams{
		Tenantid:       sqlchelpers.UUIDFromStr(tenantId),
		Workflowrunids: uuids,
	})
}

func (w *workflowRunAPIRepository) GetStepsForJobs(ctx context.Context, tenantId string, jobIds []string) ([]*dbsqlc.GetStepsForJobsRow, error) {
	jobIdsPg := make([]pgtype.UUID, len(jobIds))

	for i := range jobIds {
		jobIdsPg[i] = sqlchelpers.UUIDFromStr(jobIds[i])
	}

	return w.queries.GetStepsForJobs(ctx, w.pool, dbsqlc.GetStepsForJobsParams{
		Tenantid: sqlchelpers.UUIDFromStr(tenantId),
		Jobids:   jobIdsPg,
	})
}

func (w *workflowRunAPIRepository) GetStepRunsForJobRuns(ctx context.Context, tenantId string, jobRunIds []string) ([]*repository.StepRunForJobRun, error) {
	jobRunIdsPg := make([]pgtype.UUID, len(jobRunIds))

	for i := range jobRunIds {
		jobRunIdsPg[i] = sqlchelpers.UUIDFromStr(jobRunIds[i])
	}

	stepRuns, err := w.queries.GetStepRunsForJobRunsWithOutput(ctx, w.pool, dbsqlc.GetStepRunsForJobRunsWithOutputParams{
		Tenantid: sqlchelpers.UUIDFromStr(tenantId),
		Jobids:   jobRunIdsPg,
	})

	if err != nil {
		return nil, err
	}

	stepRunIds := make([]pgtype.UUID, len(stepRuns))

	for i, stepRun := range stepRuns {
		stepRunIds[i] = stepRun.ID
	}

	childCounts, err := w.queries.ListChildWorkflowRunCounts(ctx, w.pool, stepRunIds)

	if err != nil {
		return nil, err
	}

	stepRunIdToChildCount := make(map[string]int)

	for _, childCount := range childCounts {
		stepRunIdToChildCount[sqlchelpers.UUIDToStr(childCount.ParentStepRunId)] = int(childCount.Count)
	}

	res := make([]*repository.StepRunForJobRun, len(stepRuns))

	for i, stepRun := range stepRuns {
		childCount := stepRunIdToChildCount[sqlchelpers.UUIDToStr(stepRun.ID)]

		res[i] = &repository.StepRunForJobRun{
			GetStepRunsForJobRunsWithOutputRow: stepRun,
			ChildWorkflowsCount:                childCount,
		}
	}

	return res, nil
}

type workflowRunEngineRepository struct {
	pool              *pgxpool.Pool
	v                 validator.Validator
	queries           *dbsqlc.Queries
	l                 *zerolog.Logger
	m                 *metered.Metered
	cf                *server.ConfigFileRuntime
	stepRunRepository *stepRunEngineRepository

	createCallbacks []repository.Callback[*dbsqlc.WorkflowRun]
	queuedCallbacks []repository.Callback[pgtype.UUID]

	bulkCreateBuffer *TenantBufferManager[*repository.CreateWorkflowRunOpts, *dbsqlc.WorkflowRun]
}

func NewWorkflowRunEngineRepository(stepRunRepository *stepRunEngineRepository, pool *pgxpool.Pool, v validator.Validator, l *zerolog.Logger, m *metered.Metered, cf *server.ConfigFileRuntime, cbs ...repository.Callback[*dbsqlc.WorkflowRun]) (repository.WorkflowRunEngineRepository, func() error, error) {
	queries := dbsqlc.New()

	w := workflowRunEngineRepository{
		v:                 v,
		pool:              pool,
		queries:           queries,
		l:                 l,
		m:                 m,
		createCallbacks:   cbs,
		stepRunRepository: stepRunRepository,
		cf:                cf,
	}
	err := w.startBuffer()

	if err != nil {
		l.Error().Err(err).Msg("could not start buffer")
	}

	return &w, w.cleanup, nil

}

func (w *workflowRunEngineRepository) cleanup() error {

	return w.bulkCreateBuffer.Cleanup()
}
func (w *workflowRunEngineRepository) startBuffer() error {

	createWorkflowRunBufOpts := TenantBufManagerOpts[*repository.CreateWorkflowRunOpts, *dbsqlc.WorkflowRun]{
		Name:       "create_workflow_run",
		OutputFunc: w.BulkCreateWorkflowRuns,
		SizeFunc:   sizeOfData,
		L:          w.l,
		V:          w.v,
	}

	b, err := NewTenantBufManager(createWorkflowRunBufOpts)

	if err != nil {
		return err
	}

	w.bulkCreateBuffer = b

	return nil

}

func sizeOfData(data *repository.CreateWorkflowRunOpts) int {
	size := 0

	size += len(data.InputData)
	size += len(data.AdditionalMetadata)
	size += len(*data.DisplayName)
	return size
}

func (w *workflowRunEngineRepository) RegisterCreateCallback(callback repository.Callback[*dbsqlc.WorkflowRun]) {
	if w.createCallbacks == nil {
		w.createCallbacks = make([]repository.Callback[*dbsqlc.WorkflowRun], 0)
	}

	w.createCallbacks = append(w.createCallbacks, callback)
}

func (w *workflowRunEngineRepository) RegisterQueuedCallback(callback repository.Callback[pgtype.UUID]) {
	if w.queuedCallbacks == nil {
		w.queuedCallbacks = make([]repository.Callback[pgtype.UUID], 0)
	}

	w.queuedCallbacks = append(w.queuedCallbacks, callback)
}

func (w *workflowRunEngineRepository) GetWorkflowRunById(ctx context.Context, tenantId, id string) (*dbsqlc.GetWorkflowRunRow, error) {
	runs, err := w.queries.GetWorkflowRun(ctx, w.pool, dbsqlc.GetWorkflowRunParams{
		Ids: []pgtype.UUID{
			sqlchelpers.UUIDFromStr(id),
		},
		Tenantid: sqlchelpers.UUIDFromStr(tenantId),
	})

	if err != nil {
		return nil, err
	}

	if len(runs) != 1 {
		return nil, repository.ErrWorkflowRunNotFound
	}

	return runs[0], nil
}

func (w *workflowRunEngineRepository) GetWorkflowRunByIds(ctx context.Context, tenantId string, ids []string) ([]*dbsqlc.GetWorkflowRunRow, error) {

	// we need to only search for unique ids
	uniqueIds := make(map[string]bool)

	for _, id := range ids {
		uniqueIds[id] = true
	}

	ids = make([]string, 0, len(uniqueIds))

	for id := range uniqueIds {
		ids = append(ids, id)
	}

	uuids := make([]pgtype.UUID, len(ids))

	for i, id := range ids {
		uuids[i] = sqlchelpers.UUIDFromStr(id)
	}

	runs, err := w.queries.GetWorkflowRun(ctx, w.pool, dbsqlc.GetWorkflowRunParams{
		Ids:      uuids,
		Tenantid: sqlchelpers.UUIDFromStr(tenantId),
	})

	if err != nil {
		return nil, err
	}

	if len(runs) != len(uuids) {
		missingIds := make([]string, 0, len(uuids)-len(runs))

		for _, id := range uuids {
			found := false
			for _, run := range runs {
				if run.WorkflowRun.ID == id {
					found = true
					break
				}
			}

			if !found {
				missingIds = append(missingIds, sqlchelpers.UUIDToStr(id))
			}
		}

		return nil, fmt.Errorf("%w: could not find workflow runs with ids: %s", repository.ErrWorkflowRunNotFound, strings.Join(missingIds, ", "))
	}

	return runs, nil
}

func (w *workflowRunEngineRepository) GetWorkflowRunAdditionalMeta(ctx context.Context, tenantId, workflowRunId string) (*dbsqlc.GetWorkflowRunAdditionalMetaRow, error) {
	return w.queries.GetWorkflowRunAdditionalMeta(ctx, w.pool, dbsqlc.GetWorkflowRunAdditionalMetaParams{
		Tenantid:      sqlchelpers.UUIDFromStr(tenantId),
		Workflowrunid: sqlchelpers.UUIDFromStr(workflowRunId),
	})
}

func (w *workflowRunEngineRepository) ListWorkflowRuns(ctx context.Context, tenantId string, opts *repository.ListWorkflowRunsOpts) (*repository.ListWorkflowRunsResult, error) {
	if err := w.v.Validate(opts); err != nil {
		return nil, err
	}

	return listWorkflowRuns(ctx, w.pool, w.queries, w.l, tenantId, opts)
}

func (w *workflowRunEngineRepository) GetChildWorkflowRun(ctx context.Context, parentId, parentStepRunId string, childIndex int, childkey *string) (*dbsqlc.WorkflowRun, error) {
	params := dbsqlc.GetChildWorkflowRunParams{
		Parentid:        sqlchelpers.UUIDFromStr(parentId),
		Parentsteprunid: sqlchelpers.UUIDFromStr(parentStepRunId),
		Childindex: pgtype.Int4{
			Int32: int32(childIndex),
			Valid: true,
		},
	}

	if childkey != nil {
		params.ChildKey = sqlchelpers.TextFromStr(*childkey)
	}

	return w.queries.GetChildWorkflowRun(ctx, w.pool, params)
}

func (w *workflowRunEngineRepository) GetChildWorkflowRuns(ctx context.Context, childWorkflowRuns []repository.ChildWorkflowRun) ([]*dbsqlc.WorkflowRun, error) {

	var childParams []dbsqlc.GetChildWorkflowRunParams
	for _, childWorkflowRun := range childWorkflowRuns {

		if childWorkflowRun.ChildIndex <= math.MinInt32 || childWorkflowRun.ChildIndex >= math.MaxInt32 {
			return nil, fmt.Errorf("invalid child index: %d", childWorkflowRun.ChildIndex)
		}
		safeInt32 := int32(childWorkflowRun.ChildIndex) // nolint: gosec

		p := dbsqlc.GetChildWorkflowRunParams{
			Parentid:        sqlchelpers.UUIDFromStr(childWorkflowRun.ParentId),
			Parentsteprunid: sqlchelpers.UUIDFromStr(childWorkflowRun.ParentStepRunId),
			Childindex: pgtype.Int4{
				Int32: safeInt32,
				Valid: true,
			},
		}

		if childWorkflowRun.Childkey != nil {
			p.ChildKey = sqlchelpers.TextFromStr(*childWorkflowRun.Childkey)
		}
		childParams = append(childParams, p)
	}

	parentIds := make([]pgtype.UUID, len(childParams))
	parentStepRunIds := make([]pgtype.UUID, len(childParams))
	childIndexes := make([]int32, len(childParams))
	childKeys := make([]string, len(childParams))

	for _, p := range childParams {

		parentIds = append(parentIds, p.Parentid)
		parentStepRunIds = append(parentStepRunIds, p.Parentsteprunid)
		childKeys = append(childKeys, p.ChildKey.String)
		childIndexes = append(childIndexes, p.Childindex.Int32)

	}

	return w.queries.GetChildWorkflowRuns(ctx, w.pool, dbsqlc.GetChildWorkflowRunsParams{
		Parentids:        parentIds,
		Parentsteprunids: parentStepRunIds,
		Childindices:     childIndexes,
		Childkeys:        childKeys,
	})
}
func (w *workflowRunEngineRepository) CreateDeDupeKey(ctx context.Context, tenantId, workflowRunId string, workflowVersionId string, key string) error {
	_, err := w.queries.CreateWorkflowRunDedupe(
		ctx,
		w.pool,
		dbsqlc.CreateWorkflowRunDedupeParams{
			Tenantid:          sqlchelpers.UUIDFromStr(tenantId),
			Workflowversionid: sqlchelpers.UUIDFromStr(workflowVersionId),
			Value:             sqlchelpers.TextFromStr(key),
			Workflowrunid:     sqlchelpers.UUIDFromStr(workflowRunId),
		},
	)

	if err != nil {
		if isUniqueViolationOnDedupe(err) {
			return repository.ErrDedupeValueExists{
				DedupeValue: key,
			}
		}
	}
	return err
}

func (w *workflowRunEngineRepository) GetScheduledChildWorkflowRun(ctx context.Context, parentId, parentStepRunId string, childIndex int, childkey *string) (*dbsqlc.WorkflowTriggerScheduledRef, error) {
	childParams := dbsqlc.GetScheduledChildWorkflowRunParams{
		Parentid:        sqlchelpers.UUIDFromStr(parentId),
		Parentsteprunid: sqlchelpers.UUIDFromStr(parentStepRunId),
		Childindex: pgtype.Int4{
			Int32: int32(childIndex),
			Valid: true,
		},
	}

	if childkey != nil {
		childParams.ChildKey = sqlchelpers.TextFromStr(*childkey)
	}

	return w.queries.GetScheduledChildWorkflowRun(ctx, w.pool, childParams)
}

func (w *workflowRunEngineRepository) PopWorkflowRunsRoundRobin(ctx context.Context, tenantId, workflowId string, maxRuns int) ([]*dbsqlc.WorkflowRun, error) {
	tx, commit, rollback, err := sqlchelpers.PrepareTx(ctx, w.pool, w.l, 15000)

	if err != nil {
		return nil, err
	}

	defer rollback()

	res, err := w.queries.PopWorkflowRunsRoundRobin(ctx, tx, dbsqlc.PopWorkflowRunsRoundRobinParams{
		Maxruns:    int32(maxRuns),
		Tenantid:   sqlchelpers.UUIDFromStr(tenantId),
		Workflowid: sqlchelpers.UUIDFromStr(workflowId),
	})

	if err != nil {
		return nil, err
	}

	err = commit(ctx)

	if err != nil {
		return nil, err
	}

	return res, nil
}

func (w *workflowRunAPIRepository) BulkCreateWorkflowRuns(ctx context.Context, opts []*repository.CreateWorkflowRunOpts) ([]*dbsqlc.WorkflowRun, error) {
	if len(opts) == 0 {
		return nil, fmt.Errorf("no workflow runs to create")
	}

	w.l.Debug().Msgf("bulk creating %d workflow runs", len(opts))

	return createNewWorkflowRuns(ctx, w.pool, w.queries, w.l, opts)
}

func (w *workflowRunEngineRepository) BulkCreateWorkflowRuns(ctx context.Context, opts []*repository.CreateWorkflowRunOpts) ([]*dbsqlc.WorkflowRun, error) {
	if len(opts) == 0 {
		return nil, fmt.Errorf("no workflow runs to create")
	}

	w.l.Debug().Msgf("bulk creating %d workflow runs", len(opts))

	return createNewWorkflowRuns(ctx, w.pool, w.queries, w.l, opts)
}

// this is single tenant
func (w *workflowRunEngineRepository) CreateNewWorkflowRuns(ctx context.Context, tenantId string, opts []*repository.CreateWorkflowRunOpts) ([]*dbsqlc.WorkflowRun, error) {

	meteredAmount := len(opts)

	if meteredAmount == 0 {

		return nil, fmt.Errorf("no workflow runs to create")
	}

	if meteredAmount > math.MaxInt32 || meteredAmount < 0 {
		return nil, fmt.Errorf("invalid amount of workflow runs to create: %d", meteredAmount)
	}

	for _, opt := range opts {
		opt.TenantId = tenantId
	}

	wfrs, err := metered.MakeMetered(ctx, w.m, dbsqlc.LimitResourceWORKFLOWRUN, tenantId, int32(meteredAmount), func() (*string, *[]*dbsqlc.WorkflowRun, error) { // nolint: gosec

		wfrs, err := createNewWorkflowRuns(ctx, w.pool, w.queries, w.l, opts)

		if err != nil {
			return nil, nil, err
		}

		for _, cb := range w.createCallbacks {
			for _, wfr := range wfrs {
				cb.Do(w.l, tenantId, wfr) // nolint: errcheck
			}
		}

		ids := make([]string, len(wfrs))

		for i, wfr := range wfrs {
			ids[i] = sqlchelpers.UUIDToStr(wfr.ID)
		}

		str := strings.Join(ids, ",")

		return &str,
			&wfrs, nil
	})

	if err != nil {
		w.l.Error().Err(err).Msg("error creating workflow runs")
		return nil, err
	}

	return *wfrs, err
}

func (w *workflowRunEngineRepository) CreateNewWorkflowRun(ctx context.Context, tenantId string, opts *repository.CreateWorkflowRunOpts) (*dbsqlc.WorkflowRun, error) {
	wfr, err := metered.MakeMetered(ctx, w.m, dbsqlc.LimitResourceWORKFLOWRUN, tenantId, 1, func() (*string, *dbsqlc.WorkflowRun, error) {
		opts.TenantId = tenantId

		if err := w.v.Validate(opts); err != nil {
			return nil, nil, err
		}

		var workflowRun *dbsqlc.WorkflowRun

		if w.cf.BufferCreateWorkflowRuns {
			wfr, err := w.bulkCreateBuffer.BuffItem(tenantId, opts)

			if err != nil {
				return nil, nil, err
			}

			res := <-wfr

			if res.err != nil {
				return nil, nil, res.err
			}
			workflowRun = res.result
		} else {
			wfrs, err := createNewWorkflowRuns(ctx, w.pool, w.queries, w.l, []*repository.CreateWorkflowRunOpts{opts})
			if err != nil {
				return nil, nil, err
			}
			workflowRun = wfrs[0]
		}

		meterKey := sqlchelpers.UUIDToStr(workflowRun.ID)
		return &meterKey, workflowRun, nil
	})

	if err != nil {
		return nil, err
	}

	return wfr, nil
}

func (w *workflowRunEngineRepository) ListActiveQueuedWorkflowVersions(ctx context.Context, tenantId string) ([]*dbsqlc.ListActiveQueuedWorkflowVersionsRow, error) {
	return w.queries.ListActiveQueuedWorkflowVersions(ctx, w.pool, sqlchelpers.UUIDFromStr(tenantId))
}

func (w *workflowRunEngineRepository) SoftDeleteExpiredWorkflowRuns(ctx context.Context, tenantId string, statuses []dbsqlc.WorkflowRunStatus, before time.Time) (bool, error) {
	paramStatuses := make([]string, 0)

	for _, status := range statuses {
		paramStatuses = append(paramStatuses, string(status))
	}

	hasMore, err := w.queries.SoftDeleteExpiredWorkflowRunsWithDependencies(ctx, w.pool, dbsqlc.SoftDeleteExpiredWorkflowRunsWithDependenciesParams{
		Tenantid:      sqlchelpers.UUIDFromStr(tenantId),
		Statuses:      paramStatuses,
		Createdbefore: sqlchelpers.TimestampFromTime(before),
		Limit:         1000,
	})

	if err != nil {
		if errors.Is(err, pgx.ErrNoRows) {
			return false, nil
		}

		return false, err
	}

	return hasMore, nil
}

func (s *workflowRunEngineRepository) ReplayWorkflowRun(ctx context.Context, tenantId, workflowRunId string) (*dbsqlc.GetWorkflowRunRow, error) {
	ctx, span := telemetry.NewSpan(ctx, "replay-workflow-run")
	defer span.End()

	err := sqlchelpers.DeadlockRetry(s.l, func() error {
		tx, err := s.pool.Begin(ctx)

		if err != nil {
			return err
		}

		defer sqlchelpers.DeferRollback(ctx, s.l, tx.Rollback)

		pgWorkflowRunId := sqlchelpers.UUIDFromStr(workflowRunId)

		// reset the job run, workflow run and all fields as part of the core tx
		_, err = s.queries.ReplayStepRunResetWorkflowRun(ctx, tx, pgWorkflowRunId)

		if err != nil {
			return fmt.Errorf("error resetting workflow run: %w", err)
		}

		jobRuns, err := s.queries.ListJobRunsForWorkflowRun(ctx, tx, pgWorkflowRunId)

		if err != nil {
			return fmt.Errorf("error listing job runs: %w", err)
		}

		for _, jobRun := range jobRuns {
			_, err = s.queries.ReplayWorkflowRunResetJobRun(ctx, tx, jobRun.ID)

			if err != nil {
				return fmt.Errorf("error resetting job run: %w", err)
			}
		}

		// reset concurrency key
		_, err = s.queries.ReplayWorkflowRunResetGetGroupKeyRun(ctx, tx, pgWorkflowRunId)

		if err != nil && !errors.Is(err, pgx.ErrNoRows) {
			return fmt.Errorf("error resetting get group key run: %w", err)
		}

		// get all step runs for the workflow
		stepRuns, err := s.queries.ListStepRuns(ctx, tx, dbsqlc.ListStepRunsParams{
			TenantId: sqlchelpers.UUIDFromStr(tenantId),
			WorkflowRunIds: []pgtype.UUID{
				sqlchelpers.UUIDFromStr(workflowRunId),
			},
		})

		if err != nil {
			return fmt.Errorf("error listing step runs: %w", err)
		}

		// archive each of the step run results
		for _, stepRunId := range stepRuns {
			stepRunIdStr := sqlchelpers.UUIDToStr(stepRunId)
			err = archiveStepRunResult(ctx, s.queries, tx, tenantId, stepRunIdStr, nil)

			if err != nil {
				return fmt.Errorf("error archiving step run result: %w", err)
			}

			// remove the previous step run result from the job lookup data
			err = s.queries.UpdateJobRunLookupDataWithStepRun(
				ctx,
				tx,
				dbsqlc.UpdateJobRunLookupDataWithStepRunParams{
					Steprunid: stepRunId,
					Tenantid:  sqlchelpers.UUIDFromStr(tenantId),
				},
			)

			if err != nil {
				return fmt.Errorf("error updating job run lookup data: %w", err)
			}

			// create a deferred event for each of these step runs
			sev := dbsqlc.StepRunEventSeverityINFO
			reason := dbsqlc.StepRunEventReasonRETRIEDBYUSER

			defer s.stepRunRepository.deferredStepRunEvent(
				tenantId,
				repository.CreateStepRunEventOpts{
					StepRunId:     stepRunIdStr,
					EventMessage:  repository.StringPtr("Workflow run was replayed, resetting step run result"),
					EventSeverity: &sev,
					EventReason:   &reason,
				},
			)
		}

		// reset all later step runs to a pending state
		_, err = s.queries.ResetStepRunsByIds(ctx, tx, dbsqlc.ResetStepRunsByIdsParams{
			Tenantid: sqlchelpers.UUIDFromStr(tenantId),
			Ids:      stepRuns,
		})

		if err != nil {
			return fmt.Errorf("error resetting step runs: %w", err)
		}

		err = tx.Commit(ctx)

		return err
	})

	if err != nil {
		return nil, err
	}

	workflowRuns, err := s.queries.GetWorkflowRun(ctx, s.pool, dbsqlc.GetWorkflowRunParams{
		Ids: []pgtype.UUID{
			sqlchelpers.UUIDFromStr(workflowRunId),
		},
		Tenantid: sqlchelpers.UUIDFromStr(tenantId),
	})

	if err != nil {
		return nil, err
	}

	if len(workflowRuns) != 1 {
		return nil, repository.ErrWorkflowRunNotFound
	}

	return workflowRuns[0], nil
}

func (s *workflowRunEngineRepository) UpdateWorkflowRunFromGroupKeyEval(ctx context.Context, tenantId, workflowRunId string, opts *repository.UpdateWorkflowRunFromGroupKeyEvalOpts) error {
	if err := s.v.Validate(opts); err != nil {
		return err
	}

	pgWorkflowRunId := sqlchelpers.UUIDFromStr(workflowRunId)

	updateParams := dbsqlc.UpdateWorkflowRunGroupKeyFromExprParams{
		Workflowrunid: pgWorkflowRunId,
	}

	eventParams := repository.CreateStepRunEventOpts{}

	if opts.GroupKey != nil {
		updateParams.ConcurrencyGroupId = sqlchelpers.TextFromStr(*opts.GroupKey)

		now := time.Now().UTC()

		eventParams.EventReason = repository.StepRunEventReasonPtr(dbsqlc.StepRunEventReasonWORKFLOWRUNGROUPKEYSUCCEEDED)
		eventParams.EventSeverity = repository.StepRunEventSeverityPtr(dbsqlc.StepRunEventSeverityINFO)
		eventParams.EventMessage = repository.StringPtr(fmt.Sprintf("Workflow run group key evaluated as %s", *opts.GroupKey))
		eventParams.Timestamp = &now
	}

	if opts.Error != nil {
		updateParams.Error = sqlchelpers.TextFromStr(*opts.Error)

		now := time.Now().UTC()

		eventParams.EventReason = repository.StepRunEventReasonPtr(dbsqlc.StepRunEventReasonWORKFLOWRUNGROUPKEYFAILED)
		eventParams.EventSeverity = repository.StepRunEventSeverityPtr(dbsqlc.StepRunEventSeverityCRITICAL)
		eventParams.EventMessage = repository.StringPtr(fmt.Sprintf("Error evaluating workflow run group key: %s", *opts.Error))
		eventParams.Timestamp = &now
	}

	_, err := s.queries.UpdateWorkflowRunGroupKeyFromExpr(ctx, s.pool, updateParams)

	if err != nil {
		return fmt.Errorf("could not update workflow run group key from expr: %w", err)
	}

	for _, cb := range s.queuedCallbacks {
		cb.Do(s.l, tenantId, pgWorkflowRunId)
	}

	defer insertWorkflowRunQueueItem( // nolint: errcheck
		ctx,
		s.pool,
		s.queries,
		tenantId,
		updateWorkflowRunQueueData{
			WorkflowRunId: workflowRunId,
			Event:         &eventParams,
		},
	)

	return nil
}

func listWorkflowRuns(ctx context.Context, pool *pgxpool.Pool, queries *dbsqlc.Queries, l *zerolog.Logger, tenantId string, opts *repository.ListWorkflowRunsOpts) (*repository.ListWorkflowRunsResult, error) {
	res := &repository.ListWorkflowRunsResult{}

	pgTenantId := &pgtype.UUID{}

	if err := pgTenantId.Scan(tenantId); err != nil {
		return nil, err
	}

	queryParams := dbsqlc.ListWorkflowRunsParams{
		TenantId: *pgTenantId,
	}

	countParams := dbsqlc.CountWorkflowRunsParams{
		TenantId: *pgTenantId,
	}

	if opts.Offset != nil {
		queryParams.Offset = *opts.Offset
	}

	if opts.Limit != nil {
		queryParams.Limit = *opts.Limit
	}

	if opts.WorkflowId != nil {
		pgWorkflowId := sqlchelpers.UUIDFromStr(*opts.WorkflowId)

		queryParams.WorkflowId = pgWorkflowId
		countParams.WorkflowId = pgWorkflowId
	}

	if opts.WorkflowVersionId != nil {
		pgWorkflowVersionId := sqlchelpers.UUIDFromStr(*opts.WorkflowVersionId)

		queryParams.WorkflowVersionId = pgWorkflowVersionId
		countParams.WorkflowVersionId = pgWorkflowVersionId
	}

	if opts.AdditionalMetadata != nil {
		additionalMetadataBytes, err := json.Marshal(opts.AdditionalMetadata)
		if err != nil {
			return nil, err
		}

		queryParams.AdditionalMetadata = additionalMetadataBytes
		countParams.AdditionalMetadata = additionalMetadataBytes
	}

	if opts.Ids != nil && len(opts.Ids) > 0 {
		pgIds := make([]pgtype.UUID, len(opts.Ids))

		for i, id := range opts.Ids {
			pgIds[i] = sqlchelpers.UUIDFromStr(id)
		}

		queryParams.Ids = pgIds
		countParams.Ids = pgIds
	}

	if opts.ParentId != nil {
		pgParentId := sqlchelpers.UUIDFromStr(*opts.ParentId)

		queryParams.ParentId = pgParentId
		countParams.ParentId = pgParentId
	}

	if opts.ParentStepRunId != nil {
		pgParentStepRunId := sqlchelpers.UUIDFromStr(*opts.ParentStepRunId)

		queryParams.ParentStepRunId = pgParentStepRunId
		countParams.ParentStepRunId = pgParentStepRunId
	}

	if opts.EventId != nil {
		pgEventId := sqlchelpers.UUIDFromStr(*opts.EventId)

		queryParams.EventId = pgEventId
		countParams.EventId = pgEventId
	}

	if opts.GroupKey != nil {
		queryParams.GroupKey = sqlchelpers.TextFromStr(*opts.GroupKey)
		countParams.GroupKey = sqlchelpers.TextFromStr(*opts.GroupKey)
	}

	if opts.Statuses != nil {
		statuses := make([]string, 0)

		for _, status := range *opts.Statuses {
			statuses = append(statuses, string(status))
		}

		queryParams.Statuses = statuses
		countParams.Statuses = statuses
	}

	if opts.Kinds != nil {
		kinds := make([]string, 0)

		for _, kind := range *opts.Kinds {
			kinds = append(kinds, string(kind))
		}

		queryParams.Kinds = kinds
		countParams.Kinds = kinds
	}

	if opts.CreatedAfter != nil {
		countParams.CreatedAfter = sqlchelpers.TimestampFromTime(*opts.CreatedAfter)
		queryParams.CreatedAfter = sqlchelpers.TimestampFromTime(*opts.CreatedAfter)
	}

	if opts.CreatedBefore != nil {
		countParams.CreatedBefore = sqlchelpers.TimestampFromTime(*opts.CreatedBefore)
		queryParams.CreatedBefore = sqlchelpers.TimestampFromTime(*opts.CreatedBefore)
	}

	if opts.FinishedAfter != nil {
		countParams.FinishedAfter = sqlchelpers.TimestampFromTime(*opts.FinishedAfter)
		queryParams.FinishedAfter = sqlchelpers.TimestampFromTime(*opts.FinishedAfter)
	}

	if opts.FinishedBefore != nil {
		countParams.FinishedBefore = sqlchelpers.TimestampFromTime(*opts.FinishedBefore)
		queryParams.FinishedBefore = sqlchelpers.TimestampFromTime(*opts.FinishedBefore)
	}

	orderByField := "createdAt"

	if opts.OrderBy != nil {
		orderByField = *opts.OrderBy
	}

	orderByDirection := "DESC"

	if opts.OrderDirection != nil {
		orderByDirection = *opts.OrderDirection
	}

	queryParams.Orderby = orderByField + " " + orderByDirection
	countParams.Orderby = orderByField + " " + orderByDirection

	tx, err := pool.Begin(ctx)

	if err != nil {
		return nil, err
	}

	defer sqlchelpers.DeferRollback(ctx, l, tx.Rollback)

	workflowRuns, err := queries.ListWorkflowRuns(ctx, tx, queryParams)

	if err != nil {
		return nil, err
	}

	count, err := queries.CountWorkflowRuns(ctx, tx, countParams)

	if err != nil && !errors.Is(err, pgx.ErrNoRows) {
		return nil, err
	}

	err = tx.Commit(ctx)

	if err != nil {
		return nil, err
	}

	res.Rows = workflowRuns
	res.Count = int(count)

	return res, nil
}

func workflowRunMetricsCount(ctx context.Context, pool *pgxpool.Pool, queries *dbsqlc.Queries, tenantId string, opts *repository.WorkflowRunsMetricsOpts) (*dbsqlc.WorkflowRunsMetricsCountRow, error) {

	pgTenantId := &pgtype.UUID{}

	if err := pgTenantId.Scan(tenantId); err != nil {
		return nil, err
	}

	queryParams := dbsqlc.WorkflowRunsMetricsCountParams{
		Tenantid: *pgTenantId,
	}

	if opts.WorkflowId != nil {
		pgWorkflowId := sqlchelpers.UUIDFromStr(*opts.WorkflowId)

		queryParams.WorkflowId = pgWorkflowId
	}

	if opts.ParentId != nil {
		pgParentId := sqlchelpers.UUIDFromStr(*opts.ParentId)

		queryParams.ParentId = pgParentId
	}

	if opts.ParentStepRunId != nil {
		pgParentStepRunId := sqlchelpers.UUIDFromStr(*opts.ParentStepRunId)

		queryParams.ParentStepRunId = pgParentStepRunId
	}

	if opts.EventId != nil {
		pgEventId := sqlchelpers.UUIDFromStr(*opts.EventId)

		queryParams.EventId = pgEventId
	}

	if opts.CreatedAfter != nil {
		queryParams.CreatedAfter = sqlchelpers.TimestampFromTime(*opts.CreatedAfter)
	}

	if opts.CreatedBefore != nil {
		queryParams.CreatedBefore = sqlchelpers.TimestampFromTime(*opts.CreatedBefore)
	}

	if opts.AdditionalMetadata != nil {
		additionalMetadataBytes, err := json.Marshal(opts.AdditionalMetadata)
		if err != nil {
			return nil, err
		}
		queryParams.AdditionalMetadata = additionalMetadataBytes
	}

	workflowRunsCount, err := queries.WorkflowRunsMetricsCount(ctx, pool, queryParams)

	if err != nil {
		return nil, err
	}

	return workflowRunsCount, nil
}

func createNewWorkflowRuns(ctx context.Context, pool *pgxpool.Pool, queries *dbsqlc.Queries, l *zerolog.Logger, inputOpts []*repository.CreateWorkflowRunOpts) ([]*dbsqlc.WorkflowRun, error) {

	ctx, span := telemetry.NewSpan(ctx, "db-create-new-workflow-runs")
	defer span.End()

	sqlcWorkflowRuns, err := func() ([]*dbsqlc.WorkflowRun, error) {
		tx1Ctx, tx1Span := telemetry.NewSpan(ctx, "db-create-new-workflow-runs-tx")
		defer tx1Span.End()
<<<<<<< HEAD

		// begin a transaction
		workflowRunId := uuid.New().String()

		tx, commit, rollback, err := sqlchelpers.PrepareTx(tx1Ctx, pool, l, 15000)
=======
		tx, commit, rollback, err := prepareTx(tx1Ctx, pool, l, 15000)
>>>>>>> 29721cd1

		if err != nil {
			return nil, err
		}

		var createRunsParams []dbsqlc.CreateWorkflowRunsParams

		workflowRunOptsMap := make(map[string]*repository.CreateWorkflowRunOpts)

		type stickyInfo struct {
			workflowRunId     pgtype.UUID
			workflowVersionId pgtype.UUID
			desiredWorkerId   pgtype.UUID
			tenantId          pgtype.UUID
		}

		var stickyInfos []stickyInfo
		var triggeredByParams []dbsqlc.CreateWorkflowRunTriggeredBysParams
		var groupKeyParams []dbsqlc.CreateGetGroupKeyRunsParams
		var jobRunParams []dbsqlc.CreateJobRunsParams

		for order, opt := range inputOpts {

			// begin a transaction
			workflowRunId := uuid.New().String()

			workflowRunOptsMap[workflowRunId] = opt

			defer rollback()

			createParams := dbsqlc.CreateWorkflowRunParams{
				ID:                sqlchelpers.UUIDFromStr(workflowRunId),
				Tenantid:          sqlchelpers.UUIDFromStr(opt.TenantId),
				Workflowversionid: sqlchelpers.UUIDFromStr(opt.WorkflowVersionId),
			}

			if opt.DisplayName != nil {
				createParams.DisplayName = sqlchelpers.TextFromStr(*opt.DisplayName)
			}

			if opt.ChildIndex != nil {

				if *opt.ChildIndex < -1 {
					l.Error().Msgf("child index must be greater than or equal to -1 but it is : %d", *opt.ChildIndex)
					return nil, errors.New("child index must be greater than or equal to -1 but it is : " + strconv.Itoa(*opt.ChildIndex))
				}

				if *opt.ChildIndex < math.MinInt32 || *opt.ChildIndex > math.MaxInt32 {
					return nil, errors.New("child index must be within the range of a 32-bit signed integer")
				}
				createParams.ChildIndex = pgtype.Int4{
					Int32: int32(*opt.ChildIndex), // nolint: gosec
					Valid: true,
				}
			}

			if opt.ChildKey != nil {
				createParams.ChildKey = sqlchelpers.TextFromStr(*opt.ChildKey)
			}

			if opt.ParentId != nil {
				createParams.ParentId = sqlchelpers.UUIDFromStr(*opt.ParentId)
			}

			if opt.ParentStepRunId != nil {
				createParams.ParentStepRunId = sqlchelpers.UUIDFromStr(*opt.ParentStepRunId)
			}

			if opt.AdditionalMetadata != nil {
				additionalMetadataBytes, err := json.Marshal(opt.AdditionalMetadata)
				if err != nil {
					return nil, err
				}
				createParams.Additionalmetadata = additionalMetadataBytes

			}

			if opt.Priority != nil {
				createParams.Priority = pgtype.Int4{
					Int32: *opt.Priority,
					Valid: true,
				}
			}
			if order > math.MaxInt32 || order < math.MinInt32 {
				return nil, errors.New("order must be within the range of a 32-bit signed integer")
			}

			crp := dbsqlc.CreateWorkflowRunsParams{
				ID:                 createParams.ID,
				TenantId:           createParams.Tenantid,
				WorkflowVersionId:  createParams.Workflowversionid,
				DisplayName:        createParams.DisplayName,
				ChildIndex:         createParams.ChildIndex,
				ChildKey:           createParams.ChildKey,
				ParentId:           createParams.ParentId,
				ParentStepRunId:    createParams.ParentStepRunId,
				AdditionalMetadata: createParams.Additionalmetadata,
				Priority:           createParams.Priority,
				Status:             "PENDING",
				InsertOrder:        pgtype.Int4{Int32: int32(order), Valid: true},
			}

			createRunsParams = append(createRunsParams, crp)

			var desiredWorkerId pgtype.UUID

			if opt.DesiredWorkerId != nil {

				desiredWorkerId = sqlchelpers.UUIDFromStr(*opt.DesiredWorkerId)
			}

			stickyInfos = append(stickyInfos, stickyInfo{
				workflowRunId:     sqlchelpers.UUIDFromStr(workflowRunId),
				workflowVersionId: sqlchelpers.UUIDFromStr(opt.WorkflowVersionId),
				tenantId:          sqlchelpers.UUIDFromStr(opt.TenantId),
				desiredWorkerId:   desiredWorkerId,
			})

			var (
				eventId, cronParentId, scheduledWorkflowId pgtype.UUID
				cronSchedule                               pgtype.Text
			)

			if opt.TriggeringEventId != nil {
				eventId = sqlchelpers.UUIDFromStr(*opt.TriggeringEventId)
			}

			if opt.CronParentId != nil {
				cronParentId = sqlchelpers.UUIDFromStr(*opt.CronParentId)

			}
			if opt.Cron != nil {
				cronSchedule = sqlchelpers.TextFromStr(*opt.Cron)
			}

			if opt.ScheduledWorkflowId != nil {
				scheduledWorkflowId = sqlchelpers.UUIDFromStr(*opt.ScheduledWorkflowId)
			}

			cp := dbsqlc.CreateWorkflowRunTriggeredBysParams{
				ID:           sqlchelpers.UUIDFromStr(uuid.New().String()),
				TenantId:     sqlchelpers.UUIDFromStr(opt.TenantId),
				ParentId:     sqlchelpers.UUIDFromStr(workflowRunId),
				EventId:      eventId,
				CronParentId: cronParentId,
				ScheduledId:  scheduledWorkflowId,
				CronSchedule: cronSchedule,
			}

			triggeredByParams = append(triggeredByParams, cp)

			if opt.GetGroupKeyRun != nil {
				groupKeyParams = append(groupKeyParams, dbsqlc.CreateGetGroupKeyRunsParams{
					TenantId:          sqlchelpers.UUIDFromStr(opt.TenantId),
					WorkflowRunId:     sqlchelpers.UUIDFromStr(workflowRunId),
					Input:             opt.GetGroupKeyRun.Input,
					RequeueAfter:      sqlchelpers.TimestampFromTime(time.Now().UTC().Add(5 * time.Second)),
					ScheduleTimeoutAt: sqlchelpers.TimestampFromTime(time.Now().UTC().Add(defaults.DefaultScheduleTimeout)),
					Status:            "PENDING",
					ID:                sqlchelpers.UUIDFromStr(uuid.New().String()),
				})
			}

			jobRunParams = append(jobRunParams, dbsqlc.CreateJobRunsParams{
				Tenantid:          sqlchelpers.UUIDFromStr(opt.TenantId),
				Workflowrunid:     sqlchelpers.UUIDFromStr(workflowRunId),
				Workflowversionid: sqlchelpers.UUIDFromStr(opt.WorkflowVersionId),
			})

		}

		_, err = queries.CreateWorkflowRuns(
			tx1Ctx,
			tx,
			createRunsParams,
		)

		if err != nil {
			l.Error().Err(err).Msg("failed to create workflow runs")
			return nil, err
		}

		workflowRuns, err := queries.GetWorkflowRunsInsertedInThisTxn(tx1Ctx, tx)

		if err != nil {
			l.Error().Err(err).Msg("failed to get inserted workflow runs")
			return nil, err
		}

		if len(workflowRuns) == 0 {
			l.Error().Msg("no new workflow runs created in transaction")
			return nil, errors.New("no new workflow runs created")
		}

		if len(workflowRuns) != len(createRunsParams) {
			l.Error().Msg("number of created workflow runs does not match number of returned workflow runs")
			return nil, errors.New("number of created workflow runs does not match number of returned workflow runs")
		}

		if len(stickyInfos) > 0 {

			stickyWorkflowRunIds := make([]pgtype.UUID, 0)
			workflowVersionIds := make([]pgtype.UUID, 0)
			desiredWorkerIds := make([]pgtype.UUID, 0)
			tenantIds := make([]pgtype.UUID, 0)

			workflowVersionIdMap := make(map[string]pgtype.UUID)

			for _, stickyInfo := range stickyInfos {
				stickyWorkflowRunIds = append(stickyWorkflowRunIds, stickyInfo.workflowRunId)

				// we want distinct workflowVersionIds
				workflowVersionIdMap[sqlchelpers.UUIDToStr(stickyInfo.workflowVersionId)] = stickyInfo.workflowVersionId
				desiredWorkerIds = append(desiredWorkerIds, stickyInfo.desiredWorkerId)
				tenantIds = append(tenantIds, stickyInfo.tenantId)
			}

			for _, value := range workflowVersionIdMap {
				workflowVersionIds = append(workflowVersionIds, value)
			}

			_, err = queries.CreateMultipleWorkflowRunStickyStates(tx1Ctx, tx, dbsqlc.CreateMultipleWorkflowRunStickyStatesParams{
				Tenantid:           tenantIds,
				Workflowrunids:     stickyWorkflowRunIds,
				Workflowversionids: workflowVersionIds,
				Desiredworkerids:   desiredWorkerIds,
			})

			if err != nil && !errors.Is(err, pgx.ErrNoRows) {

				return nil, fmt.Errorf("failed to create workflow run sticky state: %w", err)
			}
		}

		if len(triggeredByParams) > 0 {

			_, err = queries.CreateWorkflowRunTriggeredBys(tx1Ctx, tx, triggeredByParams)

			if err != nil {

				l.Info().Msgf("failed to create workflow run triggered by %+v", triggeredByParams)
				l.Error().Err(err).Msg("failed to create workflow run triggered by")
				return nil, err
			}

		}

		if len(groupKeyParams) > 0 {

			_, err = queries.CreateGetGroupKeyRuns(
				tx1Ctx,
				tx,
				groupKeyParams,
			)

			if err != nil {
				l.Error().Err(err).Msg("failed to create get group key runs")
				return nil, err
			}

		}

		if len(jobRunParams) > 0 {
			tenantIds := make([]pgtype.UUID, 0)
			workflowRunIds := make([]pgtype.UUID, 0)
			workflowVersionIds := make([]pgtype.UUID, 0)

			for _, jobRunParam := range jobRunParams {
				tenantIds = append(tenantIds, jobRunParam.Tenantid)
				workflowRunIds = append(workflowRunIds, jobRunParam.Workflowrunid)
				workflowVersionIds = append(workflowVersionIds, jobRunParam.Workflowversionid)
			}
			// update to relate jobrunId to workflowRunId
			createJobRunResults, err := queries.CreateManyJobRuns(
				tx1Ctx,
				tx,
				dbsqlc.CreateManyJobRunsParams{
					Tenantids:          tenantIds,
					Workflowrunids:     workflowRunIds,
					Workflowversionids: workflowVersionIds,
				},
			)

			if err != nil {
				l.Error().Err(err).Msg("failed to create job runs")
				return nil, err
			}

			jobRunLookupDataParams := make([]dbsqlc.CreateJobRunLookupDataParams, 0)
			for _, jobRunResult := range createJobRunResults {

				workflowRunId := jobRunResult.WorkflowRunId
				jobRunId := jobRunResult.ID

				workflowRunOpts := workflowRunOptsMap[sqlchelpers.UUIDToStr(workflowRunId)]

				lookupParams := dbsqlc.CreateJobRunLookupDataParams{
					Tenantid:    jobRunResult.TenantId,
					Triggeredby: workflowRunOpts.TriggeredBy,
					Jobrunid:    jobRunId,
				}

				if workflowRunOpts.InputData != nil {
					lookupParams.Input = workflowRunOpts.InputData
				}

				jobRunLookupDataParams = append(jobRunLookupDataParams, lookupParams)

			}

			ids := make([]pgtype.UUID, 0)

			triggeredByIds := make([]string, 0)
			inputs := make([][]byte, 0)
			jobRunIds := make([]pgtype.UUID, 0)
			tenantIds = make([]pgtype.UUID, 0)

			for j := range jobRunLookupDataParams {

				ids = append(ids, sqlchelpers.UUIDFromStr(uuid.New().String()))
				jobRunIds = append(jobRunIds, jobRunLookupDataParams[j].Jobrunid)
				tenantIds = append(tenantIds, jobRunLookupDataParams[j].Tenantid)
				triggeredByIds = append(triggeredByIds, jobRunLookupDataParams[j].Triggeredby)
				inputs = append(inputs, jobRunLookupDataParams[j].Input)

			}

			_, err = queries.CreateJobRunLookupDatas(
				tx1Ctx,
				tx,
				dbsqlc.CreateJobRunLookupDatasParams{
					Ids:          ids,
					Tenantids:    tenantIds,
					Jobrunids:    jobRunIds,
					Triggeredbys: triggeredByIds,
					Inputs:       inputs,
				},
			)

			if err != nil {
				l.Error().Err(err).Msg("failed to create job run lookup data")
				return nil, err
			}

			stepRunIds, err := queries.CreateStepRunsForJobRunIds(tx1Ctx, tx, dbsqlc.CreateStepRunsForJobRunIdsParams{
				Jobrunids: jobRunIds,
				Priority:  1,
			},
			)

			if err != nil {
				l.Error().Err(err).Msg("failed to create step runs")
				return nil, err
			}

			err = queries.LinkStepRunParents(
				tx1Ctx,
				tx,
				stepRunIds,
			)

			if err != nil {
				l.Err(err).Msg("failed to link step run parents")
				return nil, err
			}

		}

		err = commit(tx1Ctx)

		if err != nil {
			l.Error().Err(err).Msg("failed to commit transaction")

			return nil, err
		}
		return workflowRuns, nil
	}()

	if err != nil {
		return nil, err
	}

	return sqlcWorkflowRuns, nil
}

func isUniqueViolationOnDedupe(err error) bool {
	if err == nil {
		return false
	}

	return strings.Contains(err.Error(), "WorkflowRunDedupe_tenantId_workflowId_value_key") &&
		strings.Contains(err.Error(), "SQLSTATE 23505")
}

func insertWorkflowRunQueueItem(
	ctx context.Context,
	dbtx dbsqlc.DBTX,
	queries *dbsqlc.Queries,
	tenantId string,
	data updateWorkflowRunQueueData,
) error {
	insertData := make([]any, 1)
	insertData[0] = data

	return bulkInsertInternalQueueItem(
		ctx,
		dbtx,
		queries,
		[]pgtype.UUID{sqlchelpers.UUIDFromStr(tenantId)},
		[]dbsqlc.InternalQueue{dbsqlc.InternalQueueWORKFLOWRUNUPDATE},
		insertData,
	)
}

func insertPausedWorkflowRunQueueItem(
	ctx context.Context,
	dbtx dbsqlc.DBTX,
	queries *dbsqlc.Queries,
	tenantId pgtype.UUID,
	data unpauseWorkflowRunQueueData,
) error {
	insertData := make([]any, 1)
	insertData[0] = data

	return bulkInsertInternalQueueItem(
		ctx,
		dbtx,
		queries,
		[]pgtype.UUID{tenantId},
		[]dbsqlc.InternalQueue{dbsqlc.InternalQueueWORKFLOWRUNPAUSED},
		insertData,
	)
}

func bulkWorkflowRunEvents(
	ctx context.Context,
	l *zerolog.Logger,
	dbtx dbsqlc.DBTX,
	queries *dbsqlc.Queries,
	workflowRunIds []pgtype.UUID,
	timeSeen []pgtype.Timestamp,
	reasons []dbsqlc.StepRunEventReason,
	severities []dbsqlc.StepRunEventSeverity,
	messages []string,
	data []map[string]interface{},
) {
	inputData := [][]byte{}
	inputReasons := []string{}
	inputSeverities := []string{}

	for _, d := range data {
		dataBytes, err := json.Marshal(d)

		if err != nil {
			l.Err(err).Msg("could not marshal deferred step run event data")
			return
		}

		inputData = append(inputData, dataBytes)
	}

	for _, r := range reasons {
		inputReasons = append(inputReasons, string(r))
	}

	for _, s := range severities {
		inputSeverities = append(inputSeverities, string(s))
	}

	err := queries.BulkCreateWorkflowRunEvent(ctx, dbtx, dbsqlc.BulkCreateWorkflowRunEventParams{
		Workflowrunids: workflowRunIds,
		Reasons:        inputReasons,
		Severities:     inputSeverities,
		Messages:       messages,
		Data:           inputData,
		Timeseen:       timeSeen,
	})

	if err != nil {
		l.Err(err).Msg("could not create deferred step run event")
	}
}<|MERGE_RESOLUTION|>--- conflicted
+++ resolved
@@ -21,6 +21,7 @@
 	"github.com/hatchet-dev/hatchet/internal/telemetry"
 	"github.com/hatchet-dev/hatchet/pkg/config/server"
 	"github.com/hatchet-dev/hatchet/pkg/repository"
+	"github.com/hatchet-dev/hatchet/pkg/repository/buffer"
 	"github.com/hatchet-dev/hatchet/pkg/repository/metered"
 	"github.com/hatchet-dev/hatchet/pkg/repository/prisma/db"
 	"github.com/hatchet-dev/hatchet/pkg/repository/prisma/dbsqlc"
@@ -39,7 +40,7 @@
 
 	createCallbacks []repository.Callback[*dbsqlc.WorkflowRun]
 
-	bulkCreateBuffer *TenantBufferManager[*repository.CreateWorkflowRunOpts, *dbsqlc.WorkflowRun]
+	bulkCreateBuffer *buffer.TenantBufferManager[*repository.CreateWorkflowRunOpts, *dbsqlc.WorkflowRun]
 }
 
 func NewWorkflowRunRepository(client *db.PrismaClient, pool *pgxpool.Pool, v validator.Validator, l *zerolog.Logger, m *metered.Metered, cf *server.ConfigFileRuntime) (repository.WorkflowRunAPIRepository, func() error, error) {
@@ -71,7 +72,7 @@
 }
 func (w *workflowRunAPIRepository) startBuffer() error {
 
-	createWorkflowRunBufOpts := TenantBufManagerOpts[*repository.CreateWorkflowRunOpts, *dbsqlc.WorkflowRun]{
+	createWorkflowRunBufOpts := buffer.TenantBufManagerOpts[*repository.CreateWorkflowRunOpts, *dbsqlc.WorkflowRun]{
 		Name:       "create_workflow_run",
 		OutputFunc: w.BulkCreateWorkflowRuns,
 		SizeFunc:   sizeOfData,
@@ -79,7 +80,7 @@
 		V:          w.v,
 	}
 
-	b, err := NewTenantBufManager(createWorkflowRunBufOpts)
+	b, err := buffer.NewTenantBufManager(createWorkflowRunBufOpts)
 
 	if err != nil {
 		return err
@@ -152,10 +153,10 @@
 
 			res := <-wfrChan
 
-			if res.err != nil {
-				return nil, nil, res.err
-			}
-			wfr = res.result
+			if res.Err != nil {
+				return nil, nil, res.Err
+			}
+			wfr = res.Result
 
 		} else {
 			workflowRuns, err := createNewWorkflowRuns(ctx, w.pool, w.queries, w.l, []*repository.CreateWorkflowRunOpts{opts})
@@ -506,7 +507,7 @@
 	createCallbacks []repository.Callback[*dbsqlc.WorkflowRun]
 	queuedCallbacks []repository.Callback[pgtype.UUID]
 
-	bulkCreateBuffer *TenantBufferManager[*repository.CreateWorkflowRunOpts, *dbsqlc.WorkflowRun]
+	bulkCreateBuffer *buffer.TenantBufferManager[*repository.CreateWorkflowRunOpts, *dbsqlc.WorkflowRun]
 }
 
 func NewWorkflowRunEngineRepository(stepRunRepository *stepRunEngineRepository, pool *pgxpool.Pool, v validator.Validator, l *zerolog.Logger, m *metered.Metered, cf *server.ConfigFileRuntime, cbs ...repository.Callback[*dbsqlc.WorkflowRun]) (repository.WorkflowRunEngineRepository, func() error, error) {
@@ -538,7 +539,7 @@
 }
 func (w *workflowRunEngineRepository) startBuffer() error {
 
-	createWorkflowRunBufOpts := TenantBufManagerOpts[*repository.CreateWorkflowRunOpts, *dbsqlc.WorkflowRun]{
+	createWorkflowRunBufOpts := buffer.TenantBufManagerOpts[*repository.CreateWorkflowRunOpts, *dbsqlc.WorkflowRun]{
 		Name:       "create_workflow_run",
 		OutputFunc: w.BulkCreateWorkflowRuns,
 		SizeFunc:   sizeOfData,
@@ -546,7 +547,7 @@
 		V:          w.v,
 	}
 
-	b, err := NewTenantBufManager(createWorkflowRunBufOpts)
+	b, err := buffer.NewTenantBufManager(createWorkflowRunBufOpts)
 
 	if err != nil {
 		return err
@@ -891,10 +892,10 @@
 
 			res := <-wfr
 
-			if res.err != nil {
-				return nil, nil, res.err
-			}
-			workflowRun = res.result
+			if res.Err != nil {
+				return nil, nil, res.Err
+			}
+			workflowRun = res.Result
 		} else {
 			wfrs, err := createNewWorkflowRuns(ctx, w.pool, w.queries, w.l, []*repository.CreateWorkflowRunOpts{opts})
 			if err != nil {
@@ -1376,15 +1377,9 @@
 	sqlcWorkflowRuns, err := func() ([]*dbsqlc.WorkflowRun, error) {
 		tx1Ctx, tx1Span := telemetry.NewSpan(ctx, "db-create-new-workflow-runs-tx")
 		defer tx1Span.End()
-<<<<<<< HEAD
 
 		// begin a transaction
-		workflowRunId := uuid.New().String()
-
 		tx, commit, rollback, err := sqlchelpers.PrepareTx(tx1Ctx, pool, l, 15000)
-=======
-		tx, commit, rollback, err := prepareTx(tx1Ctx, pool, l, 15000)
->>>>>>> 29721cd1
 
 		if err != nil {
 			return nil, err
