package prisma

import (
	"context"
	"encoding/json"
	"errors"
	"time"

	"github.com/google/uuid"
	"github.com/jackc/pgx/v5"
	"github.com/jackc/pgx/v5/pgtype"
	"github.com/jackc/pgx/v5/pgxpool"
	"github.com/rs/zerolog"

	"github.com/hatchet-dev/hatchet/internal/services/shared/defaults"
	"github.com/hatchet-dev/hatchet/internal/telemetry"
	"github.com/hatchet-dev/hatchet/pkg/repository"
	"github.com/hatchet-dev/hatchet/pkg/repository/metered"
	"github.com/hatchet-dev/hatchet/pkg/repository/prisma/db"
	"github.com/hatchet-dev/hatchet/pkg/repository/prisma/dbsqlc"
	"github.com/hatchet-dev/hatchet/pkg/repository/prisma/sqlchelpers"
	"github.com/hatchet-dev/hatchet/pkg/validator"
)

type workflowRunAPIRepository struct {
	client  *db.PrismaClient
	pool    *pgxpool.Pool
	v       validator.Validator
	queries *dbsqlc.Queries
	l       *zerolog.Logger
	m       *metered.Metered

	callbacks []repository.Callback[*db.WorkflowRunModel]
}

func NewWorkflowRunRepository(client *db.PrismaClient, pool *pgxpool.Pool, v validator.Validator, l *zerolog.Logger, m *metered.Metered) repository.WorkflowRunAPIRepository {
	queries := dbsqlc.New()

	return &workflowRunAPIRepository{
		client:  client,
		v:       v,
		pool:    pool,
		queries: queries,
		l:       l,
		m:       m,
	}
}

func (w *workflowRunAPIRepository) RegisterCallback(callback repository.Callback[*db.WorkflowRunModel]) {
	if w.callbacks == nil {
		w.callbacks = make([]repository.Callback[*db.WorkflowRunModel], 0)
	}

	w.callbacks = append(w.callbacks, callback)
}

func (w *workflowRunAPIRepository) ListWorkflowRuns(tenantId string, opts *repository.ListWorkflowRunsOpts) (*repository.ListWorkflowRunsResult, error) {
	if err := w.v.Validate(opts); err != nil {
		return nil, err
	}

	return listWorkflowRuns(context.Background(), w.pool, w.queries, w.l, tenantId, opts)
}

func (w *workflowRunAPIRepository) WorkflowRunMetricsCount(tenantId string, opts *repository.WorkflowRunsMetricsOpts) (*dbsqlc.WorkflowRunsMetricsCountRow, error) {
	if err := w.v.Validate(opts); err != nil {
		return nil, err
	}

	return workflowRunMetricsCount(context.Background(), w.pool, w.queries, tenantId, opts)
}

func (w *workflowRunAPIRepository) CreateNewWorkflowRun(ctx context.Context, tenantId string, opts *repository.CreateWorkflowRunOpts) (*db.WorkflowRunModel, error) {
	return metered.MakeMetered(ctx, w.m, dbsqlc.LimitResourceWORKFLOWRUN, tenantId, func() (*string, *db.WorkflowRunModel, error) {
		if err := w.v.Validate(opts); err != nil {
			return nil, nil, err
		}

		workflowRunId, err := createNewWorkflowRun(ctx, w.pool, w.queries, w.l, tenantId, opts)

		if err != nil {
			return nil, nil, err
		}

		res, err := w.client.WorkflowRun.FindUnique(
			db.WorkflowRun.ID.Equals(workflowRunId),
		).With(
			defaultWorkflowRunPopulator()...,
		).Exec(context.Background())

		if err != nil {
			return nil, nil, err
		}

<<<<<<< HEAD
		return &res.ID, res, nil
=======
		for _, cb := range w.callbacks {
			cb.Do(res) // nolint: errcheck
		}

		return res, nil
>>>>>>> 0afe3972
	})
}

func (w *workflowRunAPIRepository) GetWorkflowRunById(tenantId, id string) (*db.WorkflowRunModel, error) {
	return w.client.WorkflowRun.FindUnique(
		db.WorkflowRun.ID.Equals(id),
	).With(
		defaultWorkflowRunPopulator()...,
	).Exec(context.Background())
}

type workflowRunEngineRepository struct {
	pool    *pgxpool.Pool
	v       validator.Validator
	queries *dbsqlc.Queries
	l       *zerolog.Logger
	m       *metered.Metered

	callbacks []repository.Callback[dbsqlc.GetWorkflowRunRow]
}

func NewWorkflowRunEngineRepository(pool *pgxpool.Pool, v validator.Validator, l *zerolog.Logger, m *metered.Metered, cbs ...repository.Callback[dbsqlc.GetWorkflowRunRow]) repository.WorkflowRunEngineRepository {
	queries := dbsqlc.New()

	return &workflowRunEngineRepository{
		v:         v,
		pool:      pool,
		queries:   queries,
		l:         l,
		m:         m,
		callbacks: cbs,
	}
}

func (w *workflowRunEngineRepository) GetWorkflowRunById(ctx context.Context, tenantId, id string) (*dbsqlc.GetWorkflowRunRow, error) {
	runs, err := w.queries.GetWorkflowRun(ctx, w.pool, dbsqlc.GetWorkflowRunParams{
		Ids: []pgtype.UUID{
			sqlchelpers.UUIDFromStr(id),
		},
		Tenantid: sqlchelpers.UUIDFromStr(tenantId),
	})

	if err != nil {
		return nil, err
	}

	if len(runs) != 1 {
		return nil, repository.ErrWorkflowRunNotFound
	}

	return runs[0], nil
}

func (w *workflowRunEngineRepository) ListWorkflowRuns(ctx context.Context, tenantId string, opts *repository.ListWorkflowRunsOpts) (*repository.ListWorkflowRunsResult, error) {
	if err := w.v.Validate(opts); err != nil {
		return nil, err
	}

	return listWorkflowRuns(ctx, w.pool, w.queries, w.l, tenantId, opts)
}

func (w *workflowRunEngineRepository) GetChildWorkflowRun(ctx context.Context, parentId, parentStepRunId string, childIndex int, childkey *string) (*dbsqlc.WorkflowRun, error) {
	params := dbsqlc.GetChildWorkflowRunParams{
		Parentid:        sqlchelpers.UUIDFromStr(parentId),
		Parentsteprunid: sqlchelpers.UUIDFromStr(parentStepRunId),
		Childindex: pgtype.Int4{
			Int32: int32(childIndex),
			Valid: true,
		},
	}

	if childkey != nil {
		params.ChildKey = sqlchelpers.TextFromStr(*childkey)
	}

	return w.queries.GetChildWorkflowRun(ctx, w.pool, params)
}

func (w *workflowRunEngineRepository) GetScheduledChildWorkflowRun(ctx context.Context, parentId, parentStepRunId string, childIndex int, childkey *string) (*dbsqlc.WorkflowTriggerScheduledRef, error) {
	params := dbsqlc.GetScheduledChildWorkflowRunParams{
		Parentid:        sqlchelpers.UUIDFromStr(parentId),
		Parentsteprunid: sqlchelpers.UUIDFromStr(parentStepRunId),
		Childindex: pgtype.Int4{
			Int32: int32(childIndex),
			Valid: true,
		},
	}

	if childkey != nil {
		params.ChildKey = sqlchelpers.TextFromStr(*childkey)
	}

	return w.queries.GetScheduledChildWorkflowRun(ctx, w.pool, params)
}

func (w *workflowRunEngineRepository) PopWorkflowRunsRoundRobin(ctx context.Context, tenantId, workflowId string, maxRuns int) ([]*dbsqlc.WorkflowRun, error) {
	return w.queries.PopWorkflowRunsRoundRobin(ctx, w.pool, dbsqlc.PopWorkflowRunsRoundRobinParams{
		Maxruns:    int32(maxRuns),
		Tenantid:   sqlchelpers.UUIDFromStr(tenantId),
		Workflowid: sqlchelpers.UUIDFromStr(workflowId),
	})
}

func (w *workflowRunEngineRepository) CreateNewWorkflowRun(ctx context.Context, tenantId string, opts *repository.CreateWorkflowRunOpts) (string, error) {
	id, err := metered.MakeMetered(ctx, w.m, dbsqlc.LimitResourceWORKFLOWRUN, tenantId, func() (*string, *string, error) {

		if err := w.v.Validate(opts); err != nil {
			return nil, nil, err
		}

		id, err := createNewWorkflowRun(ctx, w.pool, w.queries, w.l, tenantId, opts)

		if err != nil {
			return nil, nil, err
		}

		return &id, &id, nil
	})

	if err != nil {
		return "", err
	}

	return *id, nil
}

func listWorkflowRuns(ctx context.Context, pool *pgxpool.Pool, queries *dbsqlc.Queries, l *zerolog.Logger, tenantId string, opts *repository.ListWorkflowRunsOpts) (*repository.ListWorkflowRunsResult, error) {
	res := &repository.ListWorkflowRunsResult{}

	pgTenantId := &pgtype.UUID{}

	if err := pgTenantId.Scan(tenantId); err != nil {
		return nil, err
	}

	queryParams := dbsqlc.ListWorkflowRunsParams{
		TenantId: *pgTenantId,
	}

	countParams := dbsqlc.CountWorkflowRunsParams{
		TenantId: *pgTenantId,
	}

	if opts.Offset != nil {
		queryParams.Offset = *opts.Offset
	}

	if opts.Limit != nil {
		queryParams.Limit = *opts.Limit
	}

	if opts.WorkflowId != nil {
		pgWorkflowId := sqlchelpers.UUIDFromStr(*opts.WorkflowId)

		queryParams.WorkflowId = pgWorkflowId
		countParams.WorkflowId = pgWorkflowId
	}

	if opts.WorkflowVersionId != nil {
		pgWorkflowVersionId := sqlchelpers.UUIDFromStr(*opts.WorkflowVersionId)

		queryParams.WorkflowVersionId = pgWorkflowVersionId
		countParams.WorkflowVersionId = pgWorkflowVersionId
	}

	if opts.AdditionalMetadata != nil {
		additionalMetadataBytes, err := json.Marshal(opts.AdditionalMetadata)
		if err != nil {
			return nil, err
		}

		queryParams.AdditionalMetadata = additionalMetadataBytes
		countParams.AdditionalMetadata = additionalMetadataBytes
	}

	if opts.Ids != nil && len(opts.Ids) > 0 {
		pgIds := make([]pgtype.UUID, len(opts.Ids))

		for i, id := range opts.Ids {
			pgIds[i] = sqlchelpers.UUIDFromStr(id)
		}

		queryParams.Ids = pgIds
		countParams.Ids = pgIds
	}

	if opts.ParentId != nil {
		pgParentId := sqlchelpers.UUIDFromStr(*opts.ParentId)

		queryParams.ParentId = pgParentId
		countParams.ParentId = pgParentId
	}

	if opts.ParentStepRunId != nil {
		pgParentStepRunId := sqlchelpers.UUIDFromStr(*opts.ParentStepRunId)

		queryParams.ParentStepRunId = pgParentStepRunId
		countParams.ParentStepRunId = pgParentStepRunId
	}

	if opts.EventId != nil {
		pgEventId := sqlchelpers.UUIDFromStr(*opts.EventId)

		queryParams.EventId = pgEventId
		countParams.EventId = pgEventId
	}

	if opts.GroupKey != nil {
		queryParams.GroupKey = sqlchelpers.TextFromStr(*opts.GroupKey)
		countParams.GroupKey = sqlchelpers.TextFromStr(*opts.GroupKey)
	}

	if opts.Statuses != nil {
		statuses := make([]string, 0)

		for _, status := range *opts.Statuses {
			statuses = append(statuses, string(status))
		}

		queryParams.Statuses = statuses
		countParams.Statuses = statuses
	}

	if opts.CreatedAfter != nil {
		countParams.CreatedAfter = sqlchelpers.TimestampFromTime(*opts.CreatedAfter)
		queryParams.CreatedAfter = sqlchelpers.TimestampFromTime(*opts.CreatedAfter)
	}

	if opts.FinishedAfter != nil {
		countParams.FinishedAfter = sqlchelpers.TimestampFromTime(*opts.FinishedAfter)
		queryParams.FinishedAfter = sqlchelpers.TimestampFromTime(*opts.FinishedAfter)
	}

	orderByField := "createdAt"

	if opts.OrderBy != nil {
		orderByField = *opts.OrderBy
	}

	orderByDirection := "DESC"

	if opts.OrderDirection != nil {
		orderByDirection = *opts.OrderDirection
	}

	queryParams.Orderby = orderByField + " " + orderByDirection

	tx, err := pool.Begin(ctx)

	if err != nil {
		return nil, err
	}

	defer deferRollback(ctx, l, tx.Rollback)

	workflowRuns, err := queries.ListWorkflowRuns(ctx, tx, queryParams)

	if err != nil {
		return nil, err
	}

	count, err := queries.CountWorkflowRuns(ctx, tx, countParams)

	if err != nil && !errors.Is(err, pgx.ErrNoRows) {
		return nil, err
	}

	err = tx.Commit(ctx)

	if err != nil {
		return nil, err
	}

	res.Rows = workflowRuns
	res.Count = int(count)

	return res, nil
}

func workflowRunMetricsCount(ctx context.Context, pool *pgxpool.Pool, queries *dbsqlc.Queries, tenantId string, opts *repository.WorkflowRunsMetricsOpts) (*dbsqlc.WorkflowRunsMetricsCountRow, error) {

	pgTenantId := &pgtype.UUID{}

	if err := pgTenantId.Scan(tenantId); err != nil {
		return nil, err
	}

	queryParams := dbsqlc.WorkflowRunsMetricsCountParams{
		Tenantid: *pgTenantId,
	}

	if opts.WorkflowId != nil {
		pgWorkflowId := sqlchelpers.UUIDFromStr(*opts.WorkflowId)

		queryParams.WorkflowId = pgWorkflowId
	}

	if opts.ParentId != nil {
		pgParentId := sqlchelpers.UUIDFromStr(*opts.ParentId)

		queryParams.ParentId = pgParentId
	}

	if opts.ParentStepRunId != nil {
		pgParentStepRunId := sqlchelpers.UUIDFromStr(*opts.ParentStepRunId)

		queryParams.ParentStepRunId = pgParentStepRunId
	}

	if opts.EventId != nil {
		pgEventId := sqlchelpers.UUIDFromStr(*opts.EventId)

		queryParams.EventId = pgEventId
	}

	if opts.AdditionalMetadata != nil {
		additionalMetadataBytes, err := json.Marshal(opts.AdditionalMetadata)
		if err != nil {
			return nil, err
		}
		queryParams.AdditionalMetadata = additionalMetadataBytes
	}

	workflowRunsCount, err := queries.WorkflowRunsMetricsCount(ctx, pool, queryParams)

	if err != nil {
		return nil, err
	}

	return workflowRunsCount, nil
}

func createNewWorkflowRun(ctx context.Context, pool *pgxpool.Pool, queries *dbsqlc.Queries, l *zerolog.Logger, tenantId string, opts *repository.CreateWorkflowRunOpts) (string, error) {
	ctx, span := telemetry.NewSpan(ctx, "db-create-new-workflow-run")
	defer span.End()

	sqlcWorkflowRun, err := func() (*dbsqlc.WorkflowRun, error) {
		tx1Ctx, tx1Span := telemetry.NewSpan(ctx, "db-create-new-workflow-run-tx")
		defer tx1Span.End()

		// begin a transaction
		workflowRunId := uuid.New().String()

		tx, err := pool.Begin(tx1Ctx)

		if err != nil {
			return nil, err
		}

		defer deferRollback(ctx, l, tx.Rollback)

		pgTenantId := sqlchelpers.UUIDFromStr(tenantId)

		createParams := dbsqlc.CreateWorkflowRunParams{
			ID:                sqlchelpers.UUIDFromStr(workflowRunId),
			Tenantid:          pgTenantId,
			Workflowversionid: sqlchelpers.UUIDFromStr(opts.WorkflowVersionId),
		}

		if opts.DisplayName != nil {
			createParams.DisplayName = sqlchelpers.TextFromStr(*opts.DisplayName)
		}

		if opts.ChildIndex != nil {
			createParams.ChildIndex = pgtype.Int4{
				Int32: int32(*opts.ChildIndex),
				Valid: true,
			}
		}

		if opts.ChildKey != nil {
			createParams.ChildKey = sqlchelpers.TextFromStr(*opts.ChildKey)
		}

		if opts.ParentId != nil {
			createParams.ParentId = sqlchelpers.UUIDFromStr(*opts.ParentId)
		}

		if opts.ParentStepRunId != nil {
			createParams.ParentStepRunId = sqlchelpers.UUIDFromStr(*opts.ParentStepRunId)
		}

		if opts.AdditionalMetadata != nil {
			additionalMetadataBytes, err := json.Marshal(opts.AdditionalMetadata)
			if err != nil {
				return nil, err
			}
			createParams.Additionalmetadata = additionalMetadataBytes
		}

		// create a workflow
		sqlcWorkflowRun, err := queries.CreateWorkflowRun(
			tx1Ctx,
			tx,
			createParams,
		)

		if err != nil {
			return nil, err
		}

		var (
			eventId, cronParentId, scheduledWorkflowId pgtype.UUID
			cronId                                     pgtype.Text
		)

		if opts.TriggeringEventId != nil {
			eventId = sqlchelpers.UUIDFromStr(*opts.TriggeringEventId)
		}

		if opts.CronParentId != nil {
			cronParentId = sqlchelpers.UUIDFromStr(*opts.CronParentId)
		}

		if opts.Cron != nil {
			cronId = sqlchelpers.TextFromStr(*opts.Cron)
		}

		if opts.ScheduledWorkflowId != nil {
			scheduledWorkflowId = sqlchelpers.UUIDFromStr(*opts.ScheduledWorkflowId)
		}

		_, err = queries.CreateWorkflowRunTriggeredBy(
			tx1Ctx,
			tx,
			dbsqlc.CreateWorkflowRunTriggeredByParams{
				Tenantid:      pgTenantId,
				Workflowrunid: sqlcWorkflowRun.ID,
				EventId:       eventId,
				CronParentId:  cronParentId,
				Cron:          cronId,
				ScheduledId:   scheduledWorkflowId,
			},
		)

		if err != nil {
			return nil, err
		}

		requeueAfter := time.Now().UTC().Add(5 * time.Second)

		if opts.GetGroupKeyRun != nil {
			scheduleTimeoutAt := time.Now().UTC().Add(defaults.DefaultScheduleTimeout)

			params := dbsqlc.CreateGetGroupKeyRunParams{
				Tenantid:          pgTenantId,
				Workflowrunid:     sqlcWorkflowRun.ID,
				Input:             opts.GetGroupKeyRun.Input,
				Requeueafter:      sqlchelpers.TimestampFromTime(requeueAfter),
				Scheduletimeoutat: sqlchelpers.TimestampFromTime(scheduleTimeoutAt),
			}

			_, err = queries.CreateGetGroupKeyRun(
				tx1Ctx,
				tx,
				params,
			)

			if err != nil {
				return nil, err
			}
		}

		jobRunIds, err := queries.CreateJobRuns(
			tx1Ctx,
			tx,
			dbsqlc.CreateJobRunsParams{
				Tenantid:          pgTenantId,
				Workflowrunid:     sqlcWorkflowRun.ID,
				Workflowversionid: sqlchelpers.UUIDFromStr(opts.WorkflowVersionId),
			},
		)

		if err != nil {
			return nil, err
		}

		// create the child jobs
		for _, jobRunId := range jobRunIds {
			lookupParams := dbsqlc.CreateJobRunLookupDataParams{
				Tenantid:    pgTenantId,
				Jobrunid:    jobRunId,
				Triggeredby: opts.TriggeredBy,
			}

			if opts.InputData != nil {
				lookupParams.Input = opts.InputData
			}

			// create the job run lookup data
			_, err = queries.CreateJobRunLookupData(
				tx1Ctx,
				tx,
				lookupParams,
			)

			if err != nil {
				return nil, err
			}

			err = queries.CreateStepRuns(
				tx1Ctx,
				tx,
				dbsqlc.CreateStepRunsParams{
					Jobrunid: jobRunId,
					Tenantid: pgTenantId,
				},
			)

			if err != nil {
				return nil, err
			}

			// link all step runs with correct parents/children
			err = queries.LinkStepRunParents(
				tx1Ctx,
				tx,
				jobRunId,
			)

			if err != nil {
				return nil, err
			}
		}

		err = tx.Commit(tx1Ctx)

		if err != nil {
			return nil, err
		}

		return sqlcWorkflowRun, nil
	}()

	if err != nil {
		return "", err
	}

	return sqlchelpers.UUIDToStr(sqlcWorkflowRun.ID), nil
}

func defaultWorkflowRunPopulator() []db.WorkflowRunRelationWith {
	return []db.WorkflowRunRelationWith{
		db.WorkflowRun.WorkflowVersion.Fetch().With(
			db.WorkflowVersion.Workflow.Fetch(),
			db.WorkflowVersion.Concurrency.Fetch().With(
				db.WorkflowConcurrency.GetConcurrencyGroup.Fetch(),
			),
		),
		db.WorkflowRun.GetGroupKeyRun.Fetch(),
		db.WorkflowRun.TriggeredBy.Fetch().With(
			db.WorkflowRunTriggeredBy.Event.Fetch(),
			db.WorkflowRunTriggeredBy.Cron.Fetch(),
		),
		db.WorkflowRun.JobRuns.Fetch().With(
			db.JobRun.Job.Fetch().With(
				db.Job.Steps.Fetch().With(
					db.Step.Action.Fetch(),
					db.Step.Parents.Fetch(),
				),
			),
			db.JobRun.StepRuns.Fetch().With(
				db.StepRun.ChildWorkflowRuns.Fetch(),
				db.StepRun.Step.Fetch().With(
					db.Step.Action.Fetch(),
					db.Step.Parents.Fetch(),
				),
			),
		),
	}
}<|MERGE_RESOLUTION|>--- conflicted
+++ resolved
@@ -92,15 +92,11 @@
 			return nil, nil, err
 		}
 
-<<<<<<< HEAD
-		return &res.ID, res, nil
-=======
 		for _, cb := range w.callbacks {
 			cb.Do(res) // nolint: errcheck
 		}
 
-		return res, nil
->>>>>>> 0afe3972
+		return &res.ID, res, nil
 	})
 }
 
