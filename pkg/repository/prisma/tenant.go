package prisma

import (
	"context"
	"encoding/json"
	"fmt"

	"github.com/google/uuid"
	"github.com/jackc/pgx/v5/pgtype"
	"github.com/jackc/pgx/v5/pgxpool"
	"github.com/rs/zerolog"

	"github.com/hatchet-dev/hatchet/pkg/repository"
	"github.com/hatchet-dev/hatchet/pkg/repository/cache"
	"github.com/hatchet-dev/hatchet/pkg/repository/prisma/db"
	"github.com/hatchet-dev/hatchet/pkg/repository/prisma/dbsqlc"
	"github.com/hatchet-dev/hatchet/pkg/repository/prisma/sqlchelpers"
	"github.com/hatchet-dev/hatchet/pkg/validator"
)

type tenantAPIRepository struct {
	cache   cache.Cacheable
	client  *db.PrismaClient
	pool    *pgxpool.Pool
	v       validator.Validator
	l       *zerolog.Logger
	queries *dbsqlc.Queries

	callbacks []repository.Callback[*db.TenantModel]
}

func NewTenantAPIRepository(pool *pgxpool.Pool, client *db.PrismaClient, v validator.Validator, l *zerolog.Logger, cache cache.Cacheable, cbs ...repository.Callback[*db.TenantModel]) repository.TenantAPIRepository {
	queries := dbsqlc.New()

	return &tenantAPIRepository{
		cache:   cache,
		client:  client,
		pool:    pool,
		v:       v,
		l:       l,
		queries: queries,
	}
}

<<<<<<< HEAD
func (w *tenantAPIRepository) RegisterCreateCallback(callback repository.Callback[(*db.TenantModel)]) {
	if w.callbacks == nil {
		w.callbacks = make([]repository.Callback[*db.TenantModel], 0)
	}

	w.callbacks = append(w.callbacks, callback)
}

func (r *tenantAPIRepository) CreateTenant(opts *repository.CreateTenantOpts) (*db.TenantModel, error) {
=======
func (r *tenantAPIRepository) CreateTenant(opts *repository.CreateTenantOpts) (*dbsqlc.Tenant, error) {
>>>>>>> 31cf5be2
	if err := r.v.Validate(opts); err != nil {
		return nil, err
	}

	tenantId := uuid.New().String()

	if opts.ID != nil {
		tenantId = *opts.ID
	}

	tx, err := r.pool.Begin(context.Background())

	if err != nil {
		return nil, err
	}

	defer deferRollback(context.Background(), r.l, tx.Rollback)

	createTenant, err := r.queries.CreateTenant(context.Background(), tx, dbsqlc.CreateTenantParams{
		ID:   sqlchelpers.UUIDFromStr(tenantId),
		Slug: opts.Slug,
		Name: opts.Name,
	})

	if err != nil {
		return nil, err
	}

<<<<<<< HEAD
	tenant := createTenantTx.Result()

	for _, cb := range r.callbacks {
		cb.Do(tenant) // nolint: errcheck
	}

	return tenant, nil
=======
	_, err = r.queries.CreateTenantAlertingSettings(context.Background(), tx, sqlchelpers.UUIDFromStr(tenantId))

	if err != nil {
		return nil, err
	}

	if err := tx.Commit(context.Background()); err != nil {
		return nil, err
	}

	return createTenant, nil
>>>>>>> 31cf5be2
}

func (r *tenantAPIRepository) UpdateTenant(id string, opts *repository.UpdateTenantOpts) (*db.TenantModel, error) {
	if err := r.v.Validate(opts); err != nil {
		return nil, err
	}

	return r.client.Tenant.FindUnique(
		db.Tenant.ID.Equals(id),
	).Update(
		db.Tenant.Name.SetIfPresent(opts.Name),
		db.Tenant.AnalyticsOptOut.SetIfPresent(opts.AnalyticsOptOut),
		db.Tenant.AlertMemberEmails.SetIfPresent(opts.AlertMemberEmails),
	).Exec(context.Background())
}

func (r *tenantAPIRepository) GetTenantByID(id string) (*db.TenantModel, error) {
	return cache.MakeCacheable[db.TenantModel](r.cache, "prisma"+id, func() (*db.TenantModel, error) {
		return r.client.Tenant.FindUnique(
			db.Tenant.ID.Equals(id),
		).Exec(context.Background())
	})
}

func (r *tenantAPIRepository) GetTenantBySlug(slug string) (*db.TenantModel, error) {
	return r.client.Tenant.FindUnique(
		db.Tenant.Slug.Equals(slug),
	).Exec(context.Background())
}

func (r *tenantAPIRepository) CreateTenantMember(tenantId string, opts *repository.CreateTenantMemberOpts) (*db.TenantMemberModel, error) {
	if err := r.v.Validate(opts); err != nil {
		return nil, err
	}

	return r.client.TenantMember.CreateOne(
		db.TenantMember.Tenant.Link(db.Tenant.ID.Equals(tenantId)),
		db.TenantMember.User.Link(db.User.ID.Equals(opts.UserId)),
		db.TenantMember.Role.Set(db.TenantMemberRole(opts.Role)),
	).Exec(context.Background())
}

func (r *tenantAPIRepository) GetTenantMemberByID(memberId string) (*db.TenantMemberModel, error) {
	return r.client.TenantMember.FindUnique(
		db.TenantMember.ID.Equals(memberId),
	).Exec(context.Background())
}

func (r *tenantAPIRepository) GetTenantMemberByUserID(tenantId string, userId string) (*db.TenantMemberModel, error) {
	return r.client.TenantMember.FindUnique(
		db.TenantMember.TenantIDUserID(
			db.TenantMember.TenantID.Equals(tenantId),
			db.TenantMember.UserID.Equals(userId),
		),
	).Exec(context.Background())
}

func (r *tenantAPIRepository) ListTenantMembers(tenantId string) ([]db.TenantMemberModel, error) {
	return r.client.TenantMember.FindMany(
		db.TenantMember.TenantID.Equals(tenantId),
	).With(
		db.TenantMember.User.Fetch(),
		db.TenantMember.Tenant.Fetch(),
	).Exec(context.Background())
}

func (r *tenantAPIRepository) GetTenantMemberByEmail(tenantId string, email string) (*db.TenantMemberModel, error) {
	user, err := r.client.User.FindUnique(
		db.User.Email.Equals(email),
	).Exec(context.Background())

	if err != nil {
		return nil, err
	}

	return r.client.TenantMember.FindUnique(
		db.TenantMember.TenantIDUserID(
			db.TenantMember.TenantID.Equals(tenantId),
			db.TenantMember.UserID.Equals(user.ID),
		),
	).Exec(context.Background())
}

func (r *tenantAPIRepository) UpdateTenantMember(memberId string, opts *repository.UpdateTenantMemberOpts) (*db.TenantMemberModel, error) {
	if err := r.v.Validate(opts); err != nil {
		return nil, err
	}

	params := []db.TenantMemberSetParam{}

	if opts.Role != nil {
		params = append(params, db.TenantMember.Role.Set(db.TenantMemberRole(*opts.Role)))
	}

	return r.client.TenantMember.FindUnique(
		db.TenantMember.ID.Equals(memberId),
	).Update(
		params...,
	).Exec(context.Background())
}

func (r *tenantAPIRepository) DeleteTenantMember(memberId string) (*db.TenantMemberModel, error) {
	return r.client.TenantMember.FindUnique(
		db.TenantMember.ID.Equals(memberId),
	).Delete().Exec(context.Background())
}

func (r *tenantAPIRepository) GetQueueMetrics(tenantId string, opts *repository.GetQueueMetricsOpts) (*repository.GetQueueMetricsResponse, error) {
	if err := r.v.Validate(opts); err != nil {
		return nil, err
	}

	totalParams := dbsqlc.GetTenantTotalQueueMetricsParams{
		TenantId: sqlchelpers.UUIDFromStr(tenantId),
	}

	workflowParams := dbsqlc.GetTenantWorkflowQueueMetricsParams{
		TenantId: sqlchelpers.UUIDFromStr(tenantId),
	}

	if opts.AdditionalMetadata != nil {
		additionalMetadataBytes, err := json.Marshal(opts.AdditionalMetadata)
		if err != nil {
			return nil, err
		}

		totalParams.AdditionalMetadata = additionalMetadataBytes
		workflowParams.AdditionalMetadata = additionalMetadataBytes
	}

	if opts.WorkflowIds != nil {
		uuids := make([]pgtype.UUID, len(opts.WorkflowIds))

		for i, id := range opts.WorkflowIds {
			uuids[i] = sqlchelpers.UUIDFromStr(id)
		}

		workflowParams.WorkflowIds = uuids
		totalParams.WorkflowIds = uuids
	}

	tx, err := r.pool.Begin(context.Background())

	if err != nil {
		return nil, err
	}

	defer deferRollback(context.Background(), r.l, tx.Rollback)

	// get the totals
	total, err := r.queries.GetTenantTotalQueueMetrics(context.Background(), tx, totalParams)

	if err != nil {
		return nil, err
	}

	// get the workflow metrics
	workflowMetrics, err := r.queries.GetTenantWorkflowQueueMetrics(context.Background(), tx, workflowParams)

	if err != nil {
		return nil, err
	}

	workflowMetricsMap := make(map[string]repository.QueueMetric)

	for _, metric := range workflowMetrics {
		workflowMetricsMap[sqlchelpers.UUIDToStr(metric.WorkflowId)] = repository.QueueMetric{
			PendingAssignment: int(metric.PendingAssignmentCount),
			Pending:           int(metric.PendingCount),
			Running:           int(metric.RunningCount),
		}
	}

	return &repository.GetQueueMetricsResponse{
		Total: repository.QueueMetric{
			PendingAssignment: int(total.PendingAssignmentCount),
			Pending:           int(total.PendingCount),
			Running:           int(total.RunningCount),
		},
		ByWorkflowId: workflowMetricsMap,
	}, nil
}

type tenantEngineRepository struct {
	cache   cache.Cacheable
	pool    *pgxpool.Pool
	v       validator.Validator
	l       *zerolog.Logger
	queries *dbsqlc.Queries
}

func NewTenantEngineRepository(pool *pgxpool.Pool, v validator.Validator, l *zerolog.Logger, cache cache.Cacheable) repository.TenantEngineRepository {
	queries := dbsqlc.New()

	return &tenantEngineRepository{
		cache:   cache,
		pool:    pool,
		v:       v,
		l:       l,
		queries: queries,
	}
}

func (r *tenantEngineRepository) ListTenants(ctx context.Context) ([]*dbsqlc.Tenant, error) {
	return r.queries.ListTenants(ctx, r.pool)
}

func (r *tenantEngineRepository) GetTenantByID(ctx context.Context, tenantId string) (*dbsqlc.Tenant, error) {
	return cache.MakeCacheable[dbsqlc.Tenant](r.cache, tenantId, func() (*dbsqlc.Tenant, error) {
		return r.queries.GetTenantByID(ctx, r.pool, sqlchelpers.UUIDFromStr(tenantId))
	})
}

func (r *tenantEngineRepository) ListTenantsByControllerPartition(ctx context.Context, controllerPartitionId string) ([]*dbsqlc.Tenant, error) {
	if controllerPartitionId == "" {
		return nil, fmt.Errorf("partitionId is required")
	}

	return r.queries.ListTenantsByControllerPartitionId(ctx, r.pool, controllerPartitionId)
}

func (r *tenantEngineRepository) ListTenantsByWorkerPartition(ctx context.Context, workerPartitionId string) ([]*dbsqlc.Tenant, error) {
	if workerPartitionId == "" {
		return nil, fmt.Errorf("partitionId is required")
	}

	return r.queries.ListTenantsByTenantWorkerPartitionId(ctx, r.pool, workerPartitionId)
}

func (r *tenantEngineRepository) CreateControllerPartition(ctx context.Context, id string) error {
	_, err := r.queries.CreateControllerPartition(ctx, r.pool, id)
	return err
}

func (r *tenantEngineRepository) DeleteControllerPartition(ctx context.Context, id string) error {
	_, err := r.queries.DeleteControllerPartition(ctx, r.pool, id)
	return err
}

func (r *tenantEngineRepository) RebalanceAllControllerPartitions(ctx context.Context) error {
	return r.queries.RebalanceAllControllerPartitions(ctx, r.pool)
}

func (r *tenantEngineRepository) RebalanceInactiveControllerPartitions(ctx context.Context) error {
	return r.queries.RebalanceInactiveControllerPartitions(ctx, r.pool)
}

func (r *tenantEngineRepository) CreateTenantWorkerPartition(ctx context.Context, id string) error {
	_, err := r.queries.CreateTenantWorkerPartition(ctx, r.pool, id)
	return err
}

func (r *tenantEngineRepository) DeleteTenantWorkerPartition(ctx context.Context, id string) error {
	_, err := r.queries.DeleteTenantWorkerPartition(ctx, r.pool, id)
	return err
}

func (r *tenantEngineRepository) RebalanceAllTenantWorkerPartitions(ctx context.Context) error {
	return r.queries.RebalanceAllTenantWorkerPartitions(ctx, r.pool)
}

func (r *tenantEngineRepository) RebalanceInactiveTenantWorkerPartitions(ctx context.Context) error {
	return r.queries.RebalanceInactiveTenantWorkerPartitions(ctx, r.pool)
}<|MERGE_RESOLUTION|>--- conflicted
+++ resolved
@@ -26,10 +26,10 @@
 	l       *zerolog.Logger
 	queries *dbsqlc.Queries
 
-	callbacks []repository.Callback[*db.TenantModel]
-}
-
-func NewTenantAPIRepository(pool *pgxpool.Pool, client *db.PrismaClient, v validator.Validator, l *zerolog.Logger, cache cache.Cacheable, cbs ...repository.Callback[*db.TenantModel]) repository.TenantAPIRepository {
+	callbacks []repository.Callback[*dbsqlc.Tenant]
+}
+
+func NewTenantAPIRepository(pool *pgxpool.Pool, client *db.PrismaClient, v validator.Validator, l *zerolog.Logger, cache cache.Cacheable, cbs ...repository.Callback[*dbsqlc.Tenant]) repository.TenantAPIRepository {
 	queries := dbsqlc.New()
 
 	return &tenantAPIRepository{
@@ -42,19 +42,15 @@
 	}
 }
 
-<<<<<<< HEAD
-func (w *tenantAPIRepository) RegisterCreateCallback(callback repository.Callback[(*db.TenantModel)]) {
+func (w *tenantAPIRepository) RegisterCreateCallback(callback repository.Callback[(*dbsqlc.Tenant)]) {
 	if w.callbacks == nil {
-		w.callbacks = make([]repository.Callback[*db.TenantModel], 0)
+		w.callbacks = make([]repository.Callback[*dbsqlc.Tenant], 0)
 	}
 
 	w.callbacks = append(w.callbacks, callback)
 }
 
-func (r *tenantAPIRepository) CreateTenant(opts *repository.CreateTenantOpts) (*db.TenantModel, error) {
-=======
 func (r *tenantAPIRepository) CreateTenant(opts *repository.CreateTenantOpts) (*dbsqlc.Tenant, error) {
->>>>>>> 31cf5be2
 	if err := r.v.Validate(opts); err != nil {
 		return nil, err
 	}
@@ -83,27 +79,21 @@
 		return nil, err
 	}
 
-<<<<<<< HEAD
-	tenant := createTenantTx.Result()
+	_, err = r.queries.CreateTenantAlertingSettings(context.Background(), tx, sqlchelpers.UUIDFromStr(tenantId))
+
+	if err != nil {
+		return nil, err
+	}
+
+	if err := tx.Commit(context.Background()); err != nil {
+		return nil, err
+	}
 
 	for _, cb := range r.callbacks {
-		cb.Do(tenant) // nolint: errcheck
-	}
-
-	return tenant, nil
-=======
-	_, err = r.queries.CreateTenantAlertingSettings(context.Background(), tx, sqlchelpers.UUIDFromStr(tenantId))
-
-	if err != nil {
-		return nil, err
-	}
-
-	if err := tx.Commit(context.Background()); err != nil {
-		return nil, err
+		cb.Do(createTenant) // nolint: errcheck
 	}
 
 	return createTenant, nil
->>>>>>> 31cf5be2
 }
 
 func (r *tenantAPIRepository) UpdateTenant(id string, opts *repository.UpdateTenantOpts) (*db.TenantModel, error) {
