--- conflicted
+++ resolved
@@ -89,12 +89,8 @@
     "tenantId",
     "replayedFromId",
     "data",
-<<<<<<< HEAD
-    "additionalMetadata"
-=======
     "additionalMetadata",
     "insertOrder"
->>>>>>> 7b5bb398
 
 ) VALUES (
     $1,
@@ -102,12 +98,8 @@
     $3,
     $4,
     $5,
-<<<<<<< HEAD
-    $6
-=======
     $6,
     $7
->>>>>>> 7b5bb398
 );
 
 
@@ -115,11 +107,7 @@
 
 SELECT * FROM "Event"
 WHERE xmin::text = (txid_current() % (2^32)::bigint)::text
-<<<<<<< HEAD
-ORDER BY id;
-=======
 ORDER BY "insertOrder" ASC;
->>>>>>> 7b5bb398
 
 
 -- name: ListEvents :many
