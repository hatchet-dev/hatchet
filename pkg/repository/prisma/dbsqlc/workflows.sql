-- name: CountWorkflows :one
SELECT
    count(workflows) OVER() AS total
FROM
    "Workflow" as workflows
WHERE
    workflows."tenantId" = $1 AND
    workflows."deletedAt" IS NULL AND
    (
        sqlc.narg('eventKey')::text IS NULL OR
        workflows."id" IN (
            SELECT
                DISTINCT ON(t1."workflowId") t1."workflowId"
            FROM
                "WorkflowVersion" AS t1
                LEFT JOIN "WorkflowTriggers" AS j2 ON j2."workflowVersionId" = t1."id"
            WHERE
                (
                    j2."id" IN (
                        SELECT
                            t3."parentId"
                        FROM
                            "public"."WorkflowTriggerEventRef" AS t3
                        WHERE
                            t3."eventKey" = sqlc.narg('eventKey')::text
                            AND t3."parentId" IS NOT NULL
                    )
                    AND j2."id" IS NOT NULL
                    AND t1."workflowId" IS NOT NULL
                )
            ORDER BY
                t1."workflowId" DESC, t1."order" DESC
        )
    );

-- name: ListWorkflowsLatestRuns :many
SELECT
    DISTINCT ON (workflow."id") sqlc.embed(runs), workflow."id" as "workflowId"
FROM
    "WorkflowRun" as runs
LEFT JOIN
    "WorkflowVersion" as workflowVersion ON runs."workflowVersionId" = workflowVersion."id"
LEFT JOIN
    "Workflow" as workflow ON workflowVersion."workflowId" = workflow."id"
WHERE
    runs."tenantId" = $1 AND
    runs."deletedAt" IS NULL AND
    workflow."deletedAt" IS NULL AND
    workflowVersion."deletedAt" IS NULL AND
    (
        sqlc.narg('eventKey')::text IS NULL OR
        workflow."id" IN (
            SELECT
                DISTINCT ON(t1."workflowId") t1."workflowId"
            FROM
                "WorkflowVersion" AS t1
                LEFT JOIN "WorkflowTriggers" AS j2 ON j2."workflowVersionId" = t1."id"
            WHERE
                (
                    j2."id" IN (
                        SELECT
                            t3."parentId"
                        FROM
                            "public"."WorkflowTriggerEventRef" AS t3
                        WHERE
                            t3."eventKey" = sqlc.narg('eventKey')::text
                            AND t3."parentId" IS NOT NULL
                    )
                    AND j2."id" IS NOT NULL
                    AND t1."workflowId" IS NOT NULL
                )
            ORDER BY
                t1."workflowId" DESC, t1."order" DESC
        )
    )
ORDER BY
    workflow."id" DESC, runs."createdAt" DESC;

-- name: ListWorkflows :many
SELECT
    sqlc.embed(workflows)
FROM
    "Workflow" as workflows
WHERE
    workflows."tenantId" = $1 AND
    workflows."deletedAt" IS NULL
ORDER BY
    case when @orderBy = 'createdAt ASC' THEN workflows."createdAt" END ASC ,
    case when @orderBy = 'createdAt DESC' then workflows."createdAt" END DESC
OFFSET
    COALESCE(sqlc.narg('offset'), 0)
LIMIT
    COALESCE(sqlc.narg('limit'), 50);

-- name: CreateWorkflow :one
INSERT INTO "Workflow" (
    "id",
    "createdAt",
    "updatedAt",
    "deletedAt",
    "tenantId",
    "name",
    "description"
) VALUES (
    @id::uuid,
    coalesce(sqlc.narg('createdAt')::timestamp, CURRENT_TIMESTAMP),
    coalesce(sqlc.narg('updatedAt')::timestamp, CURRENT_TIMESTAMP),
    @deletedAt::timestamp,
    @tenantId::uuid,
    @name::text,
    @description::text
) RETURNING *;

-- name: CreateWorkflowVersion :one
INSERT INTO "WorkflowVersion" (
    "id",
    "createdAt",
    "updatedAt",
    "deletedAt",
    "checksum",
    "version",
    "workflowId",
    "scheduleTimeout",
    "sticky",
    "kind",
    "defaultPriority"
) VALUES (
    @id::uuid,
    coalesce(sqlc.narg('createdAt')::timestamp, CURRENT_TIMESTAMP),
    coalesce(sqlc.narg('updatedAt')::timestamp, CURRENT_TIMESTAMP),
    @deletedAt::timestamp,
    @checksum::text,
    sqlc.narg('version')::text,
    @workflowId::uuid,
    coalesce(sqlc.narg('scheduleTimeout')::text, '5m'),
    sqlc.narg('sticky')::"StickyStrategy",
    coalesce(sqlc.narg('kind')::"WorkflowKind", 'DAG'),
    sqlc.narg('defaultPriority')::integer
) RETURNING *;

-- name: CreateWorkflowConcurrency :one
INSERT INTO "WorkflowConcurrency" (
    "id",
    "createdAt",
    "updatedAt",
    "workflowVersionId",
    "getConcurrencyGroupId",
    "maxRuns",
    "limitStrategy",
    "concurrencyGroupExpression"
) VALUES (
    gen_random_uuid(),
    coalesce(sqlc.narg('createdAt')::timestamp, CURRENT_TIMESTAMP),
    coalesce(sqlc.narg('updatedAt')::timestamp, CURRENT_TIMESTAMP),
    @workflowVersionId::uuid,
    sqlc.narg('getConcurrencyGroupId')::uuid,
    coalesce(sqlc.narg('maxRuns')::integer, 1),
    coalesce(sqlc.narg('limitStrategy')::"ConcurrencyLimitStrategy", 'CANCEL_IN_PROGRESS'),
    sqlc.narg('concurrencyGroupExpression')::text
) RETURNING *;

-- name: CreateJob :one
INSERT INTO "Job" (
    "id",
    "createdAt",
    "updatedAt",
    "deletedAt",
    "tenantId",
    "workflowVersionId",
    "name",
    "description",
    "timeout",
    "kind"
) VALUES (
    @id::uuid,
    coalesce(sqlc.narg('createdAt')::timestamp, CURRENT_TIMESTAMP),
    coalesce(sqlc.narg('updatedAt')::timestamp, CURRENT_TIMESTAMP),
    @deletedAt::timestamp,
    @tenantId::uuid,
    @workflowVersionId::uuid,
    @name::text,
    @description::text,
    @timeout::text,
    coalesce(sqlc.narg('kind')::"JobKind", 'DEFAULT')
) RETURNING *;

-- name: LinkOnFailureJob :one
UPDATE "WorkflowVersion"
SET "onFailureJobId" = @jobId::uuid
WHERE "id" = @workflowVersionId::uuid
RETURNING *;

-- name: CreateStep :one
INSERT INTO "Step" (
    "id",
    "createdAt",
    "updatedAt",
    "deletedAt",
    "readableId",
    "tenantId",
    "jobId",
    "actionId",
    "timeout",
    "customUserData",
    "retries",
    "scheduleTimeout"
) VALUES (
    @id::uuid,
    coalesce(sqlc.narg('createdAt')::timestamp, CURRENT_TIMESTAMP),
    coalesce(sqlc.narg('updatedAt')::timestamp, CURRENT_TIMESTAMP),
    @deletedAt::timestamp,
    @readableId::text,
    @tenantId::uuid,
    @jobId::uuid,
    @actionId::text,
    sqlc.narg('timeout')::text,
    coalesce(sqlc.narg('customUserData')::jsonb, '{}'),
    coalesce(sqlc.narg('retries')::integer, 0),
    coalesce(sqlc.narg('scheduleTimeout')::text, '5m')
) RETURNING *;

-- name: AddStepParents :exec
INSERT INTO "_StepOrder" ("A", "B")
SELECT
    step."id",
    @id::uuid
FROM
    unnest(@parents::text[]) AS parent_readable_id
JOIN
    "Step" AS step ON step."readableId" = parent_readable_id AND step."jobId" = @jobId::uuid;

-- name: CreateStepRateLimit :one
INSERT INTO "StepRateLimit" (
    "units",
    "stepId",
    "rateLimitKey",
    "tenantId",
    "kind"
) VALUES (
    @units::integer,
    @stepId::uuid,
    @rateLimitKey::text,
    @tenantId::uuid,
    @kind
) RETURNING *;

-- name: CreateStepExpressions :exec
INSERT INTO "StepExpression" (
    "key",
    "stepId",
    "expression",
    "kind"
) VALUES (
    unnest(@keys::text[]),
    @stepId::uuid,
    unnest(@expressions::text[]),
    unnest(cast(@kinds::text[] as"StepExpressionKind"[]))
) ON CONFLICT ("key", "stepId", "kind") DO UPDATE
SET
    "expression" = EXCLUDED."expression";

-- name: UpsertAction :one
INSERT INTO "Action" (
    "id",
    "actionId",
    "tenantId"
)
VALUES (
    gen_random_uuid(),
    LOWER(@action::text),
    @tenantId::uuid
)
ON CONFLICT ("tenantId", "actionId") DO UPDATE
SET
    "tenantId" = EXCLUDED."tenantId"
WHERE
    "Action"."tenantId" = @tenantId AND "Action"."actionId" = LOWER(@action::text)
RETURNING *;

-- name: UpsertWorkflowTag :exec
INSERT INTO "WorkflowTag" (
    "id",
    "tenantId",
    "name",
    "color"
)
VALUES (
    COALESCE(sqlc.narg('id')::uuid, gen_random_uuid()),
    @tenantId::uuid,
    @tagName::text,
    COALESCE(sqlc.narg('tagColor')::text, '#93C5FD')
)
ON CONFLICT ("tenantId", "name") DO UPDATE
SET
    "color" = COALESCE(EXCLUDED."color", "WorkflowTag"."color")
WHERE
    "WorkflowTag"."tenantId" = @tenantId AND "WorkflowTag"."name" = @tagName;

-- name: AddWorkflowTag :exec
INSERT INTO "_WorkflowToWorkflowTag" ("A", "B")
SELECT @id::uuid, @tags::uuid
ON CONFLICT DO NOTHING;

-- name: CreateWorkflowTriggers :one
INSERT INTO "WorkflowTriggers" (
    "id",
    "createdAt",
    "updatedAt",
    "deletedAt",
    "workflowVersionId",
    "tenantId"
) VALUES (
    @id::uuid,
    CURRENT_TIMESTAMP,
    CURRENT_TIMESTAMP,
    NULL,
    @workflowVersionId::uuid,
    @tenantId::uuid
) RETURNING *;

-- name: CreateWorkflowTriggerEventRef :one
INSERT INTO "WorkflowTriggerEventRef" (
    "parentId",
    "eventKey"
) VALUES (
    @workflowTriggersId::uuid,
    @eventTrigger::text
) RETURNING *;

-- name: CreateWorkflowTriggerCronRef :one
INSERT INTO "WorkflowTriggerCronRef" (
    "parentId",
    "cron",
    "input"
) VALUES (
    @workflowTriggersId::uuid,
    @cronTrigger::text,
    sqlc.narg('input')::jsonb
) RETURNING *;

-- name: CreateWorkflowTriggerScheduledRef :one
INSERT INTO "WorkflowTriggerScheduledRef" (
    "id",
    "parentId",
    "triggerAt",
    "tickerId",
    "input"
) VALUES (
    gen_random_uuid(),
    @workflowVersionId::uuid,
    @scheduledTrigger::timestamp,
    NULL, -- or provide a tickerId if applicable
    NULL -- or provide input if applicable
) RETURNING *;

-- name: ListWorkflowsForEvent :many
SELECT DISTINCT ON ("WorkflowVersion"."workflowId") "WorkflowVersion".id
FROM "WorkflowVersion"
LEFT JOIN "Workflow" AS j1 ON j1.id = "WorkflowVersion"."workflowId"
LEFT JOIN "WorkflowTriggers" AS j2 ON j2."workflowVersionId" = "WorkflowVersion"."id"
WHERE
    (j1."tenantId"::uuid = @tenantId AND j1.id IS NOT NULL)
    AND j1."deletedAt" IS NULL
    AND "WorkflowVersion"."deletedAt" IS NULL
    AND
    (j2.id IN (
        SELECT t3."parentId"
        FROM "WorkflowTriggerEventRef" AS t3
        WHERE t3."eventKey" = @eventKey AND t3."parentId" IS NOT NULL
    ) AND j2.id IS NOT NULL)
    AND "WorkflowVersion".id = (
        -- confirm that the workflow version is the latest
        SELECT wv2.id
        FROM "WorkflowVersion" wv2
        WHERE wv2."workflowId" = "WorkflowVersion"."workflowId"
        ORDER BY wv2."order" DESC
        LIMIT 1
    )
ORDER BY "WorkflowVersion"."workflowId", "WorkflowVersion"."order" DESC;

-- name: GetWorkflowVersionForEngine :many
SELECT
    sqlc.embed(workflowVersions),
    w."name" as "workflowName",
    wc."limitStrategy" as "concurrencyLimitStrategy",
    wc."maxRuns" as "concurrencyMaxRuns",
    wc."getConcurrencyGroupId" as "concurrencyGroupId",
    wc."concurrencyGroupExpression" as "concurrencyGroupExpression"
FROM
    "WorkflowVersion" as workflowVersions
JOIN
    "Workflow" as w ON w."id" = workflowVersions."workflowId"
LEFT JOIN
    "WorkflowConcurrency" as wc ON wc."workflowVersionId" = workflowVersions."id"
WHERE
    workflowVersions."id" = ANY(@ids::uuid[]) AND
    w."tenantId" = @tenantId::uuid AND
    w."deletedAt" IS NULL AND
    workflowVersions."deletedAt" IS NULL;

-- name: GetWorkflowByName :one
SELECT
    *
FROM
    "Workflow" as workflows
WHERE
    workflows."tenantId" = @tenantId::uuid AND
    workflows."name" = @name::text AND
    workflows."deletedAt" IS NULL;

-- name: CreateSchedules :many
INSERT INTO "WorkflowTriggerScheduledRef" (
    "id",
    "parentId",
    "triggerAt",
    "input"
) VALUES (
    gen_random_uuid(),
    @workflowRunId::uuid,
    unnest(@triggerTimes::timestamp[]),
    @input::jsonb
) RETURNING *;

-- name: GetWorkflowLatestVersion :one
SELECT
    "id"
FROM
    "WorkflowVersion" as workflowVersions
WHERE
    workflowVersions."workflowId" = @workflowId::uuid AND
    workflowVersions."deletedAt" IS NULL
ORDER BY
    workflowVersions."order" DESC
LIMIT 1;

-- name: CountWorkflowRunsRoundRobin :one
SELECT COUNT(*) AS total
FROM
    "WorkflowRun" r1
JOIN
    "WorkflowVersion" workflowVersion ON r1."workflowVersionId" = workflowVersion."id"
WHERE
    r1."tenantId" = @tenantId::uuid AND
    workflowVersion."deletedAt" IS NULL AND
    r1."deletedAt" IS NULL AND
    (
        sqlc.narg('status')::"WorkflowRunStatus" IS NULL OR
        r1."status" = sqlc.narg('status')::"WorkflowRunStatus"
    ) AND
    workflowVersion."workflowId" = @workflowId::uuid AND
    r1."concurrencyGroupId" IS NOT NULL AND
    (
        sqlc.narg('groupKey')::text IS NULL OR
        r1."concurrencyGroupId" = sqlc.narg('groupKey')::text
    );

-- name: CountRoundRobinGroupKeys :one
SELECT
    COUNT(DISTINCT "concurrencyGroupId") AS total
FROM
    "WorkflowRun" r1
JOIN
    "WorkflowVersion" workflowVersion ON r1."workflowVersionId" = workflowVersion."id"
WHERE
    r1."tenantId" = @tenantId::uuid AND
    workflowVersion."deletedAt" IS NULL AND
    r1."deletedAt" IS NULL AND
    (
        sqlc.narg('status')::"WorkflowRunStatus" IS NULL OR
        r1."status" = sqlc.narg('status')::"WorkflowRunStatus"
    ) AND
    workflowVersion."workflowId" = @workflowId::uuid;


-- name: SoftDeleteWorkflow :one
WITH versions AS (
    UPDATE "WorkflowVersion"
    SET "deletedAt" = CURRENT_TIMESTAMP
    WHERE "workflowId" = @id::uuid
)
UPDATE "Workflow"
SET
    -- set name to the current name plus a random suffix to avoid conflicts
    "name" = "name" || '-' || gen_random_uuid(),
    "deletedAt" = CURRENT_TIMESTAMP
WHERE "id" = @id::uuid
RETURNING *;

<<<<<<< HEAD
-- name: UpdateWorkflow :one
UPDATE "Workflow"
SET
    "updatedAt" = CURRENT_TIMESTAMP,
    "isPaused" = coalesce(sqlc.narg('isPaused')::boolean, "isPaused")
WHERE "id" = @id::uuid
RETURNING *;
=======
-- name: GetWorkflowWorkerCount :one
WITH UniqueWorkers AS (
    SELECT DISTINCT w."id" AS workerId
    FROM "Worker" w
    JOIN "_ActionToWorker" atw ON w."id" = atw."B"
    JOIN "Action" a ON atw."A" = a."id"
    JOIN "Step" s ON a."actionId" = s."actionId"
    JOIN "Job" j ON s."jobId" = j."id"
    JOIN "WorkflowVersion" workflowVersion ON j."workflowVersionId" = workflowVersion."id"
    WHERE
        w."tenantId" = @tenantId::uuid
        AND workflowVersion."deletedAt" IS NULL
        AND w."deletedAt" IS NULL
        AND w."dispatcherId" IS NOT NULL
        AND w."lastHeartbeatAt" > NOW() - INTERVAL '5 seconds'
        AND w."isActive" = true
        AND w."isPaused" = false
        AND workflowVersion."workflowId" = @workflowId::uuid
),
workers AS (
    SELECT SUM("maxRuns") AS maxR
    FROM "Worker"
    WHERE "id" IN (SELECT workerId FROM UniqueWorkers)
),
slots AS (
    SELECT COUNT(*) AS usedSlotCount
    FROM "SemaphoreQueueItem" sqi
    WHERE sqi."workerId" IN (SELECT workerId FROM UniqueWorkers)
)
SELECT
    COALESCE(maxR, 0) AS totalSlotCount,
    COALESCE(maxR, 0)  - COALESCE(usedSlotCount, 0) AS freeSlotCount
FROM workers, slots;

-- name: GetWorkflowVersionCronTriggerRefs :many
SELECT
    wtc.*
FROM
    "WorkflowTriggerCronRef" as wtc
JOIN "WorkflowTriggers" as wt ON wt."id" = wtc."parentId"
WHERE
    wt."workflowVersionId" = @workflowVersionId::uuid;

-- name: GetWorkflowVersionEventTriggerRefs :many
SELECT
    wtc.*
FROM
    "WorkflowTriggerEventRef" as wtc
JOIN "WorkflowTriggers" as wt ON wt."id" = wtc."parentId"
WHERE
    wt."workflowVersionId" = @workflowVersionId::uuid;

-- name: GetWorkflowVersionScheduleTriggerRefs :many
SELECT
    wtc.*
FROM
    "WorkflowTriggerScheduledRef" as wtc
JOIN "WorkflowTriggers" as wt ON wt."id" = wtc."parentId"
WHERE
    wt."workflowVersionId" = @workflowVersionId::uuid;

-- name: GetWorkflowVersionById :one
SELECT
    sqlc.embed(wv),
    sqlc.embed(w),
    wc."id" as "concurrencyId",
    wc."maxRuns" as "concurrencyMaxRuns",
    wc."getConcurrencyGroupId" as "concurrencyGroupId",
    wc."limitStrategy" as "concurrencyLimitStrategy"
FROM
    "WorkflowVersion" as wv
JOIN "Workflow" as w on w."id" = wv."workflowId"
LEFT JOIN "WorkflowConcurrency" as wc ON wc."workflowVersionId" = wv."id"
WHERE
    wv."id" = @id::uuid AND
    wv."deletedAt" IS NULL
LIMIT 1;

-- name: GetWorkflowById :one
SELECT
    sqlc.embed(w),
    wv."id" as "workflowVersionId"
FROM
    "Workflow" as w
LEFT JOIN "WorkflowVersion" as wv ON w."id" = wv."workflowId"
WHERE
    w."id" = @id::uuid AND
    w."deletedAt" IS NULL
ORDER BY
    wv."order" DESC
LIMIT 1;
>>>>>>> bfb11cac
<|MERGE_RESOLUTION|>--- conflicted
+++ resolved
@@ -486,7 +486,6 @@
 WHERE "id" = @id::uuid
 RETURNING *;
 
-<<<<<<< HEAD
 -- name: UpdateWorkflow :one
 UPDATE "Workflow"
 SET
@@ -494,7 +493,7 @@
     "isPaused" = coalesce(sqlc.narg('isPaused')::boolean, "isPaused")
 WHERE "id" = @id::uuid
 RETURNING *;
-=======
+
 -- name: GetWorkflowWorkerCount :one
 WITH UniqueWorkers AS (
     SELECT DISTINCT w."id" AS workerId
@@ -585,5 +584,4 @@
     w."deletedAt" IS NULL
 ORDER BY
     wv."order" DESC
-LIMIT 1;
->>>>>>> bfb11cac
+LIMIT 1;