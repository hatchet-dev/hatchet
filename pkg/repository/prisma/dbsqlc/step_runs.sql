-- name: GetStepRun :one
SELECT
    "StepRun".*
FROM
    "StepRun"
WHERE
    "id" = @id::uuid AND
    "tenantId" = @tenantId::uuid;

-- name: GetStepRunDataForEngine :one
SELECT
    sr."input",
    sr."output",
    sr."error",
    jrld."data" AS "jobRunLookupData"
FROM
    "StepRun" sr
JOIN
    "JobRun" jr ON sr."jobRunId" = jr."id"
JOIN
    "JobRunLookupData" jrld ON jr."id" = jrld."jobRunId"
WHERE
    sr."id" = @id::uuid AND
    sr."tenantId" = @tenantId::uuid;

-- name: GetStepRunForEngine :many
SELECT
    DISTINCT ON (sr."id")
    sr."id" AS "SR_id",
    sr."createdAt" AS "SR_createdAt",
    sr."updatedAt" AS "SR_updatedAt",
    sr."deletedAt" AS "SR_deletedAt",
    sr."tenantId" AS "SR_tenantId",
    sr."order" AS "SR_order",
    sr."workerId" AS "SR_workerId",
    sr."tickerId" AS "SR_tickerId",
    sr."status" AS "SR_status",
    sr."requeueAfter" AS "SR_requeueAfter",
    sr."scheduleTimeoutAt" AS "SR_scheduleTimeoutAt",
    sr."startedAt" AS "SR_startedAt",
    sr."finishedAt" AS "SR_finishedAt",
    sr."timeoutAt" AS "SR_timeoutAt",
    sr."cancelledAt" AS "SR_cancelledAt",
    sr."cancelledReason" AS "SR_cancelledReason",
    sr."cancelledError" AS "SR_cancelledError",
    sr."callerFiles" AS "SR_callerFiles",
    sr."gitRepoBranch" AS "SR_gitRepoBranch",
    sr."retryCount" AS "SR_retryCount",
    sr."semaphoreReleased" AS "SR_semaphoreReleased",
    -- TODO: everything below this line is cacheable and should be moved to a separate query
    jr."id" AS "jobRunId",
    s."id" AS "stepId",
    s."retries" AS "stepRetries",
    s."timeout" AS "stepTimeout",
    s."scheduleTimeout" AS "stepScheduleTimeout",
    s."readableId" AS "stepReadableId",
    s."customUserData" AS "stepCustomUserData",
    j."name" AS "jobName",
    j."id" AS "jobId",
    j."kind" AS "jobKind",
    j."workflowVersionId" AS "workflowVersionId",
    jr."workflowRunId" AS "workflowRunId",
    a."actionId" AS "actionId"
FROM
    "StepRun" sr
JOIN
    "Step" s ON sr."stepId" = s."id"
JOIN
    "Action" a ON s."actionId" = a."actionId" AND s."tenantId" = a."tenantId"
JOIN
    "JobRun" jr ON sr."jobRunId" = jr."id"
JOIN
    "Job" j ON jr."jobId" = j."id"
WHERE
    sr."id" = ANY(@ids::uuid[]) AND
    (
        sqlc.narg('tenantId')::uuid IS NULL OR
        sr."tenantId" = sqlc.narg('tenantId')::uuid
    );

-- name: ListStartableStepRuns :many
WITH job_run AS (
    SELECT "status"
    FROM "JobRun"
    WHERE "id" = @jobRunId::uuid
)
SELECT
    DISTINCT ON (child_run."id")
    child_run."id" AS "id"
FROM
    "StepRun" AS child_run
LEFT JOIN
    "_StepRunOrder" AS step_run_order ON step_run_order."B" = child_run."id"
JOIN
    job_run ON true
WHERE
    child_run."jobRunId" = @jobRunId::uuid
    AND child_run."status" = 'PENDING'
    AND job_run."status" = 'RUNNING'
    -- case on whether parentStepRunId is null
    AND (
        (sqlc.narg('parentStepRunId')::uuid IS NULL AND step_run_order."A" IS NULL) OR
        (
            step_run_order."A" = sqlc.narg('parentStepRunId')::uuid
            AND NOT EXISTS (
                SELECT 1
                FROM "_StepRunOrder" AS parent_order
                JOIN "StepRun" AS parent_run ON parent_order."A" = parent_run."id"
                WHERE
                    parent_order."B" = child_run."id"
                    AND parent_run."status" != 'SUCCEEDED'
            )
        )
    );

-- name: ListStepRuns :many
SELECT
    DISTINCT ON ("StepRun"."id")
    "StepRun"."id"
FROM
    "StepRun"
JOIN
    "JobRun" ON "StepRun"."jobRunId" = "JobRun"."id"
WHERE
    (
        sqlc.narg('tenantId')::uuid IS NULL OR
        "StepRun"."tenantId" = sqlc.narg('tenantId')::uuid
    )
    AND (
        sqlc.narg('status')::"StepRunStatus" IS NULL OR
        "StepRun"."status" = sqlc.narg('status')::"StepRunStatus"
    )
    AND (
        sqlc.narg('workflowRunIds')::uuid[] IS NULL OR
        "JobRun"."workflowRunId" = ANY(sqlc.narg('workflowRunIds')::uuid[])
    )
    AND (
        sqlc.narg('jobRunId')::uuid IS NULL OR
        "StepRun"."jobRunId" = sqlc.narg('jobRunId')::uuid
    )
    AND (
        sqlc.narg('tickerId')::uuid IS NULL OR
        "StepRun"."tickerId" = sqlc.narg('tickerId')::uuid
    );

-- name: UpdateStepRun :one
UPDATE
    "StepRun"
SET
    "requeueAfter" = COALESCE(sqlc.narg('requeueAfter')::timestamp, "requeueAfter"),
    "scheduleTimeoutAt" = CASE
        -- if this is a rerun, we clear the scheduleTimeoutAt
        WHEN sqlc.narg('rerun')::boolean THEN NULL
        ELSE COALESCE(sqlc.narg('scheduleTimeoutAt')::timestamp, "scheduleTimeoutAt")
    END,
    "startedAt" = COALESCE(sqlc.narg('startedAt')::timestamp, "startedAt"),
    "finishedAt" = CASE
        -- if this is a rerun, we clear the finishedAt
        WHEN sqlc.narg('rerun')::boolean THEN NULL
        ELSE  COALESCE(sqlc.narg('finishedAt')::timestamp, "finishedAt")
    END,
    "status" = CASE
        -- if this is a rerun, we permit status updates
        WHEN sqlc.narg('rerun')::boolean THEN COALESCE(sqlc.narg('status'), "status")
        -- Final states are final, cannot be updated
        WHEN "status" IN ('SUCCEEDED', 'FAILED', 'CANCELLED') THEN "status"
        ELSE COALESCE(sqlc.narg('status'), "status")
    END,
    "input" = COALESCE(sqlc.narg('input')::jsonb, "input"),
    "output" = CASE
        -- if this is a rerun, we clear the output
        WHEN sqlc.narg('rerun')::boolean THEN NULL
        ELSE COALESCE(sqlc.narg('output')::jsonb, "output")
    END,
    "error" = CASE
        -- if this is a rerun, we clear the error
        WHEN sqlc.narg('rerun')::boolean THEN NULL
        ELSE COALESCE(sqlc.narg('error')::text, "error")
    END,
    "cancelledAt" = CASE
        -- if this is a rerun, we clear the cancelledAt
        WHEN sqlc.narg('rerun')::boolean THEN NULL
        ELSE COALESCE(sqlc.narg('cancelledAt')::timestamp, "cancelledAt")
    END,
    "cancelledReason" = CASE
        -- if this is a rerun, we clear the cancelledReason
        WHEN sqlc.narg('rerun')::boolean THEN NULL
        ELSE COALESCE(sqlc.narg('cancelledReason')::text, "cancelledReason")
    END,
    "retryCount" = COALESCE(sqlc.narg('retryCount')::int, "retryCount"),
    "semaphoreReleased" = COALESCE(sqlc.narg('semaphoreReleased')::boolean, "semaphoreReleased")
WHERE
  "id" = @id::uuid AND
  "tenantId" = @tenantId::uuid
RETURNING "StepRun".*;

-- name: UnlinkStepRunFromWorker :one
UPDATE
    "StepRun"
SET
    "workerId" = NULL
WHERE
    "id" = @stepRunId::uuid AND
    "tenantId" = @tenantId::uuid
RETURNING *;

-- name: ResolveLaterStepRuns :many
WITH RECURSIVE currStepRun AS (
  SELECT *
  FROM "StepRun"
  WHERE
    "id" = @stepRunId::uuid AND
    "tenantId" = @tenantId::uuid
), childStepRuns AS (
  SELECT sr."id", sr."status"
  FROM "StepRun" sr
  JOIN "_StepRunOrder" sro ON sr."id" = sro."B"
  WHERE sro."A" = (SELECT "id" FROM currStepRun)

  UNION ALL

  SELECT sr."id", sr."status"
  FROM "StepRun" sr
  JOIN "_StepRunOrder" sro ON sr."id" = sro."B"
  JOIN childStepRuns csr ON sro."A" = csr."id"
)
UPDATE
    "StepRun" as sr
SET  "status" = CASE
    -- When the step is in a final state, it cannot be updated
    WHEN sr."status" IN ('SUCCEEDED', 'FAILED', 'CANCELLED') THEN sr."status"
    -- When the given step run has failed or been cancelled, then all child step runs are cancelled
    WHEN (SELECT "status" FROM currStepRun) IN ('FAILED', 'CANCELLED') THEN 'CANCELLED'
    ELSE sr."status"
    END,
    -- When the previous step run timed out, the cancelled reason is set
    "cancelledReason" = CASE
    -- When the step is in a final state, it cannot be updated
    WHEN sr."status" IN ('SUCCEEDED', 'FAILED', 'CANCELLED') THEN sr."cancelledReason"
    WHEN (SELECT "status" FROM currStepRun) = 'CANCELLED' AND (SELECT "cancelledReason" FROM currStepRun) = 'TIMED_OUT'::text THEN 'PREVIOUS_STEP_TIMED_OUT'
    WHEN (SELECT "status" FROM currStepRun) = 'FAILED' THEN 'PREVIOUS_STEP_FAILED'
    WHEN (SELECT "status" FROM currStepRun) = 'CANCELLED' THEN 'PREVIOUS_STEP_CANCELLED'
    ELSE NULL
    END
FROM
    childStepRuns csr
WHERE
    sr."id" = csr."id" AND
    sr."tenantId" = @tenantId::uuid
RETURNING sr.*;

-- name: UpdateStepRunOverridesData :one
UPDATE
    "StepRun" AS sr
SET
    "updatedAt" = CURRENT_TIMESTAMP,
    "input" = jsonb_set("input", @fieldPath::text[], @jsonData::jsonb, true),
    "callerFiles" = jsonb_set("callerFiles", @overridesKey::text[], to_jsonb(@callerFile::text), true)
WHERE
    sr."tenantId" = @tenantId::uuid AND
    sr."id" = @stepRunId::uuid
RETURNING "input";

-- name: UpdateStepRunInputSchema :one
UPDATE
    "StepRun" sr
SET
    "inputSchema" = coalesce(sqlc.narg('inputSchema')::jsonb, '{}'),
    "updatedAt" = CURRENT_TIMESTAMP
WHERE
    sr."tenantId" = @tenantId::uuid AND
    sr."id" = @stepRunId::uuid
RETURNING "inputSchema";

-- name: ArchiveStepRunResultFromStepRun :one
WITH step_run_data AS (
    SELECT
        "id" AS step_run_id,
        "createdAt",
        "updatedAt",
        "deletedAt",
        "order",
        "input",
        "output",
        "error",
        "startedAt",
        "finishedAt",
        "timeoutAt",
        "cancelledAt",
        "cancelledReason",
        "cancelledError"
    FROM "StepRun"
    WHERE "id" = @stepRunId::uuid AND "tenantId" = @tenantId::uuid
)
INSERT INTO "StepRunResultArchive" (
    "id",
    "createdAt",
    "updatedAt",
    "deletedAt",
    "stepRunId",
    "input",
    "output",
    "error",
    "startedAt",
    "finishedAt",
    "timeoutAt",
    "cancelledAt",
    "cancelledReason",
    "cancelledError"
)
SELECT
    COALESCE(sqlc.arg('id')::uuid, gen_random_uuid()),
    CURRENT_TIMESTAMP,
    CURRENT_TIMESTAMP,
    step_run_data."deletedAt",
    step_run_data.step_run_id,
    step_run_data."input",
    step_run_data."output",
    step_run_data."error",
    step_run_data."startedAt",
    step_run_data."finishedAt",
    step_run_data."timeoutAt",
    step_run_data."cancelledAt",
    step_run_data."cancelledReason",
    step_run_data."cancelledError"
FROM step_run_data
RETURNING *;

-- name: GetMaxRunsLimit :one
WITH valid_workers AS (
    SELECT
        w."id",
        COALESCE(w."maxRuns", 100) - COUNT(wss."id") AS "remainingSlots"
    FROM
        "Worker" w
    LEFT JOIN
        "WorkerSemaphoreSlot" wss ON w."id" = wss."workerId" AND wss."stepRunId" IS NOT NULL
    WHERE
        w."tenantId" = @tenantId::uuid
        AND w."lastHeartbeatAt" > NOW() - INTERVAL '5 seconds'
        -- necessary because isActive is set to false immediately when the stream closes
        AND w."isActive" = true
        AND w."isPaused" = false
    GROUP BY
        w."id", w."maxRuns"
    HAVING
        COALESCE(w."maxRuns", 100) - COUNT(wss."stepRunId") > 0
),
-- Count the total number of maxRuns - runningStepRuns across all workers
total_max_runs AS (
    SELECT
        SUM("remainingSlots") AS "totalMaxRuns"
    FROM
        valid_workers
)
SELECT
    GREATEST("totalMaxRuns", 100)::int AS "limitMaxRuns"
FROM
    total_max_runs;

-- name: ListStepRunsToReassign :many
WITH inactive_workers AS (
    SELECT
        w."id"
    FROM
        "Worker" w
    WHERE
        w."tenantId" = @tenantId::uuid
        AND w."lastHeartbeatAt" < NOW() - INTERVAL '30 seconds'
),
step_runs_to_reassign AS (
    SELECT "stepRunId"
    FROM "WorkerSemaphoreSlot"
    WHERE
        "workerId" = ANY(SELECT "id" FROM inactive_workers)
        AND "stepRunId" IS NOT NULL
    FOR UPDATE SKIP LOCKED
),
update_semaphore_steps AS (
    UPDATE "WorkerSemaphoreSlot" wss
    SET "stepRunId" = NULL
    FROM step_runs_to_reassign
    WHERE wss."stepRunId" = step_runs_to_reassign."stepRunId"
)
UPDATE
    "StepRun"
SET
    "status" = 'PENDING_ASSIGNMENT',
    -- place directly in the queue
    "requeueAfter" = CURRENT_TIMESTAMP,
    "updatedAt" = CURRENT_TIMESTAMP,
    -- unset the schedule timeout
    "scheduleTimeoutAt" = NULL
FROM
    step_runs_to_reassign
WHERE
    "StepRun"."id" = step_runs_to_reassign."stepRunId"
RETURNING "StepRun"."id";

-- name: ListStepRunsToTimeout :many
SELECT "id"
FROM "StepRun"
WHERE
    "status" = ANY(ARRAY['RUNNING', 'ASSIGNED']::"StepRunStatus"[])
    AND "timeoutAt" < NOW()
    AND "tenantId" = @tenantId::uuid
LIMIT 100;

-- name: ListStepRunsToRequeue :many
WITH step_runs AS (
    SELECT
        sr."id", sr."status", sr."workerId"
    FROM
        "StepRun" sr
    JOIN
        "JobRun" jr ON sr."jobRunId" = jr."id" AND jr."status" = 'RUNNING'
    WHERE
        sr."tenantId" = @tenantId::uuid
        AND sr."status" = ANY(ARRAY['PENDING', 'PENDING_ASSIGNMENT']::"StepRunStatus"[])
        AND sr."requeueAfter" < NOW()
        AND sr."input" IS NOT NULL
        AND NOT EXISTS (
            SELECT 1
            FROM "_StepRunOrder" AS order_table
            JOIN "StepRun" AS prev_sr ON order_table."A" = prev_sr."id"
            WHERE
                order_table."B" = sr."id"
                AND prev_sr."status" != 'SUCCEEDED'
        )
    FOR UPDATE SKIP LOCKED
    LIMIT
        sqlc.arg('limit')::int
)
UPDATE
    "StepRun"
SET
    "status" = 'PENDING_ASSIGNMENT',
    -- requeue after now plus 4 seconds
    "requeueAfter" = CURRENT_TIMESTAMP + INTERVAL '4 seconds',
    "updatedAt" = CURRENT_TIMESTAMP
FROM
    step_runs
WHERE
    "StepRun"."id" = step_runs."id"
RETURNING "StepRun"."id";

-- name: RefreshTimeoutBy :one
UPDATE
    "StepRun" sr
SET
    "timeoutAt" = CASE
        -- Only update timeoutAt if the step run is currently in RUNNING status
        WHEN sr."status" = 'RUNNING' THEN
            COALESCE(sr."timeoutAt", CURRENT_TIMESTAMP) + convert_duration_to_interval(sqlc.narg('incrementTimeoutBy')::text)
            ELSE sr."timeoutAt"
        END,
    "updatedAt" = CURRENT_TIMESTAMP
WHERE
    "id" = @stepRunId::uuid AND
    "tenantId" = @tenantId::uuid
RETURNING *;

-- name: ReleaseWorkerSemaphoreSlot :one
WITH step_run as (
  SELECT "workerId"
  FROM "StepRun"
  WHERE "id" = @stepRunId::uuid AND "tenantId" = @tenantId::uuid
)
UPDATE "WorkerSemaphoreSlot"
    SET "stepRunId" = NULL
WHERE "stepRunId" = @stepRunId::uuid
  AND "workerId" = (SELECT "workerId" FROM step_run)
RETURNING *;

-- name: AcquireWorkerSemaphoreSlotAndAssign :one
WITH valid_workers AS (
    SELECT
        w."id",
        COUNT(wss."id") AS "slots"
    FROM
        "Worker" w
    JOIN
        "WorkerSemaphoreSlot" wss ON w."id" = wss."workerId" AND wss."stepRunId" IS NULL
    WHERE
        w."tenantId" = @tenantId::uuid
        AND w."dispatcherId" IS NOT NULL
        AND w."lastHeartbeatAt" > NOW() - INTERVAL '5 seconds'
        AND w."isActive" = true
        AND w."isPaused" = false
        AND w."id" IN (
            SELECT "_ActionToWorker"."B"
            FROM "_ActionToWorker"
            INNER JOIN "Action" ON "Action"."id" = "_ActionToWorker"."A"
            WHERE "Action"."tenantId" = @tenantId AND "Action"."actionId" = @actionId::text
        )
    GROUP BY w."id"
),
<<<<<<< HEAD
desired_workflow_labels AS (
    SELECT
        "key",
        "strValue",
        "intValue",
        "required",
        "weight",
        "comparator"
    FROM
        "StepDesiredWorkerLabel"
    WHERE
        "stepId" = @stepId::uuid
),
evaluated_affinities AS (
    SELECT DISTINCT
        wa."key" AS worker_key,
        dwl."key" AS desired_key,
        dwl."weight",
        wa."workerId",
        dwl."required",
        COALESCE(dwl."intValue"::text, dwl."strValue") AS input_value,
        CASE
            WHEN wa."intValue" IS NOT NULL THEN wa."intValue"::text
            WHEN wa."strValue" IS NOT NULL THEN wa."strValue"
        END AS value,
        dwl."comparator",
        CASE
            WHEN dwl.comparator = 'EQUAL' AND
                 (wa."intValue" IS NOT NULL AND dwl."intValue" IS NOT NULL AND dwl."intValue" = wa."intValue") THEN 1
            WHEN dwl.comparator = 'EQUAL' AND
                 (wa."strValue" IS NOT NULL AND dwl."strValue" = wa."strValue") THEN 1
            WHEN dwl.comparator = 'NOT_EQUAL' AND
                 (wa."intValue" IS NOT NULL AND dwl."intValue" IS NOT NULL AND dwl."intValue" <> wa."intValue") THEN 1
            WHEN dwl.comparator = 'NOT_EQUAL' AND
                 (wa."strValue" IS NOT NULL AND dwl."strValue" <> wa."strValue") THEN 1
            WHEN dwl.comparator = 'GREATER_THAN' AND
                 (wa."intValue" IS NOT NULL AND dwl."intValue" IS NOT NULL AND dwl."intValue" > wa."intValue") THEN 1
            WHEN dwl.comparator = 'LESS_THAN' AND
                 (wa."intValue" IS NOT NULL AND dwl."intValue" IS NOT NULL AND dwl."intValue" < wa."intValue") THEN 1
            WHEN dwl.comparator = 'GREATER_THAN_OR_EQUAL' AND
                 (wa."intValue" IS NOT NULL AND dwl."intValue" IS NOT NULL AND dwl."intValue" >= wa."intValue") THEN 1
            WHEN dwl.comparator = 'LESS_THAN_OR_EQUAL' AND
                 (wa."intValue" IS NOT NULL AND dwl."intValue" IS NOT NULL AND dwl."intValue" <= wa."intValue") THEN 1
            ELSE 0
        END AS is_true
    FROM
        valid_workers vw
    LEFT JOIN "WorkerLabel" wa ON wa."workerId" = vw."id"
    LEFT JOIN desired_workflow_labels dwl ON wa."key" = dwl."key"
),
weighted_workers AS (
    SELECT
        ea."workerId",
        CASE
            WHEN COUNT(*) FILTER (WHERE ea."required" = TRUE AND (ea."desired_key" IS NULL OR ea."is_true" = 0)) > 0 THEN -99999
            ELSE COALESCE(SUM(CASE WHEN is_true = 1 THEN ea."weight" ELSE 0 END), 0)
        END AS total_weight
    FROM
        evaluated_affinities ea
    GROUP BY
        ea."workerId"
),
selected_worker AS (
    SELECT
        vw."id",
        COALESCE(ww.total_weight, 0) AS total_weight
    FROM
        valid_workers vw
    LEFT JOIN weighted_workers ww ON vw."id" = ww."workerId"
    WHERE
        COALESCE(ww.total_weight, 0) >= 0
    ORDER BY
        COALESCE(ww.total_weight, 0) DESC,
        RANDOM()
    LIMIT 1
),
selected_slot AS (
    SELECT
        wss."id" AS "slotId",
        wss."workerId" AS "workerId"
    FROM
        "WorkerSemaphoreSlot" wss
    JOIN
        selected_worker sw ON wss."workerId" = sw."id"
    WHERE
        wss."stepRunId" IS NULL
    FOR UPDATE SKIP LOCKED
    LIMIT 1
),
update_slot AS (
    UPDATE
        "WorkerSemaphoreSlot"
    SET
        "stepRunId" = @stepRunId::uuid
    WHERE
        "id" = (SELECT "slotId" FROM selected_slot)
    RETURNING *
)
SELECT
    us.*,
    jsonb_agg(
        jsonb_build_object(
            'key', dwl."key",
            'strValue', dwl."strValue",
            'intValue', dwl."intValue",
            'required', dwl."required",
            'weight', dwl."weight",
            'comparator', dwl."comparator",
            'is_true', ea."is_true"
        )
    ) AS desired_labels,
    jsonb_agg(
        jsonb_build_object(
            'key', wa."key",
            'strValue', wa."strValue",
            'intValue', wa."intValue"
        )
    ) AS worker_labels
FROM
    update_slot us
LEFT JOIN
    evaluated_affinities ea ON us."workerId" = ea."workerId"
LEFT JOIN
    desired_workflow_labels dwl ON ea."desired_key" = dwl."key"
LEFT JOIN
    "WorkerLabel" wa ON ea."workerId" = wa."workerId" AND ea."worker_key" = wa."key"
GROUP BY
    us."id", us."workerId", us."stepRunId";

-- name: GetStepDesiredWorkerLabels :one
SELECT
    jsonb_agg(
        jsonb_build_object(
            'key', dwl."key",
            'strValue', dwl."strValue",
            'intValue', dwl."intValue",
            'required', dwl."required",
            'weight', dwl."weight",
            'comparator', dwl."comparator",
            'is_true', false
        )
    ) AS desired_labels
FROM
    "StepDesiredWorkerLabel" dwl
WHERE
    dwl."stepId" = @stepId::uuid;

-- name: UpsertDesiredWorkerLabel :one
INSERT INTO "StepDesiredWorkerLabel" (
    "createdAt",
    "updatedAt",
    "stepId",
    "key",
    "intValue",
    "strValue",
    "required",
    "weight",
    "comparator"
) VALUES (
    CURRENT_TIMESTAMP,
    CURRENT_TIMESTAMP,
    @stepId::uuid,
    @key::text,
    COALESCE(sqlc.narg('intValue')::int, NULL),
    COALESCE(sqlc.narg('strValue')::text, NULL),
    COALESCE(sqlc.narg('required')::boolean, false),
    COALESCE(sqlc.narg('weight')::int, 100),
    COALESCE(sqlc.narg('comparator')::"WorkerLabelComparator", 'EQUAL')
) ON CONFLICT ("stepId", "key") DO UPDATE
SET
    "updatedAt" = CURRENT_TIMESTAMP,
    "intValue" = COALESCE(sqlc.narg('intValue')::int, null),
    "strValue" = COALESCE(sqlc.narg('strValue')::text, null),
    "required" = COALESCE(sqlc.narg('required')::boolean, false),
    "weight" = COALESCE(sqlc.narg('weight')::int, 100),
    "comparator" = COALESCE(sqlc.narg('comparator')::"WorkerLabelComparator", 'EQUAL')
RETURNING *;
=======
locked_step_runs AS (
    SELECT
        sr."id", sr."status", sr."workerId", sr."stepId"
    FROM
        "StepRun" sr
    WHERE
        sr."id" = @stepRunId::uuid
    FOR UPDATE SKIP LOCKED
),
selected_slot AS (
    SELECT wss."id" AS "slotId", wss."workerId" AS "workerId"
    FROM "WorkerSemaphoreSlot" wss
    JOIN valid_workers w ON wss."workerId" = w."id"
    WHERE
        wss."stepRunId" IS NULL
        AND (SELECT COUNT(*) FROM locked_step_runs) > 0
    ORDER BY w."slots" DESC, RANDOM()
    FOR UPDATE SKIP LOCKED
    LIMIT 1
),
updated_slot AS (
    UPDATE "WorkerSemaphoreSlot"
    SET "stepRunId" = @stepRunId::uuid
    WHERE "id" = (SELECT "slotId" FROM selected_slot)
    AND "stepRunId" IS NULL
    RETURNING *
),
assign_step_run_to_worker AS (
	UPDATE
	    "StepRun"
	SET
	    "status" = 'ASSIGNED',
	    "workerId" = (SELECT "workerId" FROM updated_slot),
	    "tickerId" = NULL,
	    "updatedAt" = CURRENT_TIMESTAMP,
	    "timeoutAt" = CASE
	        WHEN sqlc.narg('stepTimeout')::text IS NOT NULL THEN
	            CURRENT_TIMESTAMP + convert_duration_to_interval(sqlc.narg('stepTimeout')::text)
	        ELSE CURRENT_TIMESTAMP + INTERVAL '5 minutes'
	    END
	WHERE
	    "id" = (SELECT "stepRunId" FROM updated_slot) AND
	    "status" = 'PENDING_ASSIGNMENT'
	RETURNING
	    "StepRun"."id", "StepRun"."workerId"
),
selected_dispatcher AS (
    SELECT "dispatcherId" FROM "Worker"
    WHERE "id" = (SELECT "workerId" FROM updated_slot)
),
step_rate_limits AS (
    SELECT
        rl."units" AS "units",
        rl."rateLimitKey" AS "rateLimitKey"
    FROM
        "StepRateLimit" rl
    JOIN locked_step_runs lsr ON rl."stepId" = lsr."stepId" -- only increment if we have a lsr
    JOIN updated_slot us ON us."stepRunId" = lsr."id" -- only increment if we have a slot
    WHERE
        rl."tenantId" = @tenantId::uuid
),
locked_rate_limits AS (
    SELECT
        srl.*,
        step_rate_limits."units"
    FROM
        step_rate_limits
    JOIN
        "RateLimit" srl ON srl."key" = step_rate_limits."rateLimitKey" AND srl."tenantId" = @tenantId::uuid
    FOR UPDATE
),
update_rate_limits AS (
    UPDATE
        "RateLimit" srl
    SET
        "value" = get_refill_value(srl) - lrl."units",
        "lastRefill" = CASE
            WHEN NOW() - srl."lastRefill" >= srl."window"::INTERVAL THEN
                CURRENT_TIMESTAMP
            ELSE
                srl."lastRefill"
        END
    FROM
        locked_rate_limits lrl
    WHERE
        srl."tenantId" = lrl."tenantId" AND
        srl."key" = lrl."key"
    RETURNING srl.*
),
exhausted_rate_limits AS (
    SELECT
        srl."key"
    FROM
        update_rate_limits srl
    WHERE
        srl."value" < 0
)
SELECT
    updated_slot."workerId" as "workerId",
    updated_slot."stepRunId" as "stepRunId",
    selected_dispatcher."dispatcherId" as "dispatcherId",
    COALESCE(COUNT(exhausted_rate_limits."key"), 0)::int as "exhaustedRateLimitCount",
    COALESCE(SUM(valid_workers."slots"),0)::int as "remainingSlots"
FROM
    (SELECT 1 as filler) as filler_row_subquery -- always return a row
    LEFT JOIN updated_slot ON true
    LEFT JOIN selected_dispatcher ON true
    LEFT JOIN exhausted_rate_limits ON true
    LEFT JOIN valid_workers ON true
GROUP BY
    updated_slot."workerId",
    updated_slot."stepRunId",
    selected_dispatcher."dispatcherId";

>>>>>>> 0d8633d1

-- name: CreateStepRunEvent :exec
WITH input_values AS (
    SELECT
        CURRENT_TIMESTAMP AS "timeFirstSeen",
        CURRENT_TIMESTAMP AS "timeLastSeen",
        @stepRunId::uuid AS "stepRunId",
        @reason::"StepRunEventReason" AS "reason",
        @severity::"StepRunEventSeverity" AS "severity",
        @message::text AS "message",
        1 AS "count",
        sqlc.narg('data')::jsonb AS "data"
),
updated AS (
    UPDATE "StepRunEvent"
    SET
        "timeLastSeen" = CURRENT_TIMESTAMP,
        "message" = input_values."message",
        "count" = "StepRunEvent"."count" + 1,
        "data" = input_values."data"
    FROM input_values
    WHERE
        "StepRunEvent"."stepRunId" = input_values."stepRunId"
        AND "StepRunEvent"."reason" = input_values."reason"
        AND "StepRunEvent"."severity" = input_values."severity"
        AND "StepRunEvent"."id" = (
            SELECT "id"
            FROM "StepRunEvent"
            WHERE "stepRunId" = input_values."stepRunId"
            ORDER BY "id" DESC
            LIMIT 1
        )
    RETURNING "StepRunEvent".*
)
INSERT INTO "StepRunEvent" (
    "timeFirstSeen",
    "timeLastSeen",
    "stepRunId",
    "reason",
    "severity",
    "message",
    "count",
    "data"
)
SELECT
    "timeFirstSeen",
    "timeLastSeen",
    "stepRunId",
    "reason",
    "severity",
    "message",
    "count",
    "data"
FROM input_values
WHERE NOT EXISTS (
    SELECT 1 FROM updated WHERE "stepRunId" = input_values."stepRunId"
);

-- name: CountStepRunEvents :one
SELECT
    count(*) OVER() AS total
FROM
    "StepRunEvent"
WHERE
    "stepRunId" = @stepRunId::uuid;

-- name: ListStepRunEvents :many
SELECT
    *
FROM
    "StepRunEvent"
WHERE
    "stepRunId" = @stepRunId::uuid
ORDER BY
    "id" DESC
OFFSET
    COALESCE(sqlc.narg('offset'), 0)
LIMIT
    COALESCE(sqlc.narg('limit'), 50);


-- name: ReplayStepRunResetWorkflowRun :one
WITH workflow_run_id AS (
    SELECT
        "workflowRunId"
    FROM
        "JobRun"
    WHERE
        "id" = @jobRunId::uuid
)
UPDATE
    "WorkflowRun"
SET
    "status" = 'RUNNING',
    "updatedAt" = CURRENT_TIMESTAMP,
    "startedAt" = NULL,
    "finishedAt" = NULL,
    "duration" = NULL
WHERE
    "id" = (SELECT "workflowRunId" FROM workflow_run_id)
RETURNING *;

-- name: ReplayStepRunResetJobRun :one
UPDATE
    "JobRun"
SET
    "status" = 'RUNNING',
    "updatedAt" = CURRENT_TIMESTAMP,
    "startedAt" = NULL,
    "finishedAt" = NULL,
    "timeoutAt" = NULL,
    "cancelledAt" = NULL,
    "cancelledReason" = NULL,
    "cancelledError" = NULL
WHERE
    "id" = @jobRunId::uuid
RETURNING *;

-- name: GetLaterStepRunsForReplay :many
WITH RECURSIVE currStepRun AS (
    SELECT *
    FROM "StepRun"
    WHERE
        "id" = @stepRunId::uuid AND
        "tenantId" = @tenantId::uuid
), childStepRuns AS (
    SELECT sr."id", sr."status"
    FROM "StepRun" sr
    JOIN "_StepRunOrder" sro ON sr."id" = sro."B"
    WHERE sro."A" = (SELECT "id" FROM currStepRun)

    UNION ALL

    SELECT sr."id", sr."status"
    FROM "StepRun" sr
    JOIN "_StepRunOrder" sro ON sr."id" = sro."B"
    JOIN childStepRuns csr ON sro."A" = csr."id"
)
SELECT
    sr.*
FROM
    "StepRun" sr
JOIN
    childStepRuns csr ON sr."id" = csr."id"
WHERE
    sr."tenantId" = @tenantId::uuid;

-- name: ReplayStepRunResetLaterStepRuns :many
WITH RECURSIVE currStepRun AS (
    SELECT *
    FROM "StepRun"
    WHERE
        "id" = @stepRunId::uuid AND
        "tenantId" = @tenantId::uuid
), childStepRuns AS (
    SELECT sr."id", sr."status"
    FROM "StepRun" sr
    JOIN "_StepRunOrder" sro ON sr."id" = sro."B"
    WHERE sro."A" = (SELECT "id" FROM currStepRun)

    UNION ALL

    SELECT sr."id", sr."status"
    FROM "StepRun" sr
    JOIN "_StepRunOrder" sro ON sr."id" = sro."B"
    JOIN childStepRuns csr ON sro."A" = csr."id"
)
UPDATE
    "StepRun" as sr
SET
    "status" = 'PENDING',
    "scheduleTimeoutAt" = NULL,
    "finishedAt" = NULL,
    "startedAt" = NULL,
    "output" = NULL,
    "error" = NULL,
    "cancelledAt" = NULL,
    "cancelledReason" = NULL,
    "input" = NULL
FROM
    childStepRuns csr
WHERE
    sr."id" = csr."id" AND
    sr."tenantId" = @tenantId::uuid
RETURNING sr.*;

-- name: ListNonFinalChildStepRuns :many
WITH RECURSIVE currStepRun AS (
    SELECT *
    FROM "StepRun"
    WHERE
        "id" = @stepRunId::uuid AND
        "tenantId" = @tenantId::uuid
), childStepRuns AS (
    SELECT sr."id", sr."status"
    FROM "StepRun" sr
    JOIN "_StepRunOrder" sro ON sr."id" = sro."B"
    WHERE sro."A" = (SELECT "id" FROM currStepRun)

    UNION ALL

    SELECT sr."id", sr."status"
    FROM "StepRun" sr
    JOIN "_StepRunOrder" sro ON sr."id" = sro."B"
    JOIN childStepRuns csr ON sro."A" = csr."id"
)
-- Select all child step runs that are not in a final state
SELECT
    sr.*
FROM
    "StepRun" sr
JOIN
    childStepRuns csr ON sr."id" = csr."id"
WHERE
    sr."tenantId" = @tenantId::uuid AND
    sr."status" NOT IN ('SUCCEEDED', 'FAILED', 'CANCELLED');

-- name: ListStepRunArchives :many
SELECT
    "StepRunResultArchive".*
FROM
    "StepRunResultArchive"
JOIN
    "StepRun" ON "StepRunResultArchive"."stepRunId" = "StepRun"."id"
WHERE
    "StepRunResultArchive"."stepRunId" = @stepRunId::uuid AND
    "StepRun"."tenantId" = @tenantId::uuid
ORDER BY
    "StepRunResultArchive"."createdAt"
OFFSET
    COALESCE(sqlc.narg('offset'), 0)
LIMIT
    COALESCE(sqlc.narg('limit'), 50);

-- name: CountStepRunArchives :one
SELECT
    count(*) OVER() AS total
FROM
    "StepRunResultArchive"
WHERE
    "stepRunId" = @stepRunId::uuid;<|MERGE_RESOLUTION|>--- conflicted
+++ resolved
@@ -495,7 +495,15 @@
         )
     GROUP BY w."id"
 ),
-<<<<<<< HEAD
+locked_step_runs AS (
+    SELECT
+        sr."id", sr."status", sr."workerId", sr."stepId"
+    FROM
+        "StepRun" sr
+    WHERE
+        sr."id" = @stepRunId::uuid
+    FOR UPDATE SKIP LOCKED
+),
 desired_workflow_labels AS (
     SELECT
         "key",
@@ -507,7 +515,7 @@
     FROM
         "StepDesiredWorkerLabel"
     WHERE
-        "stepId" = @stepId::uuid
+        "stepId" = (SELECT "stepId" FROM locked_step_runs)
 ),
 evaluated_affinities AS (
     SELECT DISTINCT
@@ -585,17 +593,87 @@
     FOR UPDATE SKIP LOCKED
     LIMIT 1
 ),
-update_slot AS (
+updated_slot AS (
+    UPDATE "WorkerSemaphoreSlot"
+    SET "stepRunId" = @stepRunId::uuid
+    WHERE "id" = (SELECT "slotId" FROM selected_slot)
+    AND "stepRunId" IS NULL
+    RETURNING *
+),
+assign_step_run_to_worker AS (
+	UPDATE
+	    "StepRun"
+	SET
+	    "status" = 'ASSIGNED',
+	    "workerId" = (SELECT "workerId" FROM updated_slot),
+	    "tickerId" = NULL,
+	    "updatedAt" = CURRENT_TIMESTAMP,
+	    "timeoutAt" = CASE
+	        WHEN sqlc.narg('stepTimeout')::text IS NOT NULL THEN
+	            CURRENT_TIMESTAMP + convert_duration_to_interval(sqlc.narg('stepTimeout')::text)
+	        ELSE CURRENT_TIMESTAMP + INTERVAL '5 minutes'
+	    END
+	WHERE
+	    "id" = (SELECT "stepRunId" FROM updated_slot) AND
+	    "status" = 'PENDING_ASSIGNMENT'
+	RETURNING
+	    "StepRun"."id", "StepRun"."workerId"
+),
+selected_dispatcher AS (
+    SELECT "dispatcherId" FROM "Worker"
+    WHERE "id" = (SELECT "workerId" FROM updated_slot)
+),
+step_rate_limits AS (
+    SELECT
+        rl."units" AS "units",
+        rl."rateLimitKey" AS "rateLimitKey"
+    FROM
+        "StepRateLimit" rl
+    JOIN locked_step_runs lsr ON rl."stepId" = lsr."stepId" -- only increment if we have a lsr
+    JOIN updated_slot us ON us."stepRunId" = lsr."id" -- only increment if we have a slot
+    WHERE
+        rl."tenantId" = @tenantId::uuid
+),
+locked_rate_limits AS (
+    SELECT
+        srl.*,
+        step_rate_limits."units"
+    FROM
+        step_rate_limits
+    JOIN
+        "RateLimit" srl ON srl."key" = step_rate_limits."rateLimitKey" AND srl."tenantId" = @tenantId::uuid
+    FOR UPDATE
+),
+update_rate_limits AS (
     UPDATE
-        "WorkerSemaphoreSlot"
+        "RateLimit" srl
     SET
-        "stepRunId" = @stepRunId::uuid
-    WHERE
-        "id" = (SELECT "slotId" FROM selected_slot)
-    RETURNING *
-)
-SELECT
-    us.*,
+        "value" = get_refill_value(srl) - lrl."units",
+        "lastRefill" = CASE
+            WHEN NOW() - srl."lastRefill" >= srl."window"::INTERVAL THEN
+                CURRENT_TIMESTAMP
+            ELSE
+                srl."lastRefill"
+        END
+    FROM
+        locked_rate_limits lrl
+    WHERE
+        srl."tenantId" = lrl."tenantId" AND
+        srl."key" = lrl."key"
+    RETURNING srl.*
+),
+exhausted_rate_limits AS (
+    SELECT
+        srl."key"
+    FROM
+        update_rate_limits srl
+    WHERE
+        srl."value" < 0
+)
+SELECT
+    updated_slot."workerId" as "workerId",
+    updated_slot."stepRunId" as "stepRunId",
+    selected_dispatcher."dispatcherId" as "dispatcherId",
     jsonb_agg(
         jsonb_build_object(
             'key', dwl."key",
@@ -613,35 +691,25 @@
             'strValue', wa."strValue",
             'intValue', wa."intValue"
         )
-    ) AS worker_labels
-FROM
-    update_slot us
-LEFT JOIN
-    evaluated_affinities ea ON us."workerId" = ea."workerId"
-LEFT JOIN
-    desired_workflow_labels dwl ON ea."desired_key" = dwl."key"
-LEFT JOIN
-    "WorkerLabel" wa ON ea."workerId" = wa."workerId" AND ea."worker_key" = wa."key"
+    ) AS worker_labels,
+    COALESCE(COUNT(exhausted_rate_limits."key"), 0)::int as "exhaustedRateLimitCount",
+    COALESCE(SUM(valid_workers."slots"),0)::int as "remainingSlots"
+FROM
+    (SELECT 1 as filler) as filler_row_subquery -- always return a row
+    LEFT JOIN updated_slot ON true
+    LEFT JOIN selected_dispatcher ON true
+    LEFT JOIN exhausted_rate_limits ON true
+    LEFT JOIN valid_workers ON true
+    LEFT JOIN
+        evaluated_affinities ea ON updated_slot."workerId" = ea."workerId"
+    LEFT JOIN
+        desired_workflow_labels dwl ON ea."desired_key" = dwl."key"
+    LEFT JOIN
+        "WorkerLabel" wa ON ea."workerId" = wa."workerId" AND ea."worker_key" = wa."key"
 GROUP BY
-    us."id", us."workerId", us."stepRunId";
-
--- name: GetStepDesiredWorkerLabels :one
-SELECT
-    jsonb_agg(
-        jsonb_build_object(
-            'key', dwl."key",
-            'strValue', dwl."strValue",
-            'intValue', dwl."intValue",
-            'required', dwl."required",
-            'weight', dwl."weight",
-            'comparator', dwl."comparator",
-            'is_true', false
-        )
-    ) AS desired_labels
-FROM
-    "StepDesiredWorkerLabel" dwl
-WHERE
-    dwl."stepId" = @stepId::uuid;
+    updated_slot."workerId",
+    updated_slot."stepRunId",
+    selected_dispatcher."dispatcherId";
 
 -- name: UpsertDesiredWorkerLabel :one
 INSERT INTO "StepDesiredWorkerLabel" (
@@ -673,122 +741,24 @@
     "weight" = COALESCE(sqlc.narg('weight')::int, 100),
     "comparator" = COALESCE(sqlc.narg('comparator')::"WorkerLabelComparator", 'EQUAL')
 RETURNING *;
-=======
-locked_step_runs AS (
-    SELECT
-        sr."id", sr."status", sr."workerId", sr."stepId"
-    FROM
-        "StepRun" sr
-    WHERE
-        sr."id" = @stepRunId::uuid
-    FOR UPDATE SKIP LOCKED
-),
-selected_slot AS (
-    SELECT wss."id" AS "slotId", wss."workerId" AS "workerId"
-    FROM "WorkerSemaphoreSlot" wss
-    JOIN valid_workers w ON wss."workerId" = w."id"
-    WHERE
-        wss."stepRunId" IS NULL
-        AND (SELECT COUNT(*) FROM locked_step_runs) > 0
-    ORDER BY w."slots" DESC, RANDOM()
-    FOR UPDATE SKIP LOCKED
-    LIMIT 1
-),
-updated_slot AS (
-    UPDATE "WorkerSemaphoreSlot"
-    SET "stepRunId" = @stepRunId::uuid
-    WHERE "id" = (SELECT "slotId" FROM selected_slot)
-    AND "stepRunId" IS NULL
-    RETURNING *
-),
-assign_step_run_to_worker AS (
-	UPDATE
-	    "StepRun"
-	SET
-	    "status" = 'ASSIGNED',
-	    "workerId" = (SELECT "workerId" FROM updated_slot),
-	    "tickerId" = NULL,
-	    "updatedAt" = CURRENT_TIMESTAMP,
-	    "timeoutAt" = CASE
-	        WHEN sqlc.narg('stepTimeout')::text IS NOT NULL THEN
-	            CURRENT_TIMESTAMP + convert_duration_to_interval(sqlc.narg('stepTimeout')::text)
-	        ELSE CURRENT_TIMESTAMP + INTERVAL '5 minutes'
-	    END
-	WHERE
-	    "id" = (SELECT "stepRunId" FROM updated_slot) AND
-	    "status" = 'PENDING_ASSIGNMENT'
-	RETURNING
-	    "StepRun"."id", "StepRun"."workerId"
-),
-selected_dispatcher AS (
-    SELECT "dispatcherId" FROM "Worker"
-    WHERE "id" = (SELECT "workerId" FROM updated_slot)
-),
-step_rate_limits AS (
-    SELECT
-        rl."units" AS "units",
-        rl."rateLimitKey" AS "rateLimitKey"
-    FROM
-        "StepRateLimit" rl
-    JOIN locked_step_runs lsr ON rl."stepId" = lsr."stepId" -- only increment if we have a lsr
-    JOIN updated_slot us ON us."stepRunId" = lsr."id" -- only increment if we have a slot
-    WHERE
-        rl."tenantId" = @tenantId::uuid
-),
-locked_rate_limits AS (
-    SELECT
-        srl.*,
-        step_rate_limits."units"
-    FROM
-        step_rate_limits
-    JOIN
-        "RateLimit" srl ON srl."key" = step_rate_limits."rateLimitKey" AND srl."tenantId" = @tenantId::uuid
-    FOR UPDATE
-),
-update_rate_limits AS (
-    UPDATE
-        "RateLimit" srl
-    SET
-        "value" = get_refill_value(srl) - lrl."units",
-        "lastRefill" = CASE
-            WHEN NOW() - srl."lastRefill" >= srl."window"::INTERVAL THEN
-                CURRENT_TIMESTAMP
-            ELSE
-                srl."lastRefill"
-        END
-    FROM
-        locked_rate_limits lrl
-    WHERE
-        srl."tenantId" = lrl."tenantId" AND
-        srl."key" = lrl."key"
-    RETURNING srl.*
-),
-exhausted_rate_limits AS (
-    SELECT
-        srl."key"
-    FROM
-        update_rate_limits srl
-    WHERE
-        srl."value" < 0
-)
-SELECT
-    updated_slot."workerId" as "workerId",
-    updated_slot."stepRunId" as "stepRunId",
-    selected_dispatcher."dispatcherId" as "dispatcherId",
-    COALESCE(COUNT(exhausted_rate_limits."key"), 0)::int as "exhaustedRateLimitCount",
-    COALESCE(SUM(valid_workers."slots"),0)::int as "remainingSlots"
-FROM
-    (SELECT 1 as filler) as filler_row_subquery -- always return a row
-    LEFT JOIN updated_slot ON true
-    LEFT JOIN selected_dispatcher ON true
-    LEFT JOIN exhausted_rate_limits ON true
-    LEFT JOIN valid_workers ON true
-GROUP BY
-    updated_slot."workerId",
-    updated_slot."stepRunId",
-    selected_dispatcher."dispatcherId";
-
->>>>>>> 0d8633d1
+
+-- name: GetStepDesiredWorkerLabels :one
+SELECT
+    jsonb_agg(
+        jsonb_build_object(
+            'key', dwl."key",
+            'strValue', dwl."strValue",
+            'intValue', dwl."intValue",
+            'required', dwl."required",
+            'weight', dwl."weight",
+            'comparator', dwl."comparator",
+            'is_true', false
+        )
+    ) AS desired_labels
+FROM
+    "StepDesiredWorkerLabel" dwl
+WHERE
+    dwl."stepId" = @stepId::uuid;
 
 -- name: CreateStepRunEvent :exec
 WITH input_values AS (
