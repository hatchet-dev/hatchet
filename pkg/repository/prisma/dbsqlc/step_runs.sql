--- conflicted
+++ resolved
@@ -407,12 +407,8 @@
 FROM
     step_runs_to_reassign
 WHERE
-<<<<<<< HEAD
-    "StepRun"."id" = inactive_semaphore_steps."stepRunId"
+    "StepRun"."id" = step_runs_to_reassign."stepRunId"
     AND "StepRun"."deletedAt" IS NULL
-=======
-    "StepRun"."id" = step_runs_to_reassign."stepRunId"
->>>>>>> 11cd330f
 RETURNING "StepRun"."id";
 
 -- name: ListStepRunsToTimeout :many
