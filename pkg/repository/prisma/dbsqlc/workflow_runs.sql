--- conflicted
+++ resolved
@@ -1416,7 +1416,6 @@
 ORDER BY
     sre."id" DESC;
 
-<<<<<<< HEAD
 -- name: GetFailureDetails :many
 SELECT
 	wr."status",
@@ -1436,7 +1435,6 @@
     sr."cancelledReason" != 'CANCELLED_BY_USER' AND
 	wr."id" = @workflowRunId::uuid AND
     wr."tenantId" = @tenantId::uuid;
-=======
 
 -- name: ListScheduledWorkflows :many
 SELECT
@@ -1545,5 +1543,4 @@
 JOIN "WorkflowTriggers" t ON c."parentId" = t."id"
 JOIN "WorkflowVersion" v ON t."workflowVersionId" = v."id"
 JOIN "Workflow" w on v."workflowId" = w."id"
-WHERE v."deletedAt" IS NULL AND w."tenantId" = @tenantId::uuid;
->>>>>>> 44addbb4
+WHERE v."deletedAt" IS NULL AND w."tenantId" = @tenantId::uuid;