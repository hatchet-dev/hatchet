--- conflicted
+++ resolved
@@ -779,13 +779,9 @@
     -- waiting on https://github.com/sqlc-dev/sqlc/pull/2858 for nullable fields
     wc."limitStrategy" as "concurrencyLimitStrategy",
     wc."maxRuns" as "concurrencyMaxRuns",
-<<<<<<< HEAD
-    groupKeyRun."id" as "getGroupKeyRunId",
-    workflow."isPaused" as "isPaused"
-=======
+    workflow."isPaused" as "isPaused",
     wc."concurrencyGroupExpression" as "concurrencyGroupExpression",
     groupKeyRun."id" as "getGroupKeyRunId"
->>>>>>> bfb11cac
 FROM
     "WorkflowRun" as runs
 LEFT JOIN
