-- name: ListTenantResourceLimits :many
SELECT * FROM "TenantResourceLimit"
WHERE "tenantId" = @tenantId::uuid;

-- name: ResolveAllLimitsIfWindowPassed :many
WITH resolved_limits AS (
    UPDATE "TenantResourceLimit"
    SET
        "value" = 0, -- Reset value to 0
        "lastRefill" = CURRENT_TIMESTAMP -- Update lastRefill timestamp
    WHERE
        ("window" IS NOT NULL AND "window" != '' AND NOW() - "lastRefill" >= "window"::INTERVAL)
    RETURNING *
)
SELECT *
FROM resolved_limits;

-- name: GetTenantResourceLimit :one
WITH updated AS (
    UPDATE "TenantResourceLimit"
    SET
        "value" = 0, -- Reset to 0 if the window has passed
        "lastRefill" = CURRENT_TIMESTAMP -- Update lastRefill if the window has passed
    WHERE "tenantId" = @tenantId::uuid
      AND (("window" IS NOT NULL AND "window" != '' AND NOW() - "lastRefill" >= "window"::INTERVAL))
      AND "resource" = sqlc.narg('resource')::"LimitResource"
      AND "customValueMeter" = false
    RETURNING *
)
SELECT * FROM updated
UNION ALL
SELECT * FROM "TenantResourceLimit"
WHERE "tenantId" = @tenantId::uuid
    AND "resource" = sqlc.narg('resource')::"LimitResource"
    AND NOT EXISTS (SELECT 1 FROM updated);

-- name: SelectOrInsertTenantResourceLimit :one
WITH existing AS (
  SELECT *
  FROM "TenantResourceLimit"
  WHERE "tenantId" = @tenantId::uuid AND "resource" = sqlc.narg('resource')::"LimitResource"
)
, insert_row AS (
  INSERT INTO "TenantResourceLimit" ("id", "tenantId", "resource", "value", "limitValue", "alarmValue", "window", "lastRefill", "customValueMeter")
  SELECT gen_random_uuid(), @tenantId::uuid, sqlc.narg('resource')::"LimitResource", 0, sqlc.narg('limitValue')::int, sqlc.narg('alarmValue')::int, sqlc.narg('window')::text, CURRENT_TIMESTAMP, COALESCE(sqlc.narg('customValueMeter')::boolean, false)
  WHERE NOT EXISTS (SELECT 1 FROM existing)
  RETURNING *
)
SELECT * FROM insert_row
UNION ALL
SELECT * FROM existing
LIMIT 1;

-- name: UpsertTenantResourceLimit :one
INSERT INTO "TenantResourceLimit" ("id", "tenantId", "resource", "value", "limitValue", "alarmValue", "window", "lastRefill", "customValueMeter")
VALUES (
  gen_random_uuid(),
  @tenantId::uuid,
  sqlc.narg('resource')::"LimitResource",
  0,
  sqlc.narg('limitValue')::int,
  sqlc.narg('alarmValue')::int,
  sqlc.narg('window')::text,
  CURRENT_TIMESTAMP,
  COALESCE(sqlc.narg('customValueMeter')::boolean, false)
)
ON CONFLICT ("tenantId", "resource") DO UPDATE SET
  "limitValue" = sqlc.narg('limitValue')::int,
  "alarmValue" = sqlc.narg('alarmValue')::int,
  "window" = sqlc.narg('window')::text,
  "customValueMeter" = COALESCE(sqlc.narg('customValueMeter')::boolean, false)
RETURNING *;

<<<<<<< HEAD

=======
>>>>>>> ba7eb72f
-- name: MeterTenantResource :one
UPDATE "TenantResourceLimit"
SET
    "value" = CASE
        WHEN ("customValueMeter" = true OR ("window" IS NOT NULL AND "window" != '' AND NOW() - "lastRefill" >= "window"::INTERVAL)) THEN
            0 -- Refill to 0 since the window has passed
        ELSE
            "value" + 1 -- Increment the current value within the window
    END,
    "lastRefill" = CASE
        WHEN ("window" IS NOT NULL AND "window" != '' AND NOW() - "lastRefill" >= "window"::INTERVAL) THEN
            CURRENT_TIMESTAMP -- Update lastRefill if the window has passed
        ELSE
            "lastRefill" -- Keep the lastRefill unchanged if within the window
    END
WHERE "tenantId" = @tenantId::uuid
    AND "resource" = sqlc.narg('resource')::"LimitResource"
RETURNING *;

-- name: CountTenantWorkers :one
SELECT COUNT(distinct id) AS "count"
FROM "Worker"
WHERE "tenantId" = @tenantId::uuid
AND "lastHeartbeatAt" >= NOW() - '30 seconds'::INTERVAL
AND "isActive" = true;<|MERGE_RESOLUTION|>--- conflicted
+++ resolved
@@ -71,10 +71,6 @@
   "customValueMeter" = COALESCE(sqlc.narg('customValueMeter')::boolean, false)
 RETURNING *;
 
-<<<<<<< HEAD
-
-=======
->>>>>>> ba7eb72f
 -- name: MeterTenantResource :one
 UPDATE "TenantResourceLimit"
 SET
