--- conflicted
+++ resolved
@@ -115,7 +115,6 @@
 	return res, nil
 }
 
-<<<<<<< HEAD
 func (r *workflowAPIRepository) UpdateWorkflow(tenantId, workflowId string, opts *repository.UpdateWorkflowOpts) (*dbsqlc.Workflow, error) {
 	if err := r.v.Validate(opts); err != nil {
 		return nil, err
@@ -143,18 +142,8 @@
 	return workflow, nil
 }
 
-func (r *workflowAPIRepository) GetWorkflowById(workflowId string) (*db.WorkflowModel, error) {
-	return r.client.Workflow.FindFirst(
-		db.Workflow.ID.Equals(workflowId),
-		db.Workflow.DeletedAt.IsNull(),
-	).With(
-		defaultWorkflowPopulator()...,
-	).Exec(context.Background())
-}
-=======
 func (r *workflowAPIRepository) GetWorkflowById(ctx context.Context, workflowId string) (*dbsqlc.GetWorkflowByIdRow, error) {
 	return r.queries.GetWorkflowById(context.Background(), r.pool, sqlchelpers.UUIDFromStr(workflowId))
->>>>>>> bfb11cac
 
 }
 
