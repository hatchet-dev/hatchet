package prisma

import (
	"context"
	"encoding/json"
	"errors"
	"fmt"
	"hash/fnv"
	"sort"
	"strings"
	"sync"
	"time"

	"github.com/hashicorp/go-multierror"
	"github.com/jackc/pgx/v5"
	"github.com/jackc/pgx/v5/pgtype"
	"github.com/jackc/pgx/v5/pgxpool"
	"github.com/rs/zerolog"
	"golang.org/x/sync/errgroup"

	"github.com/hatchet-dev/hatchet/internal/telemetry"
	"github.com/hatchet-dev/hatchet/pkg/config/server"
	"github.com/hatchet-dev/hatchet/pkg/repository"
	"github.com/hatchet-dev/hatchet/pkg/repository/cache"
	"github.com/hatchet-dev/hatchet/pkg/repository/prisma/db"
	"github.com/hatchet-dev/hatchet/pkg/repository/prisma/dbsqlc"
	"github.com/hatchet-dev/hatchet/pkg/repository/prisma/sqlchelpers"
	"github.com/hatchet-dev/hatchet/pkg/validator"
)

type stepRunAPIRepository struct {
	client  *db.PrismaClient
	pool    *pgxpool.Pool
	v       validator.Validator
	l       *zerolog.Logger
	queries *dbsqlc.Queries
}

func NewStepRunAPIRepository(client *db.PrismaClient, pool *pgxpool.Pool, v validator.Validator, l *zerolog.Logger) repository.StepRunAPIRepository {
	queries := dbsqlc.New()

	return &stepRunAPIRepository{
		client:  client,
		pool:    pool,
		v:       v,
		l:       l,
		queries: queries,
	}
}

func (s *stepRunAPIRepository) GetStepRunById(stepRunId string) (*repository.GetStepRunFull, error) {
	stepRun, err := s.queries.GetStepRun(context.Background(), s.pool, sqlchelpers.UUIDFromStr(stepRunId))

	if err != nil {
		return nil, fmt.Errorf("could not get step run: %w", err)
	}

	childWorkflowRunIds, err := s.queries.ListChildWorkflowRunIds(context.Background(), s.pool, dbsqlc.ListChildWorkflowRunIdsParams{
		Steprun:  sqlchelpers.UUIDFromStr(stepRunId),
		Tenantid: stepRun.TenantId,
	})

	if err != nil && !errors.Is(err, pgx.ErrNoRows) {
		return nil, fmt.Errorf("could not get child workflow run ids: %w", err)
	}

	childWorkflowRuns := make([]string, len(childWorkflowRunIds))

	for i, id := range childWorkflowRunIds {
		childWorkflowRuns[i] = sqlchelpers.UUIDToStr(id)
	}

	return &repository.GetStepRunFull{
		StepRun:           stepRun,
		ChildWorkflowRuns: childWorkflowRuns,
	}, nil
}

func (s *stepRunAPIRepository) ListStepRunEvents(stepRunId string, opts *repository.ListStepRunEventOpts) (*repository.ListStepRunEventResult, error) {
	if err := s.v.Validate(opts); err != nil {
		return nil, err
	}

	tx, err := s.pool.Begin(context.Background())

	if err != nil {
		return nil, err
	}

	defer sqlchelpers.DeferRollback(context.Background(), s.l, tx.Rollback)

	pgStepRunId := sqlchelpers.UUIDFromStr(stepRunId)

	listParams := dbsqlc.ListStepRunEventsParams{
		Steprunid: pgStepRunId,
	}

	if opts.Offset != nil {
		listParams.Offset = *opts.Offset
	}

	if opts.Limit != nil {
		listParams.Limit = *opts.Limit
	}

	events, err := s.queries.ListStepRunEvents(context.Background(), tx, listParams)

	if err != nil {
		if errors.Is(err, pgx.ErrNoRows) {
			events = make([]*dbsqlc.StepRunEvent, 0)
		} else {
			return nil, fmt.Errorf("could not list step run events: %w", err)
		}
	}

	count, err := s.queries.CountStepRunEvents(context.Background(), tx, pgStepRunId)

	if err != nil {
		if errors.Is(err, pgx.ErrNoRows) {
			count = 0
		} else {
			return nil, fmt.Errorf("could not count step run events: %w", err)
		}
	}

	err = tx.Commit(context.Background())

	if err != nil {
		return nil, fmt.Errorf("could not commit transaction: %w", err)
	}

	return &repository.ListStepRunEventResult{
		Rows:  events,
		Count: int(count),
	}, nil
}

func (s *stepRunAPIRepository) ListStepRunEventsByWorkflowRunId(ctx context.Context, tenantId, workflowRunId string, lastId *int32) (*repository.ListStepRunEventResult, error) {
	tx, err := s.pool.Begin(ctx)

	if err != nil {
		return nil, err
	}

	defer sqlchelpers.DeferRollback(context.Background(), s.l, tx.Rollback)

	listParams := dbsqlc.ListStepRunEventsByWorkflowRunIdParams{
		Workflowrunid: sqlchelpers.UUIDFromStr(workflowRunId),
		Tenantid:      sqlchelpers.UUIDFromStr(tenantId),
	}

	if lastId != nil {
		listParams.LastId = pgtype.Int8{
			Valid: true,
			Int64: int64(*lastId),
		}
	}

	allEvents, err := s.queries.ListWorkflowRunEventsByWorkflowRunId(ctx, tx, sqlchelpers.UUIDFromStr(workflowRunId))

	if err != nil {
		if errors.Is(err, pgx.ErrNoRows) {
			allEvents = make([]*dbsqlc.StepRunEvent, 0)
		} else {
			return nil, fmt.Errorf("could not list workflow run events: %w", err)
		}
	}

	srEvents, err := s.queries.ListStepRunEventsByWorkflowRunId(context.Background(), tx, listParams)

	if err != nil {
		if errors.Is(err, pgx.ErrNoRows) {
			srEvents = make([]*dbsqlc.StepRunEvent, 0)
		} else {
			return nil, fmt.Errorf("could not list step run events: %w", err)
		}
	}

	err = tx.Commit(ctx)

	if err != nil {
		return nil, fmt.Errorf("could not commit transaction: %w", err)
	}

	allEvents = append(allEvents, srEvents...)

	// sort all events by id asc
	sort.Slice(allEvents, func(i, j int) bool {
		return allEvents[i].ID > allEvents[j].ID
	})

	return &repository.ListStepRunEventResult{
		Rows: allEvents,
	}, nil
}

func (s *stepRunAPIRepository) ListStepRunArchives(tenantId string, stepRunId string, opts *repository.ListStepRunArchivesOpts) (*repository.ListStepRunArchivesResult, error) {
	if err := s.v.Validate(opts); err != nil {
		return nil, err
	}

	tx, err := s.pool.Begin(context.Background())

	if err != nil {
		return nil, err
	}

	defer sqlchelpers.DeferRollback(context.Background(), s.l, tx.Rollback)

	pgStepRunId := sqlchelpers.UUIDFromStr(stepRunId)
	pgTenantId := sqlchelpers.UUIDFromStr(tenantId)

	listParams := dbsqlc.ListStepRunArchivesParams{
		Steprunid: pgStepRunId,
		Tenantid:  pgTenantId,
	}

	if opts.Offset != nil {
		listParams.Offset = *opts.Offset
	}

	if opts.Limit != nil {
		listParams.Limit = *opts.Limit
	}

	archives, err := s.queries.ListStepRunArchives(context.Background(), tx, listParams)

	if err != nil {
		if errors.Is(err, pgx.ErrNoRows) {
			archives = make([]*dbsqlc.StepRunResultArchive, 0)
		} else {
			return nil, fmt.Errorf("could not list step run archives: %w", err)
		}
	}

	count, err := s.queries.CountStepRunArchives(context.Background(), tx, pgStepRunId)

	if err != nil {
		if errors.Is(err, pgx.ErrNoRows) {
			count = 0
		} else {
			return nil, fmt.Errorf("could not count step run archives: %w", err)
		}
	}

	err = tx.Commit(context.Background())

	if err != nil {
		return nil, fmt.Errorf("could not commit transaction: %w", err)
	}

	return &repository.ListStepRunArchivesResult{
		Rows:  archives,
		Count: int(count),
	}, nil
}

type stepRunEngineRepository struct {
	*sharedRepository

	cf        *server.ConfigFileRuntime
	callbacks []repository.TenantScopedCallback[*dbsqlc.ResolveWorkflowRunStatusRow]

	queueActionTenantCache *cache.Cache

	updateConcurrentFactor int
	maxHashFactor          int
}

<<<<<<< HEAD
func (s *stepRunEngineRepository) cleanup() error {

	if err := s.bulkStatusBuffer.Cleanup(); err != nil {
		return err
	}

	if err := s.bulkSemaphoreReleaser.Cleanup(); err != nil {
		return err
	}

	if err := s.bulkQueuer.Cleanup(); err != nil {
		return err
	}

	return s.bulkEventBuffer.Cleanup()
}

func NewStepRunEngineRepository(pool *pgxpool.Pool, v validator.Validator, l *zerolog.Logger, cf *server.ConfigFileRuntime, rlCache *cache.Cache, queueCache *cache.Cache) (*stepRunEngineRepository, func() error, error) {
	queries := dbsqlc.New()

	eventBuffer, err := buffer.NewBulkEventWriter(pool, v, l, cf.EventBuffer)

	if err != nil {
		return nil, nil, err
	}

	semReleaser, err := buffer.NewBulkSemaphoreReleaser(pool, v, l, cf.ReleaseSemaphoreBuffer)

	if err != nil {
		return nil, nil, err
	}

	bulkQueuer, err := buffer.NewBulkStepRunQueuer(pool, v, l, cf.QueueStepRunBuffer)

	if err != nil {
		return nil, nil, err
	}

	s := &stepRunEngineRepository{
		pool:                     pool,
		v:                        v,
		l:                        l,
		queries:                  queries,
		cf:                       cf,
		cachedStepIdHasRateLimit: rlCache,
		updateConcurrentFactor:   cf.UpdateConcurrentFactor,
		maxHashFactor:            cf.UpdateHashFactor,
		bulkEventBuffer:          eventBuffer,
		bulkSemaphoreReleaser:    semReleaser,
		bulkQueuer:               bulkQueuer,
		queueActionTenantCache:   queueCache,
	}

	err = s.startBuffers()

	if err != nil {
		l.Err(err).Msg("could not start buffers")
		return nil, nil, err
=======
func NewStepRunEngineRepository(shared *sharedRepository, cf *server.ConfigFileRuntime, rlCache *cache.Cache, queueCache *cache.Cache) *stepRunEngineRepository {
	return &stepRunEngineRepository{
		sharedRepository:       shared,
		cf:                     cf,
		updateConcurrentFactor: cf.UpdateConcurrentFactor,
		maxHashFactor:          cf.UpdateHashFactor,
		queueActionTenantCache: queueCache,
>>>>>>> 607a2a0f
	}
}

func sizeOfUpdateData(item *updateStepRunQueueData) int {
	size := len(item.Output) + len(item.StepRunId)

	if item.Error != nil {
		errorLength := len(*item.Error)
		size += errorLength
	}

	return size
}

func (s *stepRunEngineRepository) RegisterWorkflowRunCompletedCallback(callback repository.TenantScopedCallback[*dbsqlc.ResolveWorkflowRunStatusRow]) {
	if s.callbacks == nil {
		s.callbacks = make([]repository.TenantScopedCallback[*dbsqlc.ResolveWorkflowRunStatusRow], 0)
	}

	s.callbacks = append(s.callbacks, callback)
}

func (s *stepRunEngineRepository) GetStepRunMetaForEngine(ctx context.Context, tenantId, stepRunId string) (*dbsqlc.GetStepRunMetaRow, error) {
	return s.queries.GetStepRunMeta(ctx, s.pool, dbsqlc.GetStepRunMetaParams{
		Steprunid: sqlchelpers.UUIDFromStr(stepRunId),
		Tenantid:  sqlchelpers.UUIDFromStr(tenantId),
	})
}

func (s *stepRunEngineRepository) ListRunningStepRunsForTicker(ctx context.Context, tickerId string) ([]*dbsqlc.GetStepRunForEngineRow, error) {
	tx, err := s.pool.Begin(ctx)

	if err != nil {
		return nil, err
	}

	defer sqlchelpers.DeferRollback(ctx, s.l, tx.Rollback)

	srs, err := s.queries.ListStepRuns(ctx, tx, dbsqlc.ListStepRunsParams{
		Status: dbsqlc.NullStepRunStatus{
			StepRunStatus: dbsqlc.StepRunStatusRUNNING,
			Valid:         true,
		},
		TickerId: sqlchelpers.UUIDFromStr(tickerId),
	})

	if err != nil {
		return nil, err
	}

	res, err := s.queries.GetStepRunForEngine(ctx, tx, dbsqlc.GetStepRunForEngineParams{
		Ids: srs,
	})

	if err != nil {
		return nil, err
	}

	err = tx.Commit(ctx)

	if err != nil {
		return nil, err
	}

	return res, nil

}

func (s *stepRunEngineRepository) ListStepRuns(ctx context.Context, tenantId string, opts *repository.ListStepRunsOpts) ([]*dbsqlc.GetStepRunForEngineRow, error) {
	if err := s.v.Validate(opts); err != nil {
		return nil, err
	}

	tx, err := s.pool.Begin(ctx)

	if err != nil {
		return nil, err
	}

	defer sqlchelpers.DeferRollback(ctx, s.l, tx.Rollback)

	listOpts := dbsqlc.ListStepRunsParams{
		TenantId: sqlchelpers.UUIDFromStr(tenantId),
	}

	if opts.Status != nil {
		listOpts.Status = dbsqlc.NullStepRunStatus{
			StepRunStatus: *opts.Status,
			Valid:         true,
		}
	}

	if opts.WorkflowRunIds != nil {
		listOpts.WorkflowRunIds = make([]pgtype.UUID, len(opts.WorkflowRunIds))

		for i, id := range opts.WorkflowRunIds {
			listOpts.WorkflowRunIds[i] = sqlchelpers.UUIDFromStr(id)
		}
	}

	if opts.JobRunId != nil {
		listOpts.JobRunId = sqlchelpers.UUIDFromStr(*opts.JobRunId)
	}

	srs, err := s.queries.ListStepRuns(ctx, tx, listOpts)

	if err != nil {
		return nil, err
	}

	res, err := s.queries.GetStepRunForEngine(ctx, tx, dbsqlc.GetStepRunForEngineParams{
		Ids: srs,
	})

	if err != nil {
		return nil, err
	}

	err = tx.Commit(ctx)

	return res, err
}

func (s *stepRunEngineRepository) ListStepRunsToCancel(ctx context.Context, tenantId, jobRunId string) ([]*dbsqlc.GetStepRunForEngineRow, error) {
	tx, err := s.pool.Begin(ctx)

	if err != nil {
		return nil, err
	}

	srs, err := s.queries.ListStepRunsToCancel(ctx, tx, dbsqlc.ListStepRunsToCancelParams{
		Tenantid: sqlchelpers.UUIDFromStr(tenantId),
		Jobrunid: sqlchelpers.UUIDFromStr(jobRunId),
	})

	if err != nil {
		return nil, err
	}

	res, err := s.queries.GetStepRunForEngine(ctx, tx, dbsqlc.GetStepRunForEngineParams{
		Ids: srs,
	})

	if err != nil {
		return nil, err
	}

	err = tx.Commit(ctx)

	return res, err
}

func (s *stepRunEngineRepository) ListStepRunsToReassign(ctx context.Context, tenantId string) ([]string, []*dbsqlc.GetStepRunForEngineRow, error) {
	pgTenantId := sqlchelpers.UUIDFromStr(tenantId)

	tx, commit, rollback, err := sqlchelpers.PrepareTx(ctx, s.pool, s.l, 5000)

	if err != nil {
		return nil, nil, err
	}

	defer rollback()

	// get the step run and make sure it's still in pending
	results, err := s.queries.ListStepRunsToReassign(ctx, tx, dbsqlc.ListStepRunsToReassignParams{
		Maxinternalretrycount: s.cf.MaxInternalRetryCount,
		Tenantid:              pgTenantId,
	})

	if err != nil {
		return nil, nil, err
	}

	stepRunIds := make([]pgtype.UUID, 0, len(results))
	stepRunIdsStr := make([]string, 0, len(results))
	workerIds := make([]pgtype.UUID, 0, len(results))

	failedStepRunIds := make([]pgtype.UUID, 0, len(results))

	for _, sr := range results {
		if sr.Operation == "REASSIGNED" {
			stepRunIds = append(stepRunIds, sr.ID)
			stepRunIdsStr = append(stepRunIdsStr, sqlchelpers.UUIDToStr(sr.ID))
			workerIds = append(workerIds, sr.WorkerId)
		} else if sr.Operation == "FAILED" {
			failedStepRunIds = append(failedStepRunIds, sr.ID)
		}
	}

	failedStepRunResults, err := s.queries.GetStepRunForEngine(ctx, tx, dbsqlc.GetStepRunForEngineParams{
		Ids:      failedStepRunIds,
		TenantId: pgTenantId,
	})

	if err != nil {
		return nil, nil, err
	}

	err = commit(ctx)

	if err != nil {
		return nil, nil, err
	}

	for i, stepRunIdUUID := range stepRunIds {
		workerId := sqlchelpers.UUIDToStr(workerIds[i])
		message := "Worker has become inactive"
		reason := dbsqlc.StepRunEventReasonREASSIGNED
		severity := dbsqlc.StepRunEventSeverityCRITICAL
		timeSeen := time.Now().UTC()

		err := s.bulkEventBuffer.FireForget(tenantId, &repository.CreateStepRunEventOpts{
			StepRunId:     sqlchelpers.UUIDToStr(stepRunIdUUID),
			EventMessage:  &message,
			EventReason:   &reason,
			EventSeverity: &severity,
			Timestamp:     &timeSeen,
			EventData:     map[string]interface{}{"worker_id": workerId},
		})

		if err != nil {
			s.l.Err(err).Msg("could not buffer step run event")
		}
	}

	return stepRunIdsStr, failedStepRunResults, nil
}

func (s *stepRunEngineRepository) ListStepRunsToTimeout(ctx context.Context, tenantId string) (bool, []*dbsqlc.GetStepRunForEngineRow, error) {
	pgTenantId := sqlchelpers.UUIDFromStr(tenantId)

	tx, err := s.pool.Begin(ctx)

	if err != nil {
		return false, nil, err
	}

	defer sqlchelpers.DeferRollback(ctx, s.l, tx.Rollback)

	limit := 100

	if s.cf.SingleQueueLimit != 0 {
		limit = s.cf.SingleQueueLimit
	}

	// get the step run and make sure it's still in pending
	stepRunIds, err := s.queries.PopTimeoutQueueItems(ctx, tx, dbsqlc.PopTimeoutQueueItemsParams{
		Tenantid: pgTenantId,
		Limit: pgtype.Int4{
			Int32: int32(limit), // nolint: gosec
			Valid: true,
		},
	})

	if err != nil {
		return false, nil, err
	}

	// mark the step runs as cancelling
	defer func() {
		_, err = s.queries.BulkMarkStepRunsAsCancelling(ctx, s.pool, stepRunIds)

		if err != nil {
			s.l.Err(err).Msg("could not bulk mark step runs as cancelling")
		}
	}()

	stepRuns, err := s.queries.GetStepRunForEngine(ctx, tx, dbsqlc.GetStepRunForEngineParams{
		Ids:      stepRunIds,
		TenantId: pgTenantId,
	})

	if err != nil {
		return false, nil, err
	}

	err = tx.Commit(ctx)

	if err != nil {
		return false, nil, err
	}

	return len(stepRunIds) == limit, stepRuns, nil
}

func (s *stepRunEngineRepository) ReleaseStepRunSemaphore(ctx context.Context, tenantId, stepRunId string, isUserTriggered bool) error {
	err := s.releaseWorkerSemaphoreSlot(ctx, tenantId, stepRunId)

	if err != nil {
		return fmt.Errorf("could not release worker semaphore slot for step run %s: %w", stepRunId, err)
	}

	if isUserTriggered {
		tx, commit, rollback, err := sqlchelpers.PrepareTx(ctx, s.pool, s.l, 5000)

		if err != nil {
			return err
		}

		defer rollback()

		stepRun, err := s.getStepRunForEngineTx(context.Background(), tx, tenantId, stepRunId)

		if err != nil {
			return fmt.Errorf("could not get step run for engine: %w", err)
		}

		if stepRun.SRSemaphoreReleased {
			return nil
		}

		data := map[string]interface{}{"worker_id": sqlchelpers.UUIDToStr(stepRun.SRWorkerId)}

		dataBytes, err := json.Marshal(data)

		if err != nil {
			return fmt.Errorf("could not marshal data: %w", err)
		}

		err = s.queries.CreateStepRunEvent(ctx, tx, dbsqlc.CreateStepRunEventParams{
			Steprunid: stepRun.SRID,
			Reason:    dbsqlc.StepRunEventReasonSLOTRELEASED,
			Severity:  dbsqlc.StepRunEventSeverityINFO,
			Message:   "Slot released",
			Data:      dataBytes,
		})

		if err != nil {
			return fmt.Errorf("could not create step run event: %w", err)
		}

		// Update the Step Run to release the semaphore
		err = s.queries.ManualReleaseSemaphore(ctx, tx, dbsqlc.ManualReleaseSemaphoreParams{
			Steprunid: stepRun.SRID,
			Tenantid:  stepRun.SRTenantId,
		})

		if err != nil {
			return fmt.Errorf("could not update step run semaphoreRelease: %w", err)
		}

		return commit(ctx)
	}

	return nil
}

func (s *stepRunEngineRepository) DeferredStepRunEvent(
	tenantId string,
	opts repository.CreateStepRunEventOpts,
) {
	if err := s.v.Validate(opts); err != nil {
		s.l.Err(err).Msg("could not validate step run event")
		return
	}

	s.deferredStepRunEvent(
		tenantId,
		opts,
	)
}

func (s *sharedRepository) deferredStepRunEvent(
	tenantId string,
	opts repository.CreateStepRunEventOpts,
) {
	// fire-and-forget for events
	err := s.bulkEventBuffer.FireForget(tenantId, &opts)

	if err != nil {
		s.l.Error().Err(err).Msg("could not buffer event")
	}
}

func UniqueSet[T any](i []T, keyFunc func(T) string) map[string]struct{} {
	set := make(map[string]struct{})

	for _, item := range i {
		key := keyFunc(item)
		set[key] = struct{}{}
	}

	return set
}

func (s *stepRunEngineRepository) GetQueueCounts(ctx context.Context, tenantId string) (map[string]int, error) {
	counts, err := s.queries.GetQueuedCounts(ctx, s.pool, sqlchelpers.UUIDFromStr(tenantId))

	if err != nil {
		if errors.Is(err, pgx.ErrNoRows) {
			return map[string]int{}, nil
		}

		return nil, err
	}

	res := make(map[string]int)

	for _, count := range counts {
		res[count.Queue] = int(count.Count)
	}

	return res, nil
}

func (s *stepRunEngineRepository) ProcessStepRunUpdatesV2(ctx context.Context, qlp *zerolog.Logger, tenantId string) (repository.ProcessStepRunUpdatesResultV2, error) {
	ql := qlp.With().Str("tenant_id", tenantId).Logger()

	emptyRes := repository.ProcessStepRunUpdatesResultV2{
		Continue: false,
	}

	ctx, span := telemetry.NewSpan(ctx, "process-step-run-updates-database")
	defer span.End()

	pgTenantId := sqlchelpers.UUIDFromStr(tenantId)

	limit := 100 * s.updateConcurrentFactor

	if s.cf.SingleQueueLimit != 0 {
		limit = s.cf.SingleQueueLimit * s.updateConcurrentFactor
	}

	tx, commit, rollback, err := sqlchelpers.PrepareTx(ctx, s.pool, s.l, 25000)

	if err != nil {
		return emptyRes, err
	}

	defer rollback()

	// list queues
	queueItems, err := s.queries.ListInternalQueueItems(ctx, tx, dbsqlc.ListInternalQueueItemsParams{
		Tenantid: pgTenantId,
		Queue:    dbsqlc.InternalQueueSTEPRUNUPDATEV2,
		Limit: pgtype.Int4{
			Int32: int32(limit), // nolint: gosec
			Valid: true,
		},
	})

	if err != nil {
		return emptyRes, fmt.Errorf("could not list queues: %w", err)
	}

	data, err := toQueueItemData[updateStepRunQueueData](queueItems)

	if err != nil {
		return emptyRes, fmt.Errorf("could not convert internal queue item data to worker semaphore queue data: %w", err)
	}

	var completedWorkflowRuns []*dbsqlc.ResolveWorkflowRunStatusRow

	data = stableSortBatch(data)

	succeededStepRuns, completedWorkflowRunsV1, err := s.processStepRunUpdatesV2(ctx, &ql, tenantId, tx, data)

	if err != nil {
		return emptyRes, fmt.Errorf("could not process step run updates v1: %w", err)
	}

	completedWorkflowRuns = append(completedWorkflowRuns, completedWorkflowRunsV1...)

	qiIds := make([]int64, 0, len(data))

	for _, item := range queueItems {
		qiIds = append(qiIds, item.ID)
	}

	// update the processed semaphore queue items
	err = s.queries.MarkInternalQueueItemsProcessed(ctx, tx, qiIds)

	if err != nil {
		return emptyRes, fmt.Errorf("could not mark worker semaphore queue items processed: %w", err)
	}

	err = commit(ctx)

	if err != nil {
		return emptyRes, fmt.Errorf("could not commit transaction: %w", err)
	}

	for _, cb := range s.callbacks {
		for _, wr := range completedWorkflowRuns {
			wrCp := wr
			cb.Do(s.l, tenantId, wrCp)
		}
	}

	return repository.ProcessStepRunUpdatesResultV2{
		SucceededStepRuns:     succeededStepRuns,
		CompletedWorkflowRuns: completedWorkflowRuns,
		Continue:              len(queueItems) == limit,
	}, nil
}

func stableSortBatch(batch []updateStepRunQueueData) []updateStepRunQueueData {
	sort.SliceStable(batch, func(i, j int) bool {
		return batch[i].StepRunId < batch[j].StepRunId
	})

	return batch
}

func (s *stepRunEngineRepository) processStepRunUpdatesV2(
	ctx context.Context,
	qlp *zerolog.Logger,
	tenantId string,
	outerTx dbsqlc.DBTX,
	data []updateStepRunQueueData,
) (succeededStepRuns []*dbsqlc.GetStepRunForEngineRow, completedWorkflowRuns []*dbsqlc.ResolveWorkflowRunStatusRow, err error) {
	// startedAt := time.Now().UTC()
	pgTenantId := sqlchelpers.UUIDFromStr(tenantId)

	batches := make([][]updateStepRunQueueData, s.updateConcurrentFactor)
	completedStepRunIds := make([]pgtype.UUID, 0, len(data))

	for _, item := range data {
		batch := item.Hash % s.updateConcurrentFactor

		batches[batch] = append(batches[batch], item)
	}

	var wrMu sync.Mutex
	var eg errgroup.Group

	for _, batch := range batches {
		if len(batch) == 0 {
			continue
		}

		fn := func() error {

			startParams := dbsqlc.BulkStartStepRunParams{}
			failParams := dbsqlc.BulkFailStepRunParams{}
			cancelParams := dbsqlc.BulkCancelStepRunParams{}
			finishParams := dbsqlc.BulkFinishStepRunParams{}
			batchStepRunIds := []pgtype.UUID{}

			for _, item := range batch {
				stepRunId := sqlchelpers.UUIDFromStr(item.StepRunId)
				batchStepRunIds = append(batchStepRunIds, stepRunId)

				switch dbsqlc.StepRunStatus(*item.Status) {
				case dbsqlc.StepRunStatusRUNNING:
					startParams.Steprunids = append(startParams.Steprunids, stepRunId)
					startParams.Startedats = append(startParams.Startedats, sqlchelpers.TimestampFromTime(*item.StartedAt))
				case dbsqlc.StepRunStatusFAILED:
					failParams.Steprunids = append(failParams.Steprunids, stepRunId)
					failParams.Finishedats = append(failParams.Finishedats, sqlchelpers.TimestampFromTime(*item.FinishedAt))
					failParams.Errors = append(failParams.Errors, *item.Error)
				case dbsqlc.StepRunStatusCANCELLED:
					cancelParams.Steprunids = append(cancelParams.Steprunids, stepRunId)
					cancelParams.Cancelledats = append(cancelParams.Cancelledats, sqlchelpers.TimestampFromTime(*item.CancelledAt))
					cancelParams.Finishedats = append(cancelParams.Finishedats, sqlchelpers.TimestampFromTime(*item.CancelledAt))
					cancelParams.Cancelledreasons = append(cancelParams.Cancelledreasons, *item.CancelledReason)
				case dbsqlc.StepRunStatusSUCCEEDED:
					finishParams.Steprunids = append(finishParams.Steprunids, stepRunId)
					finishParams.Finishedats = append(finishParams.Finishedats, sqlchelpers.TimestampFromTime(*item.FinishedAt))
					finishParams.Outputs = append(finishParams.Outputs, item.Output)
				}
			}

			innerCompletedWorkflowRuns, err := s.bulkProcessStepRunUpdates(ctx, startParams, failParams, cancelParams, finishParams, batchStepRunIds, pgTenantId)

			if err != nil && strings.Contains(err.Error(), "SQLSTATE 22P02") {
				// attempt to validate json for outputs
				finishParams = dbsqlc.BulkFinishStepRunParams{}

				for _, item := range batch {
					stepRunId := sqlchelpers.UUIDFromStr(item.StepRunId)

					if item.Status == nil || dbsqlc.StepRunStatus(*item.Status) != dbsqlc.StepRunStatusSUCCEEDED {
						continue
					}

					validationErr := s.ValidateOutputs(ctx, item.Output)

					if validationErr != nil {
						// put into failed params
						failParams.Steprunids = append(failParams.Steprunids, stepRunId)
						failParams.Finishedats = append(failParams.Finishedats, sqlchelpers.TimestampFromTime(*item.FinishedAt))
						failParams.Errors = append(failParams.Errors, "OUTPUT_NOT_VALID_JSON")
					} else {
						finishParams.Steprunids = append(finishParams.Steprunids, stepRunId)
						finishParams.Finishedats = append(finishParams.Finishedats, sqlchelpers.TimestampFromTime(*item.FinishedAt))
						finishParams.Outputs = append(finishParams.Outputs, item.Output)
					}
				}

				innerCompletedWorkflowRuns, err = s.bulkProcessStepRunUpdates(ctx, startParams, failParams, cancelParams, finishParams, batchStepRunIds, pgTenantId)

				if err != nil {
					return fmt.Errorf("could not process step run updates: %w", err)
				}
			} else if err != nil {
				return fmt.Errorf("could not process step run updates: %w", err)
			}

			wrMu.Lock()
			completedWorkflowRuns = append(completedWorkflowRuns, innerCompletedWorkflowRuns...)
			completedStepRunIds = append(completedStepRunIds, finishParams.Steprunids...)
			wrMu.Unlock()

			return nil
		}

		eg.Go(fn)
	}

	err = eg.Wait()

	if err != nil {
		return nil, nil, fmt.Errorf("could not process step run updates v2: %w", err)
	}

	succeededStepRuns, err = s.queries.GetStepRunForEngine(ctx, outerTx, dbsqlc.GetStepRunForEngineParams{
		Ids:      completedStepRunIds,
		TenantId: pgTenantId,
	})

	if err != nil {
		return nil, nil, fmt.Errorf("could not get succeeded step runs: %w", err)
	}

	return succeededStepRuns, completedWorkflowRuns, nil
}

func (s *stepRunEngineRepository) bulkProcessStepRunUpdates(ctx context.Context,
	startParams dbsqlc.BulkStartStepRunParams,
	failParams dbsqlc.BulkFailStepRunParams,
	cancelParams dbsqlc.BulkCancelStepRunParams,
	finishParams dbsqlc.BulkFinishStepRunParams,
	batchStepRunIds []pgtype.UUID,
	pgTenantId pgtype.UUID,
) (completedWorkflowRuns []*dbsqlc.ResolveWorkflowRunStatusRow, err error) {

	tx, commit, rollback, err := sqlchelpers.PrepareTx(ctx, s.pool, s.l, 25000)

	if err != nil {
		return nil, err
	}

	defer rollback()

	if len(finishParams.Steprunids) > 0 {
		err = s.queries.BulkFinishStepRun(ctx, tx, finishParams)

		if err != nil {
			return nil, fmt.Errorf("could not finish step runs: %w", err)
		}
	}

	if len(startParams.Steprunids) > 0 {
		err = s.queries.BulkStartStepRun(ctx, tx, startParams)

		if err != nil {
			return nil, fmt.Errorf("could not start step runs: %w", err)
		}
	}

	if len(failParams.Steprunids) > 0 {
		err = s.queries.BulkFailStepRun(ctx, tx, failParams)

		if err != nil {
			return nil, fmt.Errorf("could not fail step runs: %w", err)
		}
	}

	if len(cancelParams.Steprunids) > 0 {

		err = s.queries.BulkCancelStepRun(ctx, tx, cancelParams)

		if err != nil {
			return nil, fmt.Errorf("could not cancel step runs: %w", err)
		}
	}

	// update the job runs and workflow runs as well
	jobRunIds, err := s.queries.ResolveJobRunStatus(ctx, tx, batchStepRunIds)

	if err != nil {
		return nil, fmt.Errorf("could not resolve job run status: %w", err)
	}

	innerCompletedWorkflowRuns, err := s.queries.ResolveWorkflowRunStatus(ctx, tx, dbsqlc.ResolveWorkflowRunStatusParams{
		Jobrunids: jobRunIds,
		Tenantid:  pgTenantId,
	})

	if err != nil {
		return nil, fmt.Errorf("could not resolve workflow run status: %w", err)
	}

	err = commit(ctx)

	if err != nil {
		return nil, fmt.Errorf("could not commit transaction: %w", err)
	}

	return innerCompletedWorkflowRuns, nil
}

func (s *stepRunEngineRepository) ValidateOutputs(ctx context.Context, output []byte) error {
	// new tx for validation
	validationTx, err := s.pool.Begin(ctx)

	if err != nil {
		return err
	}

	return s.queries.ValidatesAsJson(ctx, validationTx, output)
}

func (s *stepRunEngineRepository) CleanupQueueItems(ctx context.Context, tenantId string) error {
	// setup telemetry
	ctx, span := telemetry.NewSpan(ctx, "cleanup-queue-items-database")
	defer span.End()

	pgTenantId := sqlchelpers.UUIDFromStr(tenantId)

	// get the min and max queue items
	minMax, err := s.queries.GetMinMaxProcessedQueueItems(ctx, s.pool, pgTenantId)

	if err != nil {
		if errors.Is(err, pgx.ErrNoRows) {
			return nil
		}

		return fmt.Errorf("could not get min max processed queue items: %w", err)
	}

	if minMax == nil {
		return nil
	}

	minId := minMax.MinId
	maxId := minMax.MaxId

	if maxId == 0 {
		return nil
	}

	// iterate until we have no more queue items to process
	var batchSize int64 = 10000
	var currBatch int64

	for {
		if ctx.Err() != nil {
			return ctx.Err()
		}

		currBatch++

		currMax := minId + batchSize*currBatch

		if currMax > maxId {
			currMax = maxId
		}

		// get the next batch of queue items
		err := s.queries.CleanupQueueItems(ctx, s.pool, dbsqlc.CleanupQueueItemsParams{
			Minid:    minId,
			Maxid:    minId + batchSize*currBatch,
			Tenantid: pgTenantId,
		})

		if err != nil {
			if errors.Is(err, pgx.ErrNoRows) {
				return nil
			}

			return fmt.Errorf("could not cleanup queue items: %w", err)
		}

		if currMax == maxId {
			break
		}
	}

	return nil
}

func (s *stepRunEngineRepository) CleanupInternalQueueItems(ctx context.Context, tenantId string) error {
	// setup telemetry
	ctx, span := telemetry.NewSpan(ctx, "cleanup-internal-queue-items-database")
	defer span.End()

	pgTenantId := sqlchelpers.UUIDFromStr(tenantId)

	// get the min and max queue items
	minMax, err := s.queries.GetMinMaxProcessedInternalQueueItems(ctx, s.pool, pgTenantId)

	if err != nil {
		if errors.Is(err, pgx.ErrNoRows) {
			return nil
		}

		return fmt.Errorf("could not get min max processed queue items: %w", err)
	}

	if minMax == nil {
		return nil
	}

	minId := minMax.MinId
	maxId := minMax.MaxId

	if maxId == 0 {
		return nil
	}

	// iterate until we have no more queue items to process
	var batchSize int64 = 10000
	var currBatch int64

	for {
		if ctx.Err() != nil {
			return ctx.Err()
		}

		currBatch++

		currMax := minId + batchSize*currBatch

		if currMax > maxId {
			currMax = maxId
		}

		// get the next batch of queue items
		err := s.queries.CleanupInternalQueueItems(ctx, s.pool, dbsqlc.CleanupInternalQueueItemsParams{
			Minid:    minId,
			Maxid:    minId + batchSize*currBatch,
			Tenantid: pgTenantId,
		})

		if err != nil {
			if errors.Is(err, pgx.ErrNoRows) {
				return nil
			}

			return fmt.Errorf("could not cleanup queue items: %w", err)
		}

		if currMax == maxId {
			break
		}
	}

	return nil
}

func (s *stepRunEngineRepository) CleanupRetryQueueItems(ctx context.Context, tenantId string) error {
	// setup telemetry
	ctx, span := telemetry.NewSpan(ctx, "cleanup-retry-queue-items-database")
	defer span.End()

	pgTenantId := sqlchelpers.UUIDFromStr(tenantId)

	// get the min and max queue items
	minMax, err := s.queries.GetMinMaxProcessedRetryQueueItems(ctx, s.pool, pgTenantId)

	if err != nil {
		if errors.Is(err, pgx.ErrNoRows) {
			return nil
		}

		return fmt.Errorf("could not get min max processed retry queue items: %w", err)
	}

	if minMax == nil {
		return nil
	}

	err = s.queries.CleanupRetryQueueItems(ctx, s.pool, dbsqlc.CleanupRetryQueueItemsParams{
		Minretryafter: minMax.MinRetryAfter,
		Maxretryafter: minMax.MaxRetryAfter,
		Tenantid:      pgTenantId,
	})

	if err != nil {
		if errors.Is(err, pgx.ErrNoRows) {
			return nil
		}

		return fmt.Errorf("could not cleanup queue items: %w", err)
	}

	return nil
}

func (s *stepRunEngineRepository) StepRunStarted(ctx context.Context, tenantId, workflowRunId, stepRunId string, startedAt time.Time) error {
	ctx, span := telemetry.NewSpan(ctx, "step-run-started-db") // nolint: ineffassign
	defer span.End()

	running := string(dbsqlc.StepRunStatusRUNNING)

	data := &updateStepRunQueueData{
		Hash:      hashToBucket(sqlchelpers.UUIDFromStr(workflowRunId), s.maxHashFactor),
		StepRunId: stepRunId,
		TenantId:  tenantId,
		StartedAt: &startedAt,
		Status:    &running,
	}

	err := s.bulkStatusBuffer.FireForget(tenantId, data)

	if err != nil {
		return fmt.Errorf("could not buffer event: %w", err)
	}

	return nil
}

func (s *stepRunEngineRepository) StepRunAcked(ctx context.Context, tenantId, workflowRunId, stepRunId string, startedAt time.Time) error {
	_, span := telemetry.NewSpan(ctx, "step-run-acked-db")
	defer span.End()

	sev := dbsqlc.StepRunEventSeverityINFO
	ack := dbsqlc.StepRunEventReasonACKNOWLEDGED

	data := &repository.CreateStepRunEventOpts{
		StepRunId:     stepRunId,
		EventMessage:  repository.StringPtr("Step run acknowledged at " + startedAt.Format(time.RFC1123)),
		EventSeverity: &sev,
		EventReason:   &ack,
	}

	err := s.bulkEventBuffer.FireForget(tenantId, data)

	if err != nil {
		return fmt.Errorf("could not buffer step run acked event: %w", err)
	}

	return nil
}

func (s *stepRunEngineRepository) StepRunSucceeded(ctx context.Context, tenantId, workflowRunId, stepRunId string, finishedAt time.Time, output []byte) error {
	ctx, span := telemetry.NewSpan(ctx, "step-run-started-db")
	defer span.End()

	tx, err := s.pool.Begin(ctx)

	if err != nil {
		return err
	}

	defer sqlchelpers.DeferRollback(ctx, s.l, tx.Rollback)

	// update the job run lookup data
	err = s.queries.UpdateJobRunLookupDataWithStepRun(ctx, tx, dbsqlc.UpdateJobRunLookupDataWithStepRunParams{
		Steprunid: sqlchelpers.UUIDFromStr(stepRunId),
		Tenantid:  sqlchelpers.UUIDFromStr(tenantId),
		Jsondata:  output,
	})

	if err != nil && strings.Contains(err.Error(), "SQLSTATE 22P02") {
		s.l.Err(err).Msg("update job run lookup data with step run failed due to invalid json")

		validationErr := s.ValidateOutputs(ctx, output)

		if validationErr != nil {
			return s.StepRunFailed(ctx, tenantId, workflowRunId, stepRunId, finishedAt, "OUTPUT_NOT_VALID_JSON", 0)
		}
	} else if err != nil {
		s.l.Err(err).Msg("update job run lookup data with step run failed")

		return s.StepRunFailed(ctx, tenantId, workflowRunId, stepRunId, finishedAt, "FAILED_TO_WRITE_DATA", 0)
	}

	if err := tx.Commit(ctx); err != nil {
		return fmt.Errorf("could not commit transaction: %w", err)
	}

	finished := string(dbsqlc.StepRunStatusSUCCEEDED)

	data := &updateStepRunQueueData{
		Hash:       hashToBucket(sqlchelpers.UUIDFromStr(workflowRunId), s.maxHashFactor),
		StepRunId:  stepRunId,
		TenantId:   tenantId,
		FinishedAt: &finishedAt,
		Status:     &finished,
		Output:     output,
	}

	// we write to the buffer after updating the job run lookup data so we don't start a step run (which has multiple
	// parents) before the job run lookup data is updated
	_, err = s.bulkStatusBuffer.FireAndWait(ctx, tenantId, data)

	if err != nil {
		return fmt.Errorf("could not buffer step run succeeded: %w", err)
	}

	return nil
}

func (s *stepRunEngineRepository) StepRunCancelled(ctx context.Context, tenantId, workflowRunId, stepRunId string, cancelledAt time.Time, cancelledReason string, propagate bool) error {
	ctx, span := telemetry.NewSpan(ctx, "step-run-cancelled-db")
	defer span.End()

	// write a queue item to release the worker semaphore
	err := s.releaseWorkerSemaphoreSlot(ctx, tenantId, stepRunId)

	if err != nil {
		return fmt.Errorf("could not release worker semaphore queue items: %w", err)
	}

	cancelled := string(dbsqlc.StepRunStatusCANCELLED)

	data := &updateStepRunQueueData{
		Hash:            hashToBucket(sqlchelpers.UUIDFromStr(workflowRunId), s.maxHashFactor),
		StepRunId:       stepRunId,
		TenantId:        tenantId,
		CancelledAt:     &cancelledAt,
		CancelledReason: &cancelledReason,
		Status:          &cancelled,
	}

	err = s.bulkStatusBuffer.FireForget(tenantId, data)

	if err != nil {
		return fmt.Errorf("could not buffer step run cancelled: %w", err)
	}

	if propagate {
		laterStepRuns, err := s.queries.GetLaterStepRuns(ctx, s.pool, sqlchelpers.UUIDFromStr(stepRunId))

		if err != nil && !errors.Is(err, pgx.ErrNoRows) {
			return fmt.Errorf("could not get later step runs: %w", err)
		}

		var innerErr error

		for _, laterStepRun := range laterStepRuns {
			laterStepRunId := sqlchelpers.UUIDToStr(laterStepRun.ID)
			cancelled := string(dbsqlc.StepRunStatusCANCELLED)
			reason := "PREVIOUS_STEP_CANCELLED"

			err := s.bulkStatusBuffer.FireForget(tenantId, &updateStepRunQueueData{
				Hash:            hashToBucket(sqlchelpers.UUIDFromStr(workflowRunId), s.maxHashFactor),
				StepRunId:       laterStepRunId,
				TenantId:        tenantId,
				CancelledAt:     &cancelledAt,
				CancelledReason: &reason,
				Status:          &cancelled,
			})

			if err != nil {
				innerErr = multierror.Append(innerErr, fmt.Errorf("could not buffer later step run cancelled: %w", err))
			}
		}

		return innerErr
	}

	return nil
}

func (s *stepRunEngineRepository) StepRunFailed(ctx context.Context, tenantId, workflowRunId, stepRunId string, failedAt time.Time, errStr string, retryCount int) error {
	ctx, span := telemetry.NewSpan(ctx, "step-run-failed-db")
	defer span.End()

	// write a queue item to release the worker semaphore
	err := s.releaseWorkerSemaphoreSlot(ctx, tenantId, stepRunId)

	if err != nil {
		return fmt.Errorf("could not release worker semaphore queue items: %w", err)
	}

	failed := string(dbsqlc.StepRunStatusFAILED)

	data := &updateStepRunQueueData{
		Hash:       hashToBucket(sqlchelpers.UUIDFromStr(workflowRunId), s.maxHashFactor),
		StepRunId:  stepRunId,
		TenantId:   tenantId,
		RetryCount: retryCount,
		FinishedAt: &failedAt,
		Error:      &errStr,
		Status:     &failed,
	}

	err = s.bulkStatusBuffer.FireForget(tenantId, data)

	if err != nil {
		return fmt.Errorf("could not buffer step run failed: %w", err)
	}

	laterStepRuns, err := s.queries.GetLaterStepRuns(ctx, s.pool, sqlchelpers.UUIDFromStr(stepRunId))

	if err != nil && !errors.Is(err, pgx.ErrNoRows) {
		return fmt.Errorf("could not get later step runs: %w", err)
	}

	var innerErr error

	for _, laterStepRun := range laterStepRuns {
		laterStepRunId := sqlchelpers.UUIDToStr(laterStepRun.ID)
		cancelled := string(dbsqlc.StepRunStatusCANCELLED)

		reason := "PREVIOUS_STEP_FAILED"

		if errStr == "TIMED_OUT" {
			reason = "PREVIOUS_STEP_TIMED_OUT"
		}

		err := s.bulkStatusBuffer.FireForget(tenantId, &updateStepRunQueueData{
			Hash:            hashToBucket(sqlchelpers.UUIDFromStr(workflowRunId), s.maxHashFactor),
			StepRunId:       laterStepRunId,
			TenantId:        tenantId,
			CancelledAt:     &failedAt,
			CancelledReason: &reason,
			Status:          &cancelled,
		})

		if err != nil {
			innerErr = multierror.Append(innerErr, fmt.Errorf("could not buffer later step run cancelled: %w", err))
		}
	}

	return innerErr
}

func (s *stepRunEngineRepository) StepRunRetryBackoff(ctx context.Context, tenantId, stepRunId string, retryAfter time.Time) error {
	ctx, span := telemetry.NewSpan(ctx, "step-run-retry-backoff-db")
	defer span.End()

	return s.queries.CreateRetryQueueItem(ctx, s.pool, dbsqlc.CreateRetryQueueItemParams{
		Steprunid:  sqlchelpers.UUIDFromStr(stepRunId),
		Tenantid:   sqlchelpers.UUIDFromStr(tenantId),
		Retryafter: sqlchelpers.TimestampFromTime(retryAfter.UTC()),
	})
}

func (s *stepRunEngineRepository) ListRetryableStepRuns(ctx context.Context, tenantId string) (bool, []*dbsqlc.GetStepRunForEngineRow, error) {
	ctx, span := telemetry.NewSpan(ctx, "list-retryable-step-runs-db")
	defer span.End()

	rows, err := s.queries.ListStepRunsToRetry(ctx, s.pool, sqlchelpers.UUIDFromStr(tenantId))

	if err != nil {
		return false, nil, fmt.Errorf("could not list retryable step runs: %w", err)
	}

	ids := make([]pgtype.UUID, 0, len(rows))

	for _, row := range rows {
		ids = append(ids, row.StepRunId)
	}

	// get step runs for engine
	stepRuns, err := s.queries.GetStepRunForEngine(ctx, s.pool, dbsqlc.GetStepRunForEngineParams{
		Ids:      ids,
		TenantId: sqlchelpers.UUIDFromStr(tenantId),
	})

	return len(stepRuns) == 1000, stepRuns, err
}

func (s *stepRunEngineRepository) ReplayStepRun(ctx context.Context, tenantId, stepRunId string, input []byte) (*dbsqlc.GetStepRunForEngineRow, error) {
	ctx, span := telemetry.NewSpan(ctx, "replay-step-run")
	defer span.End()

	tx, commit, rollback, err := sqlchelpers.PrepareTx(ctx, s.pool, s.l, 5000)

	if err != nil {
		return nil, err
	}

	defer rollback()

	innerStepRun, err := s.getStepRunForEngineTx(ctx, tx, tenantId, stepRunId)

	if err != nil {
		return nil, err
	}

	sev := dbsqlc.StepRunEventSeverityINFO
	reason := dbsqlc.StepRunEventReasonRETRIEDBYUSER

	defer s.deferredStepRunEvent(
		tenantId,
		repository.CreateStepRunEventOpts{
			StepRunId:     stepRunId,
			EventMessage:  repository.StringPtr("This step was manually replayed by a user"),
			EventSeverity: &sev,
			EventReason:   &reason,
		},
	)

	// check if the step run is in a final state
	if !repository.IsFinalStepRunStatus(innerStepRun.SRStatus) {
		return nil, fmt.Errorf("step run is not in a final state")
	}

	// reset the job run, workflow run and all fields as part of the core tx
	_, err = s.queries.ReplayStepRunResetWorkflowRun(ctx, tx, innerStepRun.WorkflowRunId)

	if err != nil {
		return nil, err
	}

	_, err = s.queries.ReplayStepRunResetJobRun(ctx, tx, innerStepRun.JobRunId)

	if err != nil {
		return nil, err
	}

	laterStepRuns, err := s.queries.GetLaterStepRuns(ctx, tx, sqlchelpers.UUIDFromStr(stepRunId))

	if err != nil {
		return nil, err
	}

	// archive each of the later step run results
	for _, laterStepRun := range laterStepRuns {
		laterStepRunId := sqlchelpers.UUIDToStr(laterStepRun.ID)

		err = archiveStepRunResult(ctx, s.queries, tx, tenantId, laterStepRunId, nil)

		if err != nil {
			return nil, err
		}

		// remove the previous step run result from the job lookup data
		err = s.queries.UpdateJobRunLookupDataWithStepRun(
			ctx,
			tx,
			dbsqlc.UpdateJobRunLookupDataWithStepRunParams{
				Steprunid: sqlchelpers.UUIDFromStr(laterStepRunId),
				Tenantid:  sqlchelpers.UUIDFromStr(tenantId),
			},
		)

		if err != nil {
			return nil, err
		}

		// create a deferred event for each of these step runs
		sev := dbsqlc.StepRunEventSeverityINFO
		reason := dbsqlc.StepRunEventReasonRETRIEDBYUSER

		defer s.deferredStepRunEvent(
			tenantId,
			repository.CreateStepRunEventOpts{
				StepRunId:     laterStepRunId,
				EventMessage:  repository.StringPtr(fmt.Sprintf("Parent step run %s was replayed, resetting step run result", innerStepRun.StepReadableId.String)),
				EventSeverity: &sev,
				EventReason:   &reason,
			},
		)
	}

	// reset all later step runs to a pending state
	_, err = s.queries.ReplayStepRunResetStepRuns(ctx, tx, dbsqlc.ReplayStepRunResetStepRunsParams{
		Steprunid: sqlchelpers.UUIDFromStr(stepRunId),
		Input:     input,
	})

	if err != nil {
		return nil, err
	}

	stepRun, err := s.getStepRunForEngineTx(ctx, tx, tenantId, stepRunId)

	if err != nil {
		return nil, err
	}

	err = commit(ctx)

	if err != nil {
		return nil, err
	}

	return stepRun, nil
}

func (s *stepRunEngineRepository) PreflightCheckReplayStepRun(ctx context.Context, tenantId, stepRunId string) error {
	// verify that the step run is in a final state
	stepRun, err := s.getStepRunForEngineTx(ctx, s.pool, tenantId, stepRunId)

	if err != nil {
		return err
	}

	if !repository.IsFinalStepRunStatus(stepRun.SRStatus) {
		return repository.ErrPreflightReplayStepRunNotInFinalState
	}

	// verify that child step runs are in a final state
	childStepRuns, err := s.queries.ListNonFinalChildStepRuns(ctx, s.pool, sqlchelpers.UUIDFromStr(stepRunId))

	if err != nil && !errors.Is(err, pgx.ErrNoRows) {
		return fmt.Errorf("could not list non-final child step runs: %w", err)
	}

	if len(childStepRuns) > 0 {
		return repository.ErrPreflightReplayChildStepRunNotInFinalState
	}

	count, err := s.queries.HasActiveWorkersForActionId(ctx, s.pool, dbsqlc.HasActiveWorkersForActionIdParams{
		Tenantid: sqlchelpers.UUIDFromStr(tenantId),
		Actionid: stepRun.ActionId,
	})

	if err != nil {
		return fmt.Errorf("could not count active workers for action id: %w", err)
	}

	if count == 0 {
		return repository.ErrNoWorkerAvailable
	}

	return nil
}

func (s *stepRunEngineRepository) UpdateStepRunOverridesData(ctx context.Context, tenantId, stepRunId string, opts *repository.UpdateStepRunOverridesDataOpts) ([]byte, error) {
	if err := s.v.Validate(opts); err != nil {
		return nil, err
	}

	tx, err := s.pool.Begin(ctx)

	if err != nil {
		return nil, err
	}

	defer sqlchelpers.DeferRollback(ctx, s.l, tx.Rollback)

	pgTenantId := sqlchelpers.UUIDFromStr(tenantId)
	pgStepRunId := sqlchelpers.UUIDFromStr(stepRunId)

	callerFile := ""

	if opts.CallerFile != nil {
		callerFile = *opts.CallerFile
	}

	input, err := s.queries.UpdateStepRunOverridesData(
		ctx,
		tx,
		dbsqlc.UpdateStepRunOverridesDataParams{
			Steprunid: pgStepRunId,
			Tenantid:  pgTenantId,
			Fieldpath: []string{
				"overrides",
				opts.OverrideKey,
			},
			Jsondata: opts.Data,
			Overrideskey: []string{
				opts.OverrideKey,
			},
			Callerfile: callerFile,
		},
	)

	if err != nil {
		return nil, fmt.Errorf("could not update step run overrides data: %w", err)
	}

	err = tx.Commit(ctx)

	if err != nil {
		return nil, err
	}

	return input, nil
}

func (s *stepRunEngineRepository) UpdateStepRunInputSchema(ctx context.Context, tenantId, stepRunId string, schema []byte) ([]byte, error) {
	tx, err := s.pool.Begin(ctx)

	if err != nil {
		return nil, err
	}

	defer sqlchelpers.DeferRollback(ctx, s.l, tx.Rollback)

	pgTenantId := sqlchelpers.UUIDFromStr(tenantId)
	pgStepRunId := sqlchelpers.UUIDFromStr(stepRunId)

	inputSchema, err := s.queries.UpdateStepRunInputSchema(
		ctx,
		tx,
		dbsqlc.UpdateStepRunInputSchemaParams{
			Steprunid:   pgStepRunId,
			Tenantid:    pgTenantId,
			InputSchema: schema,
		},
	)

	if err != nil {
		return nil, fmt.Errorf("could not update step run input schema: %w", err)
	}

	err = tx.Commit(ctx)

	if err != nil {
		return nil, err
	}

	return inputSchema, nil
}

func (s *stepRunEngineRepository) doCachedUpsertOfQueue(ctx context.Context, tenantId string, innerStepRun *dbsqlc.GetStepRunForEngineRow) error {
	cacheKey := fmt.Sprintf("t-%s-q-%s", tenantId, innerStepRun.SRQueue)

	_, err := cache.MakeCacheable(s.queueActionTenantCache, cacheKey, func() (*bool, error) {
		tx, commit, rollback, err := sqlchelpers.PrepareTx(ctx, s.pool, s.l, 5000)

		if err != nil {
			return nil, err
		}

		defer rollback()

		err = s.queries.UpsertQueue(
			ctx,
			tx,
			dbsqlc.UpsertQueueParams{
				Name:     innerStepRun.ActionId,
				Tenantid: sqlchelpers.UUIDFromStr(tenantId),
			},
		)

		if err != nil {
			return nil, err
		}

		err = commit(ctx)

		if err != nil {
			return nil, err
		}

		res := true
		return &res, nil
	})

	return err
}

func (s *stepRunEngineRepository) QueueStepRun(ctx context.Context, tenantId, stepRunId string, opts *repository.QueueStepRunOpts) (*dbsqlc.GetStepRunForEngineRow, error) {

	cb, err := s.QueueStepRunWithTx(ctx, s.pool, tenantId, stepRunId, opts)

	if err != nil {
		return nil, err
	}

	return cb()

}

func (s *stepRunEngineRepository) QueueStepRunWithTx(ctx context.Context, tx dbsqlc.DBTX, tenantId, stepRunId string, opts *repository.QueueStepRunOpts) (func() (*dbsqlc.GetStepRunForEngineRow, error), error) {
	ctx, span := telemetry.NewSpan(ctx, "queue-step-run-database")
	defer span.End()

	if err := s.v.Validate(opts); err != nil {
		return nil, err
	}

	priority := 1

	if len(opts.ExpressionEvals) > 0 {
		err := s.createExpressionEvals(ctx, s.pool, stepRunId, opts.ExpressionEvals)

		if err != nil {
			return nil, err
		}
	}

	innerStepRun, err := s.getStepRunForEngineTx(ctx, tx, tenantId, stepRunId)

	if err != nil {
		return nil, err
	}

<<<<<<< HEAD
	err = s.doCachedUpsertOfQueue(ctx, tx, tenantId, innerStepRun)
=======
	err = s.doCachedUpsertOfQueue(ctx, tenantId, innerStepRun)
>>>>>>> 607a2a0f

	if err != nil {
		return nil, fmt.Errorf("could not upsert queue with actionId: %w", err)
	}

	// if this is an internal retry, and the step run is in a running or final state, this is a no-op. The internal retry
	// may have be delayed (for example, timing out when sending the action to the worker), while the system
	// may have already reassigned the step run to another.
	if opts.IsInternalRetry && (repository.IsFinalStepRunStatus(innerStepRun.SRStatus) || innerStepRun.SRStatus == dbsqlc.StepRunStatusRUNNING) {
		return nil, repository.ErrAlreadyRunning
	}

	// if this is not a retry, and the step run is already in a pending assignment state, this is a no-op
	if !opts.IsRetry && !opts.IsInternalRetry && innerStepRun.SRStatus == dbsqlc.StepRunStatusPENDINGASSIGNMENT {
		return nil, repository.ErrAlreadyQueued
	}

	postCommit := func() (*dbsqlc.GetStepRunForEngineRow, error) {

		if opts.IsRetry || opts.IsInternalRetry {
			// if this is a retry, write a queue item to release the worker semaphore
			//
			// FIXME: there is a race condition here where we can delete a worker semaphore slot that has already been reassigned,
			// but the step run was not in a RUNNING state. The fix for this would be to track an total retry count on the step run
			// and use this to identify semaphore slots, but this involves a big refactor of semaphore slots.
			err := s.releaseWorkerSemaphoreSlot(ctx, tenantId, stepRunId)

			if err != nil {
				return nil, fmt.Errorf("could not release worker semaphore queue items: %w", err)
			}

<<<<<<< HEAD
			// retries get highest priority to ensure that they're run immediately
			priority = 4
		}
=======
	_, err = s.bulkQueuer.FireAndWait(ctx, tenantId, bulkQueueStepRunOpts{
		GetStepRunForEngineRow: innerStepRun,
		Priority:               priority,
		IsRetry:                opts.IsRetry,
		Input:                  opts.Input,
	})
>>>>>>> 607a2a0f

		done, err := s.bulkQueuer.BuffItem(tenantId, buffer.BulkQueueStepRunOpts{
			GetStepRunForEngineRow: innerStepRun,
			Priority:               priority,
			IsRetry:                opts.IsRetry,
			Input:                  opts.Input,
		})

<<<<<<< HEAD
		if err != nil {
			return nil, err
		}

		_, err = s.bulkSemaphoreReleaser.BuffItem(tenantId, buffer.SemaphoreReleaseOpts{
			StepRunId: sqlchelpers.UUIDFromStr(stepRunId),
			TenantId:  sqlchelpers.UUIDFromStr(tenantId),
		})

		if err != nil {
			return nil, fmt.Errorf("could not buffer semaphore release: %w", err)
		}

		var response *buffer.FlushResponse[pgtype.UUID]

		select {
		case response = <-done:
			if response.Err != nil {
				return nil, response.Err
			}
		case <-ctx.Done():
			return nil, ctx.Err()
		case <-time.After(15 * time.Second):
			return nil, fmt.Errorf("timeout waiting for queue item to be flushed to db")
		}
=======
	err = s.releaseWorkerSemaphoreSlot(ctx, tenantId, stepRunId)

	if err != nil {
		return nil, err
	}
>>>>>>> 607a2a0f

		return innerStepRun, nil
	}
	return postCommit, nil
}

func (s *stepRunEngineRepository) createExpressionEvals(ctx context.Context, dbtx dbsqlc.DBTX, stepRunId string, opts []repository.CreateExpressionEvalOpt) error {
	if len(opts) == 0 {
		return nil
	}

	pgStepRunId := sqlchelpers.UUIDFromStr(stepRunId)

	strParams := dbsqlc.CreateStepRunExpressionEvalStrsParams{
		Steprunid: pgStepRunId,
	}

	intParams := dbsqlc.CreateStepRunExpressionEvalIntsParams{
		Steprunid: pgStepRunId,
	}

	for _, opt := range opts {
		if opt.ValueStr != nil {
			strParams.Keys = append(strParams.Keys, opt.Key)
			strParams.Kinds = append(strParams.Kinds, string(opt.Kind))
			strParams.Valuesstr = append(strParams.Valuesstr, *opt.ValueStr)
		} else if opt.ValueInt != nil {
			intParams.Keys = append(intParams.Keys, opt.Key)
			intParams.Kinds = append(intParams.Kinds, string(opt.Kind))
			intParams.Valuesint = append(intParams.Valuesint, int32(*opt.ValueInt)) // nolint: gosec
		}
	}

	if len(strParams.Keys) > 0 {
		err := s.queries.CreateStepRunExpressionEvalStrs(ctx, dbtx, strParams)

		if err != nil {
			return fmt.Errorf("could not create step run expression strs: %w", err)
		}
	}

	if len(intParams.Keys) > 0 {
		err := s.queries.CreateStepRunExpressionEvalInts(ctx, dbtx, intParams)

		if err != nil {
			return fmt.Errorf("could not create step run expression ints: %w", err)
		}
	}

	return nil
}

func (s *stepRunEngineRepository) CreateStepRunEvent(ctx context.Context, tenantId, stepRunId string, opts repository.CreateStepRunEventOpts) error {
	pgStepRunId := sqlchelpers.UUIDFromStr(stepRunId)

	if opts.EventMessage != nil && opts.EventReason != nil {
		severity := dbsqlc.StepRunEventSeverityINFO

		if opts.EventSeverity != nil {
			severity = *opts.EventSeverity
		}

		var eventData []byte
		var err error

		if opts.EventData != nil {
			eventData, err = json.Marshal(opts.EventData)

			if err != nil {
				return fmt.Errorf("could not marshal step run event data: %w", err)
			}
		}

		createParams := &dbsqlc.CreateStepRunEventParams{
			Steprunid: pgStepRunId,
			Message:   *opts.EventMessage,
			Reason:    *opts.EventReason,
			Severity:  severity,
			Data:      eventData,
		}

		err = s.queries.CreateStepRunEvent(ctx, s.pool, *createParams)

		if err != nil {
			return fmt.Errorf("could not create step run event: %w", err)
		}
	}

	return nil
}

// performant query for step run id, only returns what the engine needs
func (s *stepRunEngineRepository) GetStepRunForEngine(ctx context.Context, tenantId, stepRunId string) (*dbsqlc.GetStepRunForEngineRow, error) {
	return s.getStepRunForEngineTx(ctx, s.pool, tenantId, stepRunId)
}

func (s *stepRunEngineRepository) getStepRunForEngineTx(ctx context.Context, dbtx dbsqlc.DBTX, tenantId, stepRunId string) (*dbsqlc.GetStepRunForEngineRow, error) {
	res, err := s.queries.GetStepRunForEngine(ctx, dbtx, dbsqlc.GetStepRunForEngineParams{
		Ids:      []pgtype.UUID{sqlchelpers.UUIDFromStr(stepRunId)},
		TenantId: sqlchelpers.UUIDFromStr(tenantId),
	})

	if err != nil {
		return nil, err
	}

	if len(res) == 0 {
		return nil, fmt.Errorf("could not find step run %s", stepRunId)
	}

	return res[0], nil
}

func (s *stepRunEngineRepository) GetStepRunDataForEngine(ctx context.Context, tenantId, stepRunId string) (*dbsqlc.GetStepRunDataForEngineRow, error) {
	return s.queries.GetStepRunDataForEngine(ctx, s.pool, dbsqlc.GetStepRunDataForEngineParams{
		ID:       sqlchelpers.UUIDFromStr(stepRunId),
		Tenantid: sqlchelpers.UUIDFromStr(tenantId),
	})
}

func (s *stepRunEngineRepository) GetStepRunBulkDataForEngine(ctx context.Context, tenantId string, stepRunIds []string) ([]*dbsqlc.GetStepRunBulkDataForEngineRow, error) {
	ids := make([]pgtype.UUID, len(stepRunIds))

	for i, id := range stepRunIds {
		ids[i] = sqlchelpers.UUIDFromStr(id)
	}

	return s.queries.GetStepRunBulkDataForEngine(ctx, s.pool, dbsqlc.GetStepRunBulkDataForEngineParams{
		Ids:      ids,
		Tenantid: sqlchelpers.UUIDFromStr(tenantId),
	})
}

func (s *stepRunEngineRepository) ListInitialStepRunsForJobRun(ctx context.Context, tenantId, jobRunId string) ([]*dbsqlc.GetStepRunForEngineRow, error) {
	tx, err := s.pool.Begin(ctx)

	if err != nil {
		return nil, err
	}

	defer sqlchelpers.DeferRollback(ctx, s.l, tx.Rollback)

	srs, err := s.queries.ListInitialStepRuns(ctx, tx, sqlchelpers.UUIDFromStr(jobRunId))

	if err != nil {
		return nil, fmt.Errorf("could not list initial step runs: %w", err)
	}

	res, err := s.queries.GetStepRunForEngine(ctx, tx, dbsqlc.GetStepRunForEngineParams{
		Ids:      srs,
		TenantId: sqlchelpers.UUIDFromStr(tenantId),
	})

	if err != nil {
		return nil, err
	}

	err = tx.Commit(ctx)

	return res, err
}

func (s *stepRunEngineRepository) ListStartableStepRuns(ctx context.Context, tenantId, parentStepRunId string, singleParent bool) ([]*dbsqlc.GetStepRunForEngineRow, error) {
	tx, err := s.pool.Begin(ctx)

	if err != nil {
		return nil, err
	}

	defer sqlchelpers.DeferRollback(ctx, s.l, tx.Rollback)

	var srs []pgtype.UUID

	if singleParent {
		srs, err = s.queries.ListStartableStepRunsSingleParent(ctx, tx, sqlchelpers.UUIDFromStr(parentStepRunId))

		if err != nil {
			return nil, fmt.Errorf("could not list startable step runs: %w", err)
		}
	} else {
		srs, err = s.queries.ListStartableStepRunsManyParents(ctx, tx, sqlchelpers.UUIDFromStr(parentStepRunId))

		if err != nil {
			return nil, fmt.Errorf("could not list initial step runs: %w", err)
		}
	}

	res, err := s.queries.GetStepRunForEngine(ctx, tx, dbsqlc.GetStepRunForEngineParams{
		Ids:      srs,
		TenantId: sqlchelpers.UUIDFromStr(tenantId),
	})

	if err != nil {
		return nil, err
	}

	err = tx.Commit(ctx)

	return res, err
}

func (s *stepRunEngineRepository) ArchiveStepRunResult(ctx context.Context, tenantId, stepRunId string, userErr *string) error {
	return archiveStepRunResult(ctx, s.queries, s.pool, tenantId, stepRunId, userErr)
}

func archiveStepRunResult(ctx context.Context, queries *dbsqlc.Queries, db dbsqlc.DBTX, tenantId, stepRunId string, userErr *string) error {
	params := dbsqlc.ArchiveStepRunResultFromStepRunParams{
		Tenantid:  sqlchelpers.UUIDFromStr(tenantId),
		Steprunid: sqlchelpers.UUIDFromStr(stepRunId),
	}

	if userErr != nil {
		params.Error = sqlchelpers.TextFromStr(*userErr)
	}

	_, err := queries.ArchiveStepRunResultFromStepRun(ctx, db, params)

	return err
}

func (s *stepRunEngineRepository) RefreshTimeoutBy(ctx context.Context, tenantId, stepRunId string, opts repository.RefreshTimeoutBy) (pgtype.Timestamp, error) {
	stepRunUUID := sqlchelpers.UUIDFromStr(stepRunId)
	tenantUUID := sqlchelpers.UUIDFromStr(tenantId)

	incrementTimeoutBy := opts.IncrementTimeoutBy

	err := s.v.Validate(opts)

	if err != nil {
		return pgtype.Timestamp{}, err
	}

	tx, commit, rollback, err := sqlchelpers.PrepareTx(ctx, s.pool, s.l, 5000)

	if err != nil {
		return pgtype.Timestamp{}, err
	}

	defer rollback()

	res, err := s.queries.RefreshTimeoutBy(ctx, tx, dbsqlc.RefreshTimeoutByParams{
		Steprunid:          stepRunUUID,
		Tenantid:           tenantUUID,
		IncrementTimeoutBy: sqlchelpers.TextFromStr(incrementTimeoutBy),
	})

	if err != nil {
		return pgtype.Timestamp{}, err
	}

	if err := commit(ctx); err != nil {
		return pgtype.Timestamp{}, err
	}

	sev := dbsqlc.StepRunEventSeverityINFO
	reason := dbsqlc.StepRunEventReasonTIMEOUTREFRESHED

	defer s.deferredStepRunEvent(
		tenantId,
		repository.CreateStepRunEventOpts{
			StepRunId:     stepRunId,
			EventMessage:  repository.StringPtr(fmt.Sprintf("Timeout refreshed by %s", incrementTimeoutBy)),
			EventReason:   &reason,
			EventSeverity: &sev,
		},
	)

	return res, nil
}

func (s *stepRunEngineRepository) ClearStepRunPayloadData(ctx context.Context, tenantId string) (bool, error) {
	hasMore, err := s.queries.ClearStepRunPayloadData(ctx, s.pool, dbsqlc.ClearStepRunPayloadDataParams{
		Tenantid: sqlchelpers.UUIDFromStr(tenantId),
		Limit:    1000,
	})

	if err != nil {
		if errors.Is(err, pgx.ErrNoRows) {
			return false, nil
		}

		return false, err
	}

	return hasMore, nil
}

func (s *stepRunEngineRepository) releaseWorkerSemaphoreSlot(ctx context.Context, tenantId, stepRunId string) error {
	_, err := s.bulkSemaphoreReleaser.FireAndWait(ctx, tenantId, semaphoreReleaseOpts{
		StepRunId: sqlchelpers.UUIDFromStr(stepRunId),
		TenantId:  sqlchelpers.UUIDFromStr(tenantId),
	})

	if err != nil {
		return fmt.Errorf("could not buffer semaphore release: %w", err)
	}

	return nil
}

func toQueueItemData[d any](items []*dbsqlc.InternalQueueItem) ([]d, error) {
	res := make([]d, len(items))

	for i, item := range items {
		var data d

		err := json.Unmarshal(item.Data, &data)

		if err != nil {
			return nil, err
		}

		res[i] = data
	}

	return res, nil
}

type updateStepRunQueueData struct {
	StepRunId  string `json:"step_run_id"`
	Hash       int    `json:"hash"`
	TenantId   string `json:"tenant_id"`
	RetryCount int    `json:"retry_count,omitempty"`

	// Event *repository.CreateStepRunEventOpts `json:"event,omitempty"`

	StartedAt       *time.Time `json:"started_at,omitempty"`
	FinishedAt      *time.Time `json:"finished_at,omitempty"`
	CancelledAt     *time.Time `json:"cancelled_at,omitempty"`
	Output          []byte     `json:"output"`
	CancelledReason *string    `json:"cancelled_reason,omitempty"`
	Error           *string    `json:"error,omitempty"`
	Status          *string    `json:"status,omitempty"`
}

func bulkInsertInternalQueueItem(
	ctx context.Context,
	dbtx dbsqlc.DBTX,
	queries *dbsqlc.Queries,
	tenantIds []pgtype.UUID,
	queues []dbsqlc.InternalQueue,
	data []any,
) error {
	// construct bytes for the data
	insertData := make([][]byte, len(data))

	for i, d := range data {
		b, err := json.Marshal(d)

		if err != nil {
			return err
		}

		insertData[i] = b
	}

	insertQueues := make([]string, len(queues))

	for i, q := range queues {
		insertQueues[i] = string(q)
	}

	err := queries.CreateInternalQueueItemsBulk(ctx, dbtx, dbsqlc.CreateInternalQueueItemsBulkParams{
		Tenantids: tenantIds,
		Queues:    insertQueues,
		Datas:     insertData,
	})

	if err != nil {
		return err
	}

	return nil
}

func hashToBucket(id pgtype.UUID, buckets int) int {
	hasher := fnv.New32a()
	hasher.Write(id.Bytes[:])
	return int(hasher.Sum32()) % buckets
}<|MERGE_RESOLUTION|>--- conflicted
+++ resolved
@@ -261,80 +261,16 @@
 	cf        *server.ConfigFileRuntime
 	callbacks []repository.TenantScopedCallback[*dbsqlc.ResolveWorkflowRunStatusRow]
 
-	queueActionTenantCache *cache.Cache
-
 	updateConcurrentFactor int
 	maxHashFactor          int
 }
 
-<<<<<<< HEAD
-func (s *stepRunEngineRepository) cleanup() error {
-
-	if err := s.bulkStatusBuffer.Cleanup(); err != nil {
-		return err
-	}
-
-	if err := s.bulkSemaphoreReleaser.Cleanup(); err != nil {
-		return err
-	}
-
-	if err := s.bulkQueuer.Cleanup(); err != nil {
-		return err
-	}
-
-	return s.bulkEventBuffer.Cleanup()
-}
-
-func NewStepRunEngineRepository(pool *pgxpool.Pool, v validator.Validator, l *zerolog.Logger, cf *server.ConfigFileRuntime, rlCache *cache.Cache, queueCache *cache.Cache) (*stepRunEngineRepository, func() error, error) {
-	queries := dbsqlc.New()
-
-	eventBuffer, err := buffer.NewBulkEventWriter(pool, v, l, cf.EventBuffer)
-
-	if err != nil {
-		return nil, nil, err
-	}
-
-	semReleaser, err := buffer.NewBulkSemaphoreReleaser(pool, v, l, cf.ReleaseSemaphoreBuffer)
-
-	if err != nil {
-		return nil, nil, err
-	}
-
-	bulkQueuer, err := buffer.NewBulkStepRunQueuer(pool, v, l, cf.QueueStepRunBuffer)
-
-	if err != nil {
-		return nil, nil, err
-	}
-
-	s := &stepRunEngineRepository{
-		pool:                     pool,
-		v:                        v,
-		l:                        l,
-		queries:                  queries,
-		cf:                       cf,
-		cachedStepIdHasRateLimit: rlCache,
-		updateConcurrentFactor:   cf.UpdateConcurrentFactor,
-		maxHashFactor:            cf.UpdateHashFactor,
-		bulkEventBuffer:          eventBuffer,
-		bulkSemaphoreReleaser:    semReleaser,
-		bulkQueuer:               bulkQueuer,
-		queueActionTenantCache:   queueCache,
-	}
-
-	err = s.startBuffers()
-
-	if err != nil {
-		l.Err(err).Msg("could not start buffers")
-		return nil, nil, err
-=======
-func NewStepRunEngineRepository(shared *sharedRepository, cf *server.ConfigFileRuntime, rlCache *cache.Cache, queueCache *cache.Cache) *stepRunEngineRepository {
+func NewStepRunEngineRepository(shared *sharedRepository, cf *server.ConfigFileRuntime) *stepRunEngineRepository {
 	return &stepRunEngineRepository{
 		sharedRepository:       shared,
 		cf:                     cf,
 		updateConcurrentFactor: cf.UpdateConcurrentFactor,
 		maxHashFactor:          cf.UpdateHashFactor,
-		queueActionTenantCache: queueCache,
->>>>>>> 607a2a0f
 	}
 }
 
@@ -1739,7 +1675,7 @@
 	return inputSchema, nil
 }
 
-func (s *stepRunEngineRepository) doCachedUpsertOfQueue(ctx context.Context, tenantId string, innerStepRun *dbsqlc.GetStepRunForEngineRow) error {
+func (s *sharedRepository) doCachedUpsertOfQueue(ctx context.Context, tenantId string, innerStepRun *dbsqlc.GetStepRunForEngineRow) error {
 	cacheKey := fmt.Sprintf("t-%s-q-%s", tenantId, innerStepRun.SRQueue)
 
 	_, err := cache.MakeCacheable(s.queueActionTenantCache, cacheKey, func() (*bool, error) {
@@ -1777,7 +1713,7 @@
 	return err
 }
 
-func (s *stepRunEngineRepository) QueueStepRun(ctx context.Context, tenantId, stepRunId string, opts *repository.QueueStepRunOpts) (*dbsqlc.GetStepRunForEngineRow, error) {
+func (s *sharedRepository) QueueStepRun(ctx context.Context, tenantId, stepRunId string, opts *repository.QueueStepRunOpts) (*dbsqlc.GetStepRunForEngineRow, error) {
 
 	cb, err := s.QueueStepRunWithTx(ctx, s.pool, tenantId, stepRunId, opts)
 
@@ -1789,7 +1725,7 @@
 
 }
 
-func (s *stepRunEngineRepository) QueueStepRunWithTx(ctx context.Context, tx dbsqlc.DBTX, tenantId, stepRunId string, opts *repository.QueueStepRunOpts) (func() (*dbsqlc.GetStepRunForEngineRow, error), error) {
+func (s *sharedRepository) QueueStepRunWithTx(ctx context.Context, tx dbsqlc.DBTX, tenantId, stepRunId string, opts *repository.QueueStepRunOpts) (func() (*dbsqlc.GetStepRunForEngineRow, error), error) {
 	ctx, span := telemetry.NewSpan(ctx, "queue-step-run-database")
 	defer span.End()
 
@@ -1813,11 +1749,7 @@
 		return nil, err
 	}
 
-<<<<<<< HEAD
-	err = s.doCachedUpsertOfQueue(ctx, tx, tenantId, innerStepRun)
-=======
 	err = s.doCachedUpsertOfQueue(ctx, tenantId, innerStepRun)
->>>>>>> 607a2a0f
 
 	if err != nil {
 		return nil, fmt.Errorf("could not upsert queue with actionId: %w", err)
@@ -1849,32 +1781,22 @@
 				return nil, fmt.Errorf("could not release worker semaphore queue items: %w", err)
 			}
 
-<<<<<<< HEAD
 			// retries get highest priority to ensure that they're run immediately
 			priority = 4
 		}
-=======
-	_, err = s.bulkQueuer.FireAndWait(ctx, tenantId, bulkQueueStepRunOpts{
-		GetStepRunForEngineRow: innerStepRun,
-		Priority:               priority,
-		IsRetry:                opts.IsRetry,
-		Input:                  opts.Input,
-	})
->>>>>>> 607a2a0f
-
-		done, err := s.bulkQueuer.BuffItem(tenantId, buffer.BulkQueueStepRunOpts{
+
+		_, err := s.bulkQueuer.FireAndWait(ctx, tenantId, bulkQueueStepRunOpts{
 			GetStepRunForEngineRow: innerStepRun,
 			Priority:               priority,
 			IsRetry:                opts.IsRetry,
 			Input:                  opts.Input,
 		})
 
-<<<<<<< HEAD
 		if err != nil {
 			return nil, err
 		}
 
-		_, err = s.bulkSemaphoreReleaser.BuffItem(tenantId, buffer.SemaphoreReleaseOpts{
+		err = s.bulkSemaphoreReleaser.FireForget(tenantId, semaphoreReleaseOpts{
 			StepRunId: sqlchelpers.UUIDFromStr(stepRunId),
 			TenantId:  sqlchelpers.UUIDFromStr(tenantId),
 		})
@@ -1883,32 +1805,29 @@
 			return nil, fmt.Errorf("could not buffer semaphore release: %w", err)
 		}
 
-		var response *buffer.FlushResponse[pgtype.UUID]
-
-		select {
-		case response = <-done:
-			if response.Err != nil {
-				return nil, response.Err
-			}
-		case <-ctx.Done():
-			return nil, ctx.Err()
-		case <-time.After(15 * time.Second):
-			return nil, fmt.Errorf("timeout waiting for queue item to be flushed to db")
-		}
-=======
-	err = s.releaseWorkerSemaphoreSlot(ctx, tenantId, stepRunId)
-
-	if err != nil {
-		return nil, err
-	}
->>>>>>> 607a2a0f
+		_, err = s.bulkQueuer.FireAndWait(ctx, tenantId, bulkQueueStepRunOpts{
+			GetStepRunForEngineRow: innerStepRun,
+			Priority:               priority,
+			IsRetry:                opts.IsRetry,
+			Input:                  opts.Input,
+		})
+
+		if err != nil {
+			return nil, err
+		}
+
+		err = s.releaseWorkerSemaphoreSlot(ctx, tenantId, stepRunId)
+
+		if err != nil {
+			return nil, err
+		}
 
 		return innerStepRun, nil
 	}
 	return postCommit, nil
 }
 
-func (s *stepRunEngineRepository) createExpressionEvals(ctx context.Context, dbtx dbsqlc.DBTX, stepRunId string, opts []repository.CreateExpressionEvalOpt) error {
+func (s *sharedRepository) createExpressionEvals(ctx context.Context, dbtx dbsqlc.DBTX, stepRunId string, opts []repository.CreateExpressionEvalOpt) error {
 	if len(opts) == 0 {
 		return nil
 	}
@@ -1998,7 +1917,7 @@
 	return s.getStepRunForEngineTx(ctx, s.pool, tenantId, stepRunId)
 }
 
-func (s *stepRunEngineRepository) getStepRunForEngineTx(ctx context.Context, dbtx dbsqlc.DBTX, tenantId, stepRunId string) (*dbsqlc.GetStepRunForEngineRow, error) {
+func (s *sharedRepository) getStepRunForEngineTx(ctx context.Context, dbtx dbsqlc.DBTX, tenantId, stepRunId string) (*dbsqlc.GetStepRunForEngineRow, error) {
 	res, err := s.queries.GetStepRunForEngine(ctx, dbtx, dbsqlc.GetStepRunForEngineParams{
 		Ids:      []pgtype.UUID{sqlchelpers.UUIDFromStr(stepRunId)},
 		TenantId: sqlchelpers.UUIDFromStr(tenantId),
@@ -2189,7 +2108,7 @@
 	return hasMore, nil
 }
 
-func (s *stepRunEngineRepository) releaseWorkerSemaphoreSlot(ctx context.Context, tenantId, stepRunId string) error {
+func (s *sharedRepository) releaseWorkerSemaphoreSlot(ctx context.Context, tenantId, stepRunId string) error {
 	_, err := s.bulkSemaphoreReleaser.FireAndWait(ctx, tenantId, semaphoreReleaseOpts{
 		StepRunId: sqlchelpers.UUIDFromStr(stepRunId),
 		TenantId:  sqlchelpers.UUIDFromStr(tenantId),
