package prisma

import (
	"context"
	"encoding/json"
	"errors"
	"fmt"
	"hash/fnv"
	"math/rand"
	"sort"
	"sync"
	"time"

	"github.com/hashicorp/go-multierror"
	lru "github.com/hashicorp/golang-lru/v2"
	"github.com/jackc/pgx/v5"
	"github.com/jackc/pgx/v5/pgtype"
	"github.com/jackc/pgx/v5/pgxpool"
	"github.com/rs/zerolog"
	"golang.org/x/sync/errgroup"

	"github.com/hatchet-dev/hatchet/internal/services/shared/defaults"
	"github.com/hatchet-dev/hatchet/internal/telemetry"
	"github.com/hatchet-dev/hatchet/pkg/config/server"
	"github.com/hatchet-dev/hatchet/pkg/repository"
	"github.com/hatchet-dev/hatchet/pkg/repository/buffer"
	"github.com/hatchet-dev/hatchet/pkg/repository/cache"
	"github.com/hatchet-dev/hatchet/pkg/repository/prisma/db"
	"github.com/hatchet-dev/hatchet/pkg/repository/prisma/dbsqlc"
	"github.com/hatchet-dev/hatchet/pkg/repository/prisma/sqlchelpers"
	"github.com/hatchet-dev/hatchet/pkg/scheduling"
	"github.com/hatchet-dev/hatchet/pkg/validator"
)

type stepRunAPIRepository struct {
	client  *db.PrismaClient
	pool    *pgxpool.Pool
	v       validator.Validator
	l       *zerolog.Logger
	queries *dbsqlc.Queries
}

func NewStepRunAPIRepository(client *db.PrismaClient, pool *pgxpool.Pool, v validator.Validator, l *zerolog.Logger) repository.StepRunAPIRepository {
	queries := dbsqlc.New()

	return &stepRunAPIRepository{
		client:  client,
		pool:    pool,
		v:       v,
		l:       l,
		queries: queries,
	}
}

func (s *stepRunAPIRepository) GetStepRunById(stepRunId string) (*repository.GetStepRunFull, error) {
	stepRun, err := s.queries.GetStepRun(context.Background(), s.pool, sqlchelpers.UUIDFromStr(stepRunId))

	if err != nil {
		return nil, fmt.Errorf("could not get step run: %w", err)
	}

	childWorkflowRunIds, err := s.queries.ListChildWorkflowRunIds(context.Background(), s.pool, dbsqlc.ListChildWorkflowRunIdsParams{
		Steprun:  sqlchelpers.UUIDFromStr(stepRunId),
		Tenantid: stepRun.TenantId,
	})

	if err != nil && !errors.Is(err, pgx.ErrNoRows) {
		return nil, fmt.Errorf("could not get child workflow run ids: %w", err)
	}

	childWorkflowRuns := make([]string, len(childWorkflowRunIds))

	for i, id := range childWorkflowRunIds {
		childWorkflowRuns[i] = sqlchelpers.UUIDToStr(id)
	}

	return &repository.GetStepRunFull{
		StepRun:           stepRun,
		ChildWorkflowRuns: childWorkflowRuns,
	}, nil
}

func (s *stepRunAPIRepository) ListStepRunEvents(stepRunId string, opts *repository.ListStepRunEventOpts) (*repository.ListStepRunEventResult, error) {
	if err := s.v.Validate(opts); err != nil {
		return nil, err
	}

	tx, err := s.pool.Begin(context.Background())

	if err != nil {
		return nil, err
	}

	defer sqlchelpers.DeferRollback(context.Background(), s.l, tx.Rollback)

	pgStepRunId := sqlchelpers.UUIDFromStr(stepRunId)

	listParams := dbsqlc.ListStepRunEventsParams{
		Steprunid: pgStepRunId,
	}

	if opts.Offset != nil {
		listParams.Offset = *opts.Offset
	}

	if opts.Limit != nil {
		listParams.Limit = *opts.Limit
	}

	events, err := s.queries.ListStepRunEvents(context.Background(), tx, listParams)

	if err != nil {
		if errors.Is(err, pgx.ErrNoRows) {
			events = make([]*dbsqlc.StepRunEvent, 0)
		} else {
			return nil, fmt.Errorf("could not list step run events: %w", err)
		}
	}

	count, err := s.queries.CountStepRunEvents(context.Background(), tx, pgStepRunId)

	if err != nil {
		if errors.Is(err, pgx.ErrNoRows) {
			count = 0
		} else {
			return nil, fmt.Errorf("could not count step run events: %w", err)
		}
	}

	err = tx.Commit(context.Background())

	if err != nil {
		return nil, fmt.Errorf("could not commit transaction: %w", err)
	}

	return &repository.ListStepRunEventResult{
		Rows:  events,
		Count: int(count),
	}, nil
}

func (s *stepRunAPIRepository) ListStepRunEventsByWorkflowRunId(ctx context.Context, tenantId, workflowRunId string, lastId *int32) (*repository.ListStepRunEventResult, error) {
	tx, err := s.pool.Begin(ctx)

	if err != nil {
		return nil, err
	}

	defer sqlchelpers.DeferRollback(context.Background(), s.l, tx.Rollback)

	listParams := dbsqlc.ListStepRunEventsByWorkflowRunIdParams{
		Workflowrunid: sqlchelpers.UUIDFromStr(workflowRunId),
		Tenantid:      sqlchelpers.UUIDFromStr(tenantId),
	}

	if lastId != nil {
		listParams.LastId = pgtype.Int8{
			Valid: true,
			Int64: int64(*lastId),
		}
	}

	allEvents, err := s.queries.ListWorkflowRunEventsByWorkflowRunId(ctx, tx, sqlchelpers.UUIDFromStr(workflowRunId))

	if err != nil {
		if errors.Is(err, pgx.ErrNoRows) {
			allEvents = make([]*dbsqlc.StepRunEvent, 0)
		} else {
			return nil, fmt.Errorf("could not list workflow run events: %w", err)
		}
	}

	srEvents, err := s.queries.ListStepRunEventsByWorkflowRunId(context.Background(), tx, listParams)

	if err != nil {
		if errors.Is(err, pgx.ErrNoRows) {
			srEvents = make([]*dbsqlc.StepRunEvent, 0)
		} else {
			return nil, fmt.Errorf("could not list step run events: %w", err)
		}
	}

	err = tx.Commit(ctx)

	if err != nil {
		return nil, fmt.Errorf("could not commit transaction: %w", err)
	}

	allEvents = append(allEvents, srEvents...)

	// sort all events by id asc
	sort.Slice(allEvents, func(i, j int) bool {
		return allEvents[i].ID > allEvents[j].ID
	})

	return &repository.ListStepRunEventResult{
		Rows: allEvents,
	}, nil
}

func (s *stepRunAPIRepository) ListStepRunArchives(tenantId string, stepRunId string, opts *repository.ListStepRunArchivesOpts) (*repository.ListStepRunArchivesResult, error) {
	if err := s.v.Validate(opts); err != nil {
		return nil, err
	}

	tx, err := s.pool.Begin(context.Background())

	if err != nil {
		return nil, err
	}

	defer sqlchelpers.DeferRollback(context.Background(), s.l, tx.Rollback)

	pgStepRunId := sqlchelpers.UUIDFromStr(stepRunId)
	pgTenantId := sqlchelpers.UUIDFromStr(tenantId)

	listParams := dbsqlc.ListStepRunArchivesParams{
		Steprunid: pgStepRunId,
		Tenantid:  pgTenantId,
	}

	if opts.Offset != nil {
		listParams.Offset = *opts.Offset
	}

	if opts.Limit != nil {
		listParams.Limit = *opts.Limit
	}

	archives, err := s.queries.ListStepRunArchives(context.Background(), tx, listParams)

	if err != nil {
		if errors.Is(err, pgx.ErrNoRows) {
			archives = make([]*dbsqlc.StepRunResultArchive, 0)
		} else {
			return nil, fmt.Errorf("could not list step run archives: %w", err)
		}
	}

	count, err := s.queries.CountStepRunArchives(context.Background(), tx, pgStepRunId)

	if err != nil {
		if errors.Is(err, pgx.ErrNoRows) {
			count = 0
		} else {
			return nil, fmt.Errorf("could not count step run archives: %w", err)
		}
	}

	err = tx.Commit(context.Background())

	if err != nil {
		return nil, fmt.Errorf("could not commit transaction: %w", err)
	}

	return &repository.ListStepRunArchivesResult{
		Rows:  archives,
		Count: int(count),
	}, nil
}

type stepRunEngineRepository struct {
	pool                     *pgxpool.Pool
	v                        validator.Validator
	l                        *zerolog.Logger
	queries                  *dbsqlc.Queries
	cf                       *server.ConfigFileRuntime
	cachedMinQueuedIds       sync.Map
	cachedStepIdHasRateLimit *cache.Cache
	callbacks                []repository.Callback[*dbsqlc.ResolveWorkflowRunStatusRow]

	bulkStatusBuffer       *buffer.TenantBufferManager[*updateStepRunQueueData, pgtype.UUID]
	bulkEventBuffer        *buffer.BulkEventWriter
	queueActionTenantCache *lru.Cache[string, bool]

	updateConcurrentFactor int
	maxHashFactor          int
}

func (s *stepRunEngineRepository) cleanup() error {
	if err := s.bulkStatusBuffer.Cleanup(); err != nil {
		return err
	}

	return s.bulkEventBuffer.Cleanup()
}

func NewStepRunEngineRepository(pool *pgxpool.Pool, v validator.Validator, l *zerolog.Logger, cf *server.ConfigFileRuntime, rlCache *cache.Cache) (*stepRunEngineRepository, func() error, error) {
	queries := dbsqlc.New()

	eventBuffer, err := buffer.NewBulkEventWriter(pool, v, l)

	if err != nil {
		return nil, nil, err
	}

	s := &stepRunEngineRepository{
		pool:                     pool,
		v:                        v,
		l:                        l,
		queries:                  queries,
		cf:                       cf,
		cachedStepIdHasRateLimit: rlCache,
		updateConcurrentFactor:   cf.UpdateConcurrentFactor,
		maxHashFactor:            cf.UpdateHashFactor,
		bulkEventBuffer:          eventBuffer,
	}

	s.queueActionTenantCache, _ = lru.New[string, bool](10000)

	err = s.startBuffers()

	if err != nil {
		l.Err(err).Msg("could not start buffers")
		return nil, nil, err
	}

	return s, s.cleanup, nil
}

func sizeOfUpdateData(item *updateStepRunQueueData) int {
	size := len(item.Output) + len(item.StepRunId)

	if item.Error != nil {
		errorLength := len(*item.Error)
		size += errorLength
	}

	return size
}

func sizeOfEventData(item *repository.CreateStepRunEventOpts) int {
	size := len(*item.EventMessage)

	for k, v := range item.EventData {
		size += len(k) + len(fmt.Sprintf("%v", v))
	}

	return size
}

func (s *stepRunEngineRepository) startBuffers() error {
	statusBufOpts := buffer.TenantBufManagerOpts[*updateStepRunQueueData, pgtype.UUID]{
		Name:       "update_step_run_status",
		OutputFunc: s.bulkUpdateStepRunStatuses,
		SizeFunc:   sizeOfUpdateData,
		L:          s.l,
		V:          s.v,
	}

	var err error
	s.bulkStatusBuffer, err = buffer.NewTenantBufManager(statusBufOpts)

	if err != nil {
		return err
	}

	return err
}

func (s *stepRunEngineRepository) bulkUpdateStepRunStatuses(ctx context.Context, opts []*updateStepRunQueueData) ([]pgtype.UUID, error) {
	stepRunIds := make([]pgtype.UUID, 0, len(opts))

	eventTimeSeen := make([]time.Time, 0, len(opts))
	eventReasons := make([]dbsqlc.StepRunEventReason, 0, len(opts))
	eventStepRunIds := make([]pgtype.UUID, 0, len(opts))
	eventTenantIds := make([]string, 0, len(opts))
	eventSeverities := make([]dbsqlc.StepRunEventSeverity, 0, len(opts))
	eventMessages := make([]string, 0, len(opts))
	eventData := make([]map[string]interface{}, 0, len(opts))

	for _, item := range opts {
		stepRunId := sqlchelpers.UUIDFromStr(item.StepRunId)
		stepRunIds = append(stepRunIds, stepRunId)

		if item.Status == nil {
			continue
		}

		switch dbsqlc.StepRunStatus(*item.Status) {
		case dbsqlc.StepRunStatusRUNNING:
			eventStepRunIds = append(eventStepRunIds, stepRunId)
			eventTenantIds = append(eventTenantIds, item.TenantId)
			eventTimeSeen = append(eventTimeSeen, *item.StartedAt)
			eventReasons = append(eventReasons, dbsqlc.StepRunEventReasonSTARTED)
			eventSeverities = append(eventSeverities, dbsqlc.StepRunEventSeverityINFO)
			eventMessages = append(eventMessages, fmt.Sprintf("Step run started at %s", item.StartedAt.Format(time.RFC1123)))
			eventData = append(eventData, map[string]interface{}{})
		case dbsqlc.StepRunStatusFAILED:
			eventTimeSeen = append(eventTimeSeen, *item.FinishedAt)

			eventStepRunIds = append(eventStepRunIds, stepRunId)
			eventTenantIds = append(eventTenantIds, item.TenantId)
			eventMessage := fmt.Sprintf("Step run failed on %s", item.FinishedAt.Format(time.RFC1123))
			eventReason := dbsqlc.StepRunEventReasonFAILED

			if item.Error != nil && *item.Error == "TIMED_OUT" {
				eventReason = dbsqlc.StepRunEventReasonTIMEDOUT
				eventMessage = "Step exceeded timeout duration"
			}

			eventReasons = append(eventReasons, eventReason)
			eventSeverities = append(eventSeverities, dbsqlc.StepRunEventSeverityCRITICAL)
			eventMessages = append(eventMessages, eventMessage)
			eventData = append(eventData, map[string]interface{}{
				"retry_count": item.RetryCount,
			})
		case dbsqlc.StepRunStatusCANCELLED:
			eventTimeSeen = append(eventTimeSeen, *item.CancelledAt)
			eventStepRunIds = append(eventStepRunIds, stepRunId)
			eventTenantIds = append(eventTenantIds, item.TenantId)
			eventReasons = append(eventReasons, dbsqlc.StepRunEventReasonCANCELLED)
			eventSeverities = append(eventSeverities, dbsqlc.StepRunEventSeverityWARNING)
			eventMessages = append(eventMessages, fmt.Sprintf("Step run was cancelled on %s for the following reason: %s", item.CancelledAt.Format(time.RFC1123), *item.CancelledReason))
			eventData = append(eventData, map[string]interface{}{})
		case dbsqlc.StepRunStatusSUCCEEDED:
			eventTimeSeen = append(eventTimeSeen, *item.FinishedAt)
			eventStepRunIds = append(eventStepRunIds, stepRunId)
			eventTenantIds = append(eventTenantIds, item.TenantId)
			eventReasons = append(eventReasons, dbsqlc.StepRunEventReasonFINISHED)
			eventSeverities = append(eventSeverities, dbsqlc.StepRunEventSeverityINFO)
			eventMessages = append(eventMessages, fmt.Sprintf("Step run finished at %s", item.FinishedAt.Format(time.RFC1123)))
			eventData = append(eventData, map[string]interface{}{})
		}
	}

	eg := errgroup.Group{}

	if len(opts) > 0 {
		eg.Go(func() error {
			insertInternalQITenantIds := make([]pgtype.UUID, 0, len(opts))
			insertInternalQIQueues := make([]dbsqlc.InternalQueue, 0, len(opts))
			insertInternalQIData := make([]any, 0, len(opts))

			for _, item := range opts {
				if item.Status == nil {
					continue
				}

				itemCp := item

				insertInternalQITenantIds = append(insertInternalQITenantIds, sqlchelpers.UUIDFromStr(itemCp.TenantId))
				insertInternalQIQueues = append(insertInternalQIQueues, dbsqlc.InternalQueueSTEPRUNUPDATEV2)
				insertInternalQIData = append(insertInternalQIData, itemCp)
			}

			err := bulkInsertInternalQueueItem(
				ctx,
				s.pool,
				s.queries,
				insertInternalQITenantIds,
				insertInternalQIQueues,
				insertInternalQIData,
			)

			if err != nil {
				return err
			}

			return nil
		})
	}

	if len(eventStepRunIds) > 0 {
		for i, stepRunId := range eventStepRunIds {
			_, err := s.bulkEventBuffer.BuffItem(eventTenantIds[i], &repository.CreateStepRunEventOpts{
				StepRunId:     sqlchelpers.UUIDToStr(stepRunId),
				EventMessage:  &eventMessages[i],
				EventReason:   &eventReasons[i],
				EventSeverity: &eventSeverities[i],
				Timestamp:     &eventTimeSeen[i],
				EventData:     eventData[i],
			})

			if err != nil {
				s.l.Err(err).Msg("could not buffer step run event")
			}
		}
	}

	err := eg.Wait()

	if err != nil {
		return nil, err
	}

	return stepRunIds, nil
}

func (s *stepRunEngineRepository) bulkWriteStepRunEvents(ctx context.Context, opts []*repository.CreateStepRunEventOpts) ([]int, error) {
	res := make([]int, 0, len(opts))
	eventTimeSeen := make([]pgtype.Timestamp, 0, len(opts))
	eventReasons := make([]dbsqlc.StepRunEventReason, 0, len(opts))
	eventStepRunIds := make([]pgtype.UUID, 0, len(opts))
	eventSeverities := make([]dbsqlc.StepRunEventSeverity, 0, len(opts))
	eventMessages := make([]string, 0, len(opts))
	eventData := make([]map[string]interface{}, 0, len(opts))
	dedupe := make(map[string]bool)

	for i, item := range opts {
		res = append(res, i)

		if item.EventMessage == nil || item.EventReason == nil || item.StepRunId == "" {
			continue
		}

		stepRunId := sqlchelpers.UUIDFromStr(item.StepRunId)
		dedupeKey := fmt.Sprintf("EVENT-%s-%s", item.StepRunId, *item.EventReason)

		if _, ok := dedupe[dedupeKey]; ok {
			continue
		}

		dedupe[dedupeKey] = true

		eventStepRunIds = append(eventStepRunIds, stepRunId)
		eventMessages = append(eventMessages, *item.EventMessage)
		eventReasons = append(eventReasons, *item.EventReason)

		if item.EventSeverity != nil {
			eventSeverities = append(eventSeverities, *item.EventSeverity)
		} else {
			eventSeverities = append(eventSeverities, dbsqlc.StepRunEventSeverityINFO)
		}

		if item.EventData != nil {
			eventData = append(eventData, item.EventData)
		} else {
			eventData = append(eventData, map[string]interface{}{})
		}

		if item.Timestamp != nil {
			eventTimeSeen = append(eventTimeSeen, sqlchelpers.TimestampFromTime(*item.Timestamp))
		} else {
			eventTimeSeen = append(eventTimeSeen, sqlchelpers.TimestampFromTime(time.Now().UTC()))
		}
	}

	err := sqlchelpers.DeadlockRetry(s.l, func() (err error) {
		tx, commit, rollback, err := sqlchelpers.PrepareTx(ctx, s.pool, s.l, 10000)

		if err != nil {
			return err
		}

		defer rollback()

		err = bulkStepRunEvents(
			ctx,
			s.l,
			tx,
			s.queries,
			eventStepRunIds,
			eventTimeSeen,
			eventReasons,
			eventSeverities,
			eventMessages,
			eventData,
		)

		if err != nil {
			return err
		}

		return commit(ctx)
	})

	if err != nil {
		return nil, err
	}

	return res, nil
}

func (s *stepRunEngineRepository) RegisterWorkflowRunCompletedCallback(callback repository.Callback[*dbsqlc.ResolveWorkflowRunStatusRow]) {
	if s.callbacks == nil {
		s.callbacks = make([]repository.Callback[*dbsqlc.ResolveWorkflowRunStatusRow], 0)
	}

	s.callbacks = append(s.callbacks, callback)
}

func (s *stepRunEngineRepository) GetStepRunMetaForEngine(ctx context.Context, tenantId, stepRunId string) (*dbsqlc.GetStepRunMetaRow, error) {
	return s.queries.GetStepRunMeta(ctx, s.pool, dbsqlc.GetStepRunMetaParams{
		Steprunid: sqlchelpers.UUIDFromStr(stepRunId),
		Tenantid:  sqlchelpers.UUIDFromStr(tenantId),
	})
}

func (s *stepRunEngineRepository) ListRunningStepRunsForTicker(ctx context.Context, tickerId string) ([]*dbsqlc.GetStepRunForEngineRow, error) {
	tx, err := s.pool.Begin(ctx)

	if err != nil {
		return nil, err
	}

	defer sqlchelpers.DeferRollback(ctx, s.l, tx.Rollback)

	srs, err := s.queries.ListStepRuns(ctx, tx, dbsqlc.ListStepRunsParams{
		Status: dbsqlc.NullStepRunStatus{
			StepRunStatus: dbsqlc.StepRunStatusRUNNING,
			Valid:         true,
		},
		TickerId: sqlchelpers.UUIDFromStr(tickerId),
	})

	if err != nil {
		return nil, err
	}

	res, err := s.queries.GetStepRunForEngine(ctx, tx, dbsqlc.GetStepRunForEngineParams{
		Ids: srs,
	})

	if err != nil {
		return nil, err
	}

	err = tx.Commit(ctx)

	if err != nil {
		return nil, err
	}

	return res, nil

}

func (s *stepRunEngineRepository) ListStepRuns(ctx context.Context, tenantId string, opts *repository.ListStepRunsOpts) ([]*dbsqlc.GetStepRunForEngineRow, error) {
	if err := s.v.Validate(opts); err != nil {
		return nil, err
	}

	tx, err := s.pool.Begin(ctx)

	if err != nil {
		return nil, err
	}

	defer sqlchelpers.DeferRollback(ctx, s.l, tx.Rollback)

	listOpts := dbsqlc.ListStepRunsParams{
		TenantId: sqlchelpers.UUIDFromStr(tenantId),
	}

	if opts.Status != nil {
		listOpts.Status = dbsqlc.NullStepRunStatus{
			StepRunStatus: *opts.Status,
			Valid:         true,
		}
	}

	if opts.WorkflowRunIds != nil {
		listOpts.WorkflowRunIds = make([]pgtype.UUID, len(opts.WorkflowRunIds))

		for i, id := range opts.WorkflowRunIds {
			listOpts.WorkflowRunIds[i] = sqlchelpers.UUIDFromStr(id)
		}
	}

	if opts.JobRunId != nil {
		listOpts.JobRunId = sqlchelpers.UUIDFromStr(*opts.JobRunId)
	}

	srs, err := s.queries.ListStepRuns(ctx, tx, listOpts)

	if err != nil {
		return nil, err
	}

	res, err := s.queries.GetStepRunForEngine(ctx, tx, dbsqlc.GetStepRunForEngineParams{
		Ids: srs,
	})

	if err != nil {
		return nil, err
	}

	err = tx.Commit(ctx)

	return res, err
}

func (s *stepRunEngineRepository) ListStepRunsToReassign(ctx context.Context, tenantId string) ([]string, error) {
	pgTenantId := sqlchelpers.UUIDFromStr(tenantId)

	tx, commit, rollback, err := sqlchelpers.PrepareTx(ctx, s.pool, s.l, 5000)

	if err != nil {
		return nil, err
	}

	defer rollback()

	// get the step run and make sure it's still in pending
	stepRunReassign, err := s.queries.ListStepRunsToReassign(ctx, tx, pgTenantId)

	if err != nil {
		return nil, err
	}

	stepRunIds := make([]pgtype.UUID, len(stepRunReassign))
	stepRunIdsStr := make([]string, len(stepRunReassign))
	workerIds := make([]pgtype.UUID, len(stepRunReassign))
	retryCounts := make([]int32, len(stepRunReassign))

	for i, sr := range stepRunReassign {
		stepRunIds[i] = sr.ID
		stepRunIdsStr[i] = sqlchelpers.UUIDToStr(sr.ID)
		workerIds[i] = sr.WorkerId
		retryCounts[i] = sr.RetryCount
	}

	err = commit(ctx)

	if err != nil {
		return nil, err
	}

	for i, stepRunIdUUID := range stepRunIds {
		workerId := sqlchelpers.UUIDToStr(workerIds[i])
		message := "Worker has become inactive"
		reason := dbsqlc.StepRunEventReasonREASSIGNED
		severity := dbsqlc.StepRunEventSeverityCRITICAL
		timeSeen := time.Now().UTC()

		_, err := s.bulkEventBuffer.BuffItem(tenantId, &repository.CreateStepRunEventOpts{
			StepRunId:     sqlchelpers.UUIDToStr(stepRunIdUUID),
			EventMessage:  &message,
			EventReason:   &reason,
			EventSeverity: &severity,
			Timestamp:     &timeSeen,
			EventData:     map[string]interface{}{"worker_id": workerId},
		})

		if err != nil {
			s.l.Err(err).Msg("could not buffer step run event")
		}
	}

	return stepRunIdsStr, nil
}

func (s *stepRunEngineRepository) ListStepRunsToTimeout(ctx context.Context, tenantId string) (bool, []*dbsqlc.GetStepRunForEngineRow, error) {
	pgTenantId := sqlchelpers.UUIDFromStr(tenantId)

	tx, err := s.pool.Begin(ctx)

	if err != nil {
		return false, nil, err
	}

	defer sqlchelpers.DeferRollback(ctx, s.l, tx.Rollback)

	limit := 100

	if s.cf.SingleQueueLimit != 0 {
		limit = s.cf.SingleQueueLimit
	}

	// get the step run and make sure it's still in pending
	stepRunIds, err := s.queries.PopTimeoutQueueItems(ctx, tx, dbsqlc.PopTimeoutQueueItemsParams{
		Tenantid: pgTenantId,
		Limit: pgtype.Int4{
			Int32: int32(limit),
			Valid: true,
		},
	})

	if err != nil {
		return false, nil, err
	}

	// mark the step runs as cancelling
	defer func() {
		_, err = s.queries.BulkMarkStepRunsAsCancelling(ctx, s.pool, stepRunIds)

		if err != nil {
			s.l.Err(err).Msg("could not bulk mark step runs as cancelling")
		}
	}()

	stepRuns, err := s.queries.GetStepRunForEngine(ctx, tx, dbsqlc.GetStepRunForEngineParams{
		Ids:      stepRunIds,
		TenantId: pgTenantId,
	})

	if err != nil {
		return false, nil, err
	}

	err = tx.Commit(ctx)

	if err != nil {
		return false, nil, err
	}

	return len(stepRunIds) == limit, stepRuns, nil
}

func (s *stepRunEngineRepository) ReleaseStepRunSemaphore(ctx context.Context, tenantId, stepRunId string, isUserTriggered bool) error {
	return sqlchelpers.DeadlockRetry(s.l, func() error {
		tx, commit, rollback, err := sqlchelpers.PrepareTx(ctx, s.pool, s.l, 5000)

		if err != nil {
			return err
		}

		defer rollback()

		err = s.releaseWorkerSemaphoreSlot(ctx, tx, tenantId, stepRunId)

		if err != nil {
			return fmt.Errorf("could not release worker semaphore slot: %w", err)
		}

		if isUserTriggered {

			stepRun, err := s.getStepRunForEngineTx(context.Background(), tx, tenantId, stepRunId)

			if err != nil {
				return fmt.Errorf("could not get step run for engine: %w", err)
			}

			if stepRun.SRSemaphoreReleased {
				return nil
			}

			data := map[string]interface{}{"worker_id": sqlchelpers.UUIDToStr(stepRun.SRWorkerId)}

			dataBytes, err := json.Marshal(data)

			if err != nil {
				return fmt.Errorf("could not marshal data: %w", err)
			}

			err = s.queries.CreateStepRunEvent(ctx, tx, dbsqlc.CreateStepRunEventParams{
				Steprunid: stepRun.SRID,
				Reason:    dbsqlc.StepRunEventReasonSLOTRELEASED,
				Severity:  dbsqlc.StepRunEventSeverityINFO,
				Message:   "Slot released",
				Data:      dataBytes,
			})

			if err != nil {
				return fmt.Errorf("could not create step run event: %w", err)
			}

			// Update the Step Run to release the semaphore
			err = s.queries.ManualReleaseSemaphore(ctx, tx, dbsqlc.ManualReleaseSemaphoreParams{
				Steprunid: stepRun.SRID,
				Tenantid:  stepRun.SRTenantId,
			})

			if err != nil {
				return fmt.Errorf("could not update step run semaphoreRelease: %w", err)
			}
		}

		return commit(ctx)
	})
}

func (s *stepRunEngineRepository) DeferredStepRunEvent(
	tenantId string,
	opts repository.CreateStepRunEventOpts,
) {
	if err := s.v.Validate(opts); err != nil {
		s.l.Err(err).Msg("could not validate step run event")
		return
	}

	s.deferredStepRunEvent(
		tenantId,
		opts,
	)
}

func (s *stepRunEngineRepository) deferredStepRunEvent(
	tenantId string,
	opts repository.CreateStepRunEventOpts,
) {
	// fire-and-forget for events
	_, err := s.bulkEventBuffer.BuffItem(tenantId, &opts)

	if err != nil {
		s.l.Error().Err(err).Msg("could not buffer event")
	}
}

func (s *stepRunEngineRepository) bulkStepRunsAssigned(
	tenantId string,
	assignedAt time.Time,
	stepRunIds []pgtype.UUID,
	workerIds []pgtype.UUID,
) {
	ctx, cancel := context.WithTimeout(context.Background(), 5*time.Second)
	defer cancel()

	workerIdToStepRunIds := make(map[string][]string)

	for i := range stepRunIds {
		workerId := sqlchelpers.UUIDToStr(workerIds[i])

		if _, ok := workerIdToStepRunIds[workerId]; !ok {
			workerIdToStepRunIds[workerId] = make([]string, 0)
		}

		workerIdToStepRunIds[workerId] = append(workerIdToStepRunIds[workerId], sqlchelpers.UUIDToStr(stepRunIds[i]))
		message := fmt.Sprintf("Assigned to worker %s", workerId)
		timeSeen := assignedAt
		reasons := dbsqlc.StepRunEventReasonASSIGNED
		severity := dbsqlc.StepRunEventSeverityINFO
		data := map[string]interface{}{"worker_id": workerId}

		_, err := s.bulkEventBuffer.BuffItem(tenantId, &repository.CreateStepRunEventOpts{
			StepRunId:     sqlchelpers.UUIDToStr(stepRunIds[i]),
			EventMessage:  &message,
			EventReason:   &reasons,
			EventSeverity: &severity,
			Timestamp:     &timeSeen,
			EventData:     data,
		})

		if err != nil {
			s.l.Err(err).Msg("could not buffer step run event")
		}
	}

	orderedWorkerIds := make([]pgtype.UUID, 0)
	assignedStepRuns := make([][]byte, 0)

	for workerId, stepRunIds := range workerIdToStepRunIds {
		orderedWorkerIds = append(orderedWorkerIds, sqlchelpers.UUIDFromStr(workerId))
		assignedStepRunsBytes, _ := json.Marshal(stepRunIds) // nolint: errcheck
		assignedStepRuns = append(assignedStepRuns, assignedStepRunsBytes)
	}

	err := s.queries.CreateWorkerAssignEvents(ctx, s.pool, dbsqlc.CreateWorkerAssignEventsParams{
		Workerids:        orderedWorkerIds,
		Assignedstepruns: assignedStepRuns,
	})

	if err != nil {
		s.l.Err(err).Msg("could not create worker assign events")
	}
}

func (s *stepRunEngineRepository) bulkStepRunsUnassigned(
	tenantId string,
	stepRunIds []pgtype.UUID,
) {
	for _, stepRunId := range stepRunIds {
		message := "No worker available"
		timeSeen := time.Now().UTC()
		severity := dbsqlc.StepRunEventSeverityWARNING
		reason := dbsqlc.StepRunEventReasonREQUEUEDNOWORKER
		data := map[string]interface{}{}

		_, err := s.bulkEventBuffer.BuffItem(tenantId, &repository.CreateStepRunEventOpts{
			StepRunId:     sqlchelpers.UUIDToStr(stepRunId),
			EventMessage:  &message,
			EventReason:   &reason,
			EventSeverity: &severity,
			Timestamp:     &timeSeen,
			EventData:     data,
		})

		if err != nil {
			s.l.Err(err).Msg("could not buffer step run event")
		}
	}
}

func (s *stepRunEngineRepository) bulkStepRunsRateLimited(
	tenantId string,
	rateLimits scheduling.RateLimitedResult,
) {
	stepRunIds := rateLimits.StepRuns

	for i, stepRunId := range stepRunIds {
		message := fmt.Sprintf("Rate limit exceeded for key %s, attempting to consume %d units", rateLimits.Keys[i], rateLimits.Units[i])
		reason := dbsqlc.StepRunEventReasonREQUEUEDRATELIMIT
		severity := dbsqlc.StepRunEventSeverityWARNING
		timeSeen := time.Now().UTC()
		data := map[string]interface{}{
			"rate_limit_key": rateLimits.Keys[i],
		}

		_, err := s.bulkEventBuffer.BuffItem(tenantId, &repository.CreateStepRunEventOpts{
			StepRunId:     sqlchelpers.UUIDToStr(stepRunId),
			EventMessage:  &message,
			EventReason:   &reason,
			EventSeverity: &severity,
			Timestamp:     &timeSeen,
			EventData:     data,
		})

		if err != nil {
			s.l.Err(err).Msg("could not buffer step run event")
		}
	}
}

func bulkStepRunEvents(
	ctx context.Context,
	l *zerolog.Logger,
	dbtx dbsqlc.DBTX,
	queries *dbsqlc.Queries,
	stepRunIds []pgtype.UUID,
	timeSeen []pgtype.Timestamp,
	reasons []dbsqlc.StepRunEventReason,
	severities []dbsqlc.StepRunEventSeverity,
	messages []string,
	data []map[string]interface{},
) error {
	inputData := [][]byte{}
	inputReasons := []string{}
	inputSeverities := []string{}

	for _, d := range data {
		dataBytes, err := json.Marshal(d)

		if err != nil {
			l.Err(err).Msg("could not marshal deferred step run event data")
			return err
		}

		inputData = append(inputData, dataBytes)
	}

	for _, r := range reasons {
		inputReasons = append(inputReasons, string(r))
	}

	for _, s := range severities {
		inputSeverities = append(inputSeverities, string(s))
	}

	err := queries.BulkCreateStepRunEvent(ctx, dbtx, dbsqlc.BulkCreateStepRunEventParams{
		Steprunids: stepRunIds,
		Reasons:    inputReasons,
		Severities: inputSeverities,
		Messages:   messages,
		Data:       inputData,
		Timeseen:   timeSeen,
	})

	if err != nil {
		return fmt.Errorf("could not create deferred step run event: %w", err)
	}

	return nil
}

func UniqueSet[T any](i []T, keyFunc func(T) string) map[string]struct{} {
	set := make(map[string]struct{})

	for _, item := range i {
		key := keyFunc(item)
		set[key] = struct{}{}
	}

	return set
}

func (s *stepRunEngineRepository) QueueStepRuns(ctx context.Context, qlp *zerolog.Logger, tenantId string) (repository.QueueStepRunsResult, error) {
	ql := qlp.With().Str("tenant_id", tenantId).Logger()

	ctx, span := telemetry.NewSpan(ctx, "queue-step-runs-database")
	defer span.End()

	startedAt := time.Now().UTC()

	emptyRes := repository.QueueStepRunsResult{
		Queued:             []repository.QueuedStepRun{},
		SchedulingTimedOut: []string{},
		Continue:           false,
	}

	if ctx.Err() != nil {
		return emptyRes, ctx.Err()
	}

	pgTenantId := sqlchelpers.UUIDFromStr(tenantId)

	limit := 100

	if s.cf.SingleQueueLimit != 0 {
		limit = s.cf.SingleQueueLimit
	}

	pgLimit := pgtype.Int4{
		Int32: int32(limit),
		Valid: true,
	}

	tx, err := s.pool.Begin(ctx)

	if err != nil {
		return emptyRes, err
	}

	defer sqlchelpers.DeferRollback(ctx, s.l, tx.Rollback)

	durationPrepareTx := time.Since(startedAt)

	startListQueues := time.Now().UTC()

	// list queues
	queues, err := s.queries.ListQueues(ctx, tx, pgTenantId)

	if err != nil {
		return emptyRes, fmt.Errorf("could not list queues: %w", err)
	}

	if len(queues) == 0 {
		ql.Debug().Msg("no queues found")
		return emptyRes, nil
	}

	// construct params for list queue items
	query := []dbsqlc.ListQueueItemsParams{}

	// randomly order queues
	rand.New(rand.NewSource(time.Now().UnixNano())).Shuffle(len(queues), func(i, j int) { queues[i], queues[j] = queues[j], queues[i] }) // nolint:gosec

	for _, queue := range queues {
		name := queue.Name

		q := dbsqlc.ListQueueItemsParams{
			Tenantid: pgTenantId,
			Queue:    name,
			Limit:    pgLimit,
		}

		// lookup to see if we have a min queued id cached
		minQueuedId, ok := s.cachedMinQueuedIds.Load(getCacheName(tenantId, name))

		if ok {
			if minQueuedIdInt, ok := minQueuedId.(int64); ok {
				q.GtId = pgtype.Int8{
					Int64: minQueuedIdInt,
					Valid: true,
				}
			}
		}

		query = append(query, q)
	}

	durationListQueues := time.Since(startListQueues)
	startedListQueueItems := time.Now().UTC()

	results := s.queries.ListQueueItems(ctx, tx, query)
	defer results.Close()

	durationsOfQueueListResults := make([]string, 0)

	queueItems := make([]*scheduling.QueueItemWithOrder, 0)

	// TODO: verify whether this is multithreaded and if it is, whether thread safe
	results.Query(func(i int, qi []*dbsqlc.QueueItem, err error) {
		if err != nil {
			ql.Err(err).Msg("could not list queue items")
			return
		}

		queueName := ""

		for i := range qi {
			queueItems = append(queueItems, &scheduling.QueueItemWithOrder{
				QueueItem: qi[i],
				Order:     i,
			})

			queueName = qi[i].Queue
		}

		durationsOfQueueListResults = append(durationsOfQueueListResults, fmt.Sprintf("%s:%s:%s", queues[i].Name, queueName, time.Since(startedAt).String()))
	})

	err = results.Close()

	if err != nil {
		return emptyRes, fmt.Errorf("could not close queue items result: %w", err)
	}

	if len(queueItems) == 0 {
		ql.Debug().Msg("no queue items found")
		return emptyRes, nil
	}

	var duplicates []*scheduling.QueueItemWithOrder
	var finalized []*scheduling.QueueItemWithOrder

	queueItems, duplicates = removeDuplicates(queueItems)
	queueItems, finalized, err = s.removeFinalizedStepRuns(ctx, tx, queueItems)

	if err != nil {
		return emptyRes, fmt.Errorf("could not remove cancelled step runs: %w", err)
	}

	// sort the queue items by Order from least to greatest, then by queue id
	sort.Slice(queueItems, func(i, j int) bool {
		// sort by priority, then by order, then by id
		if queueItems[i].Priority == queueItems[j].Priority {
			if queueItems[i].Order == queueItems[j].Order {
				return queueItems[i].QueueItem.ID < queueItems[j].QueueItem.ID
			}

			return queueItems[i].Order < queueItems[j].Order
		}

		return queueItems[i].Priority > queueItems[j].Priority
	})

	durationListQueueItems := time.Since(startedListQueueItems)
	startRateLimits := time.Now().UTC()

	// get a list of unique actions
	uniqueActions := make(map[string]bool)

	for _, row := range queueItems {
		uniqueActions[row.ActionId.String] = true
	}

	uniqueActionsArr := make([]string, 0, len(uniqueActions))

	for action := range uniqueActions {
		uniqueActionsArr = append(uniqueActionsArr, action)
	}

	// list rate limits for the tenant
	rateLimits, currRateLimitValues, err := s.getStepRunRateLimits(ctx, tx, tenantId, queueItems)

	if err != nil && !errors.Is(err, pgx.ErrNoRows) {
		return emptyRes, fmt.Errorf("could not list rate limits for tenant: %w", err)
	}

	durationListRateLimits := time.Since(startRateLimits)
	startGetWorkerCounts := time.Now()

	// list workers to assign
	workers, err := s.queries.GetWorkerDispatcherActions(ctx, tx, dbsqlc.GetWorkerDispatcherActionsParams{
		Tenantid:  pgTenantId,
		Actionids: uniqueActionsArr,
	})

	if err != nil {
		return emptyRes, fmt.Errorf("could not get worker dispatcher actions: %w", err)
	}

	workerIds := make([]pgtype.UUID, 0, len(workers))

	for _, worker := range workers {
		workerIds = append(workerIds, worker.ID)
	}

	availableSlots, err := s.queries.ListAvailableSlotsForWorkers(ctx, tx, dbsqlc.ListAvailableSlotsForWorkersParams{
		Tenantid:  pgTenantId,
		Workerids: workerIds,
	})

	if err != nil {
		return emptyRes, fmt.Errorf("could not list available slots for workers: %w", err)
	}

	workersToCounts := make(map[string]int)

	for _, worker := range availableSlots {
		workersToCounts[sqlchelpers.UUIDToStr(worker.ID)] = int(worker.AvailableSlots)
	}

	slots := make([]*scheduling.Slot, 0)

	for _, worker := range workers {
		workerId := sqlchelpers.UUIDToStr(worker.ID)
		dispatcherId := sqlchelpers.UUIDToStr(worker.DispatcherId)
		actionId := worker.ActionId

		count, ok := workersToCounts[workerId]

		if !ok {
			continue
		}

		for i := 0; i < count; i++ {
			slots = append(slots, &scheduling.Slot{
				ID:           fmt.Sprintf("%s-%d", workerId, i),
				WorkerId:     workerId,
				DispatcherId: dispatcherId,
				ActionId:     actionId,
			})
		}
	}

	finishedGetWorkerCounts := time.Since(startGetWorkerCounts)
	startGetLabels := time.Now().UTC()

	// GET UNIQUE STEP IDS
	stepIdSet := UniqueSet(queueItems, func(x *scheduling.QueueItemWithOrder) string {
		return sqlchelpers.UUIDToStr(x.StepId)
	})

	desiredLabels := make(map[string][]*dbsqlc.GetDesiredLabelsRow)
	hasDesired := false

	// GET DESIRED LABELS
	// OPTIMIZATION: CACHEABLE
	stepIds := make([]pgtype.UUID, 0, len(stepIdSet))
	for stepId := range stepIdSet {
		stepIds = append(stepIds, sqlchelpers.UUIDFromStr(stepId))
	}

	labels, err := s.queries.GetDesiredLabels(ctx, tx, stepIds)

	if err != nil {
		return emptyRes, fmt.Errorf("could not get desired labels: %w", err)
	}

	for _, label := range labels {
		stepId := sqlchelpers.UUIDToStr(label.StepId)
		desiredLabels[stepId] = labels
		hasDesired = true
	}

	var workerLabels = make(map[string][]*dbsqlc.GetWorkerLabelsRow)

	if hasDesired {
		// GET UNIQUE WORKER LABELS
		workerIdSet := UniqueSet(slots, func(x *scheduling.Slot) string {
			return x.WorkerId
		})

		for workerId := range workerIdSet {
			labels, err := s.queries.GetWorkerLabels(ctx, tx, sqlchelpers.UUIDFromStr(workerId))
			if err != nil {
				return emptyRes, fmt.Errorf("could not get worker labels: %w", err)
			}
			workerLabels[workerId] = labels
		}
	}

	durationGetLabels := time.Since(startGetLabels)
	startScheduling := time.Now().UTC()

	plan, err := scheduling.GeneratePlan(
		ctx,
		slots,
		uniqueActionsArr,
		queueItems,
		rateLimits,
		currRateLimitValues,
		workerLabels,
		desiredLabels,
	)

	if err != nil {
		return emptyRes, fmt.Errorf("could not generate scheduling: %w", err)
	}

	durationScheduling := time.Since(startScheduling)
	startUpdateRateLimits := time.Now()

	// save rate limits as a subtransaction, but don't throw an error if it fails
	func() {
		updateKeys := []string{}
		updateUnits := []int32{}
		didConsume := false

		for key, value := range plan.RateLimitUnitsConsumed {
			if value == 0 {
				continue
			}

			didConsume = true
			updateKeys = append(updateKeys, key)
			updateUnits = append(updateUnits, value)
		}

		if !didConsume {
			return
		}

		subtx, err := tx.Begin(ctx)

		if err != nil {
			s.l.Err(err).Msg("could not start subtransaction")
			return
		}

		defer sqlchelpers.DeferRollback(ctx, s.l, subtx.Rollback)

		params := dbsqlc.BulkUpdateRateLimitsParams{
			Tenantid: pgTenantId,
			Keys:     updateKeys,
			Units:    updateUnits,
		}

		_, err = s.queries.BulkUpdateRateLimits(ctx, subtx, params)

		if err != nil {
			s.l.Err(err).Msg("could not bulk update rate limits")
			return
		}

		// throw a warning if any rate limits are below 0
		for key, value := range plan.RateLimitUnitsConsumed {
			if value < 0 {
				s.l.Warn().Msgf("rate limit %s is below 0: %d", key, value)
			}
		}

		err = subtx.Commit(ctx)

		if err != nil {
			s.l.Err(err).Msg("could not commit subtransaction")
			return
		}
	}()

	durationUpdateRateLimits := time.Since(startUpdateRateLimits)
	startAssignTime := time.Now()

	numAssigns := make(map[string]int)

	for _, workerId := range plan.WorkerIds {
		numAssigns[sqlchelpers.UUIDToStr(workerId)]++
	}

	err = s.queries.UpdateStepRunsToAssigned(ctx, tx, dbsqlc.UpdateStepRunsToAssignedParams{
		Steprunids:      plan.StepRunIds,
		Workerids:       plan.WorkerIds,
		Stepruntimeouts: plan.StepRunTimeouts,
		Tenantid:        pgTenantId,
	})

	if err != nil {
		return emptyRes, fmt.Errorf("could not bulk assign step runs to workers: %w", err)
	}

	finishedAssignTime := time.Since(startAssignTime)

	popItems := plan.QueuedItems

	// we'd like to remove duplicates from the queue items as well
	for _, item := range duplicates {
		// print a warning for duplicates
		s.l.Warn().Msgf("duplicate queue item: %d for step run %s", item.QueueItem.ID, sqlchelpers.UUIDToStr(item.QueueItem.StepRunId))

		popItems = append(popItems, item.QueueItem.ID)
	}

	// we'd like to remove finalized step runs from the queue items as well
	for _, item := range finalized {
		popItems = append(popItems, item.QueueItem.ID)
	}

	startQueueTime := time.Now()

	err = s.queries.BulkQueueItems(ctx, tx, popItems)

	if err != nil {
		return emptyRes, fmt.Errorf("could not bulk queue items: %w", err)
	}

	// if there are step runs to place in a cancelling state, do so
	if len(plan.TimedOutStepRuns) > 0 {
		_, err = s.queries.BulkMarkStepRunsAsCancelling(ctx, tx, plan.TimedOutStepRuns)

		if err != nil {
			return emptyRes, fmt.Errorf("could not bulk mark step runs as cancelling: %w", err)
		}
	}

	finishQueueTime := time.Since(startQueueTime)

	err = tx.Commit(ctx)

	if err != nil {
		return emptyRes, fmt.Errorf("could not commit transaction: %w", err)
	}

	defer s.bulkStepRunsAssigned(tenantId, time.Now().UTC(), plan.StepRunIds, plan.WorkerIds)
	defer s.bulkStepRunsUnassigned(tenantId, plan.UnassignedStepRunIds)
	defer s.bulkStepRunsRateLimited(tenantId, plan.RateLimitedStepRuns)

	// update the cache with the min queued id
	for name, qiId := range plan.MinQueuedIds {
		s.cachedMinQueuedIds.Store(getCacheName(tenantId, name), qiId)
	}

	timedOutStepRunsStr := make([]string, len(plan.TimedOutStepRuns))

	for i, id := range plan.TimedOutStepRuns {
		timedOutStepRunsStr[i] = sqlchelpers.UUIDToStr(id)
	}

	defer printQueueDebugInfo(
		ql,
		tenantId,
		queues,
		queueItems,
		duplicates,
		finalized,
		plan,
		slots,
		startedAt,
		durationPrepareTx,
		durationListQueues,
		durationListQueueItems,
		durationListRateLimits,
		finishedGetWorkerCounts,
		durationGetLabels,
		durationScheduling,
		durationUpdateRateLimits,
		finishedAssignTime,
		finishQueueTime,
	)

	return repository.QueueStepRunsResult{
		Queued:             plan.QueuedStepRuns,
		SchedulingTimedOut: timedOutStepRunsStr,
		Continue:           plan.ShouldContinue,
	}, nil
}

func (s *stepRunEngineRepository) getStepRunRateLimits(ctx context.Context, dbtx dbsqlc.DBTX, tenantId string, queueItems []*scheduling.QueueItemWithOrder) (map[string]map[string]int32, map[string]*dbsqlc.ListRateLimitsForTenantWithMutateRow, error) {
	stepRunIds := make([]pgtype.UUID, 0, len(queueItems))
	stepIds := make([]pgtype.UUID, 0, len(queueItems))
	stepsWithRateLimits := make(map[string]bool)

	for _, item := range queueItems {
		stepRunIds = append(stepRunIds, item.StepRunId)
		stepIds = append(stepIds, item.StepId)
	}

	stepIdToStepRuns := make(map[string][]string)
	stepRunIdToStepId := make(map[string]string)

	for i, stepRunId := range stepRunIds {
		stepId := sqlchelpers.UUIDToStr(stepIds[i])
		stepRunIdStr := sqlchelpers.UUIDToStr(stepRunId)

		if _, ok := stepIdToStepRuns[stepId]; !ok {
			stepIdToStepRuns[stepId] = make([]string, 0)
		}

		stepIdToStepRuns[stepId] = append(stepIdToStepRuns[stepId], stepRunIdStr)
		stepRunIdToStepId[stepRunIdStr] = stepId
	}

	// check if we have any rate limits for these step ids
	skipRateLimiting := true

	for stepIdStr := range stepIdToStepRuns {
		if hasRateLimit, ok := s.cachedStepIdHasRateLimit.Get(stepIdStr); !ok || hasRateLimit.(bool) {
			skipRateLimiting = false
			break
		}
	}

	if skipRateLimiting {
		return nil, nil, nil
	}

	// get all step run expression evals which correspond to rate limits, grouped by step run id
	expressionEvals, err := s.queries.ListStepRunExpressionEvals(ctx, dbtx, stepRunIds)

	if err != nil {
		return nil, nil, err
	}

	stepRunAndGlobalKeyToKey := make(map[string]string)
	stepRunToKeys := make(map[string][]string)

	for _, eval := range expressionEvals {
		stepRunId := sqlchelpers.UUIDToStr(eval.StepRunId)
		globalKey := eval.Key

		// Only append if this is a key expression. Note that we have a uniqueness constraint on
		// the stepRunId, kind, and key, so we will not insert duplicate values into the array.
		if eval.Kind == dbsqlc.StepExpressionKindDYNAMICRATELIMITKEY {
			stepsWithRateLimits[stepRunIdToStepId[stepRunId]] = true

			k := eval.ValueStr.String

			if _, ok := stepRunToKeys[stepRunId]; !ok {
				stepRunToKeys[stepRunId] = make([]string, 0)
			}

			stepRunToKeys[stepRunId] = append(stepRunToKeys[stepRunId], k)

			stepRunAndGlobalKey := fmt.Sprintf("%s-%s", stepRunId, globalKey)

			stepRunAndGlobalKeyToKey[stepRunAndGlobalKey] = k
		}
	}

	rateLimitKeyToEvals := make(map[string][]*dbsqlc.StepRunExpressionEval)

	for _, eval := range expressionEvals {
		k := stepRunAndGlobalKeyToKey[fmt.Sprintf("%s-%s", sqlchelpers.UUIDToStr(eval.StepRunId), eval.Key)]

		if _, ok := rateLimitKeyToEvals[k]; !ok {
			rateLimitKeyToEvals[k] = make([]*dbsqlc.StepRunExpressionEval, 0)
		}

		rateLimitKeyToEvals[k] = append(rateLimitKeyToEvals[k], eval)
	}

	upsertRateLimitBulkParams := dbsqlc.UpsertRateLimitsBulkParams{
		Tenantid: sqlchelpers.UUIDFromStr(tenantId),
	}

	stepRunToKeyToUnits := make(map[string]map[string]int32)

	for key, evals := range rateLimitKeyToEvals {
		var duration string
		var limitValue int
		var skip bool

		for _, eval := range evals {
			// add to stepRunToKeyToUnits
			stepRunId := sqlchelpers.UUIDToStr(eval.StepRunId)

			// throw an error if there are multiple rate limits with the same keys, but different limit values or durations
			if eval.Kind == dbsqlc.StepExpressionKindDYNAMICRATELIMITWINDOW {
				if duration == "" {
					duration = eval.ValueStr.String
				} else if duration != eval.ValueStr.String {
					largerDuration, err := getLargerDuration(duration, eval.ValueStr.String)

					if err != nil {
						skip = true
						break
					}

					message := fmt.Sprintf("Multiple rate limits with key %s have different durations: %s vs %s. Using longer window %s.", key, duration, eval.ValueStr.String, largerDuration)
					timeSeen := time.Now().UTC()
					reason := dbsqlc.StepRunEventReasonRATELIMITERROR
					severity := dbsqlc.StepRunEventSeverityWARNING
					data := map[string]interface{}{}

					_, buffErr := s.bulkEventBuffer.BuffItem(tenantId, &repository.CreateStepRunEventOpts{
						StepRunId:     sqlchelpers.UUIDToStr(eval.StepRunId),
						EventMessage:  &message,
						EventReason:   &reason,
						EventSeverity: &severity,
						Timestamp:     &timeSeen,
						EventData:     data,
					})

					if buffErr != nil {
						s.l.Err(buffErr).Msg("could not buffer step run event")
					}

					duration = largerDuration
				}
			}

			if eval.Kind == dbsqlc.StepExpressionKindDYNAMICRATELIMITVALUE {
				if limitValue == 0 {
					limitValue = int(eval.ValueInt.Int32)
				} else if limitValue != int(eval.ValueInt.Int32) {
					message := fmt.Sprintf("Multiple rate limits with key %s have different limit values: %d vs %d. Using lower value %d.", key, limitValue, eval.ValueInt.Int32, min(limitValue, int(eval.ValueInt.Int32)))
					timeSeen := time.Now().UTC()
					reason := dbsqlc.StepRunEventReasonRATELIMITERROR
					severity := dbsqlc.StepRunEventSeverityWARNING
					data := map[string]interface{}{}

					_, buffErr := s.bulkEventBuffer.BuffItem(tenantId, &repository.CreateStepRunEventOpts{
						StepRunId:     sqlchelpers.UUIDToStr(eval.StepRunId),
						EventMessage:  &message,
						EventReason:   &reason,
						EventSeverity: &severity,
						Timestamp:     &timeSeen,
						EventData:     data,
					})

					if buffErr != nil {
						s.l.Err(buffErr).Msg("could not buffer step run event")
					}

					limitValue = min(limitValue, int(eval.ValueInt.Int32))
				}
			}

			if eval.Kind == dbsqlc.StepExpressionKindDYNAMICRATELIMITUNITS {
				if _, ok := stepRunToKeyToUnits[stepRunId]; !ok {
					stepRunToKeyToUnits[stepRunId] = make(map[string]int32)
				}

				stepRunToKeyToUnits[stepRunId][key] = eval.ValueInt.Int32
			}
		}

		if skip {
			continue
		}

		upsertRateLimitBulkParams.Keys = append(upsertRateLimitBulkParams.Keys, key)
		upsertRateLimitBulkParams.Windows = append(upsertRateLimitBulkParams.Windows, getWindowParamFromDurString(duration))
		upsertRateLimitBulkParams.Limitvalues = append(upsertRateLimitBulkParams.Limitvalues, int32(limitValue)) // nolint: gosec
	}

	var stepRateLimits []*dbsqlc.StepRateLimit

	if len(upsertRateLimitBulkParams.Keys) > 0 {
		// upsert all rate limits based on the keys, limit values, and durations
		err = s.queries.UpsertRateLimitsBulk(ctx, dbtx, upsertRateLimitBulkParams)

		if err != nil {
			return nil, nil, fmt.Errorf("could not bulk upsert dynamic rate limits: %w", err)
		}
	}

	// get all existing static rate limits for steps to the mapping, mapping back from step ids to step run ids
	uniqueStepIds := make([]pgtype.UUID, 0, len(stepIdToStepRuns))

	for stepId := range stepIdToStepRuns {
		uniqueStepIds = append(uniqueStepIds, sqlchelpers.UUIDFromStr(stepId))
	}

	stepRateLimits, err = s.queries.ListRateLimitsForSteps(ctx, dbtx, dbsqlc.ListRateLimitsForStepsParams{
		Tenantid: sqlchelpers.UUIDFromStr(tenantId),
		Stepids:  uniqueStepIds,
	})

	if err != nil {
		return nil, nil, fmt.Errorf("could not list rate limits for steps: %w", err)
	}

	for _, row := range stepRateLimits {
		stepsWithRateLimits[sqlchelpers.UUIDToStr(row.StepId)] = true
		stepId := sqlchelpers.UUIDToStr(row.StepId)
		stepRuns := stepIdToStepRuns[stepId]

		for _, stepRunId := range stepRuns {
			if _, ok := stepRunToKeyToUnits[stepRunId]; !ok {
				stepRunToKeyToUnits[stepRunId] = make(map[string]int32)
			}

			stepRunToKeyToUnits[stepRunId][row.RateLimitKey] = row.Units
		}
	}

	rateLimitsForTenant, err := s.queries.ListRateLimitsForTenantWithMutate(ctx, dbtx, sqlchelpers.UUIDFromStr(tenantId))

	if err != nil {
		return nil, nil, fmt.Errorf("could not list rate limits for tenant: %w", err)
	}

	mapRateLimitsForTenant := make(map[string]*dbsqlc.ListRateLimitsForTenantWithMutateRow)

	for _, row := range rateLimitsForTenant {
		mapRateLimitsForTenant[row.Key] = row
	}

	// store all step ids in the cache, so we can skip rate limiting for steps without rate limits
	for stepId := range stepIdToStepRuns {
		hasRateLimit := stepsWithRateLimits[stepId]
		s.cachedStepIdHasRateLimit.Set(stepId, hasRateLimit)
	}

	return stepRunToKeyToUnits, mapRateLimitsForTenant, nil
}

func (s *stepRunEngineRepository) GetQueueCounts(ctx context.Context, tenantId string) (map[string]int, error) {
	counts, err := s.queries.GetQueuedCounts(ctx, s.pool, sqlchelpers.UUIDFromStr(tenantId))

	if err != nil {
		if errors.Is(err, pgx.ErrNoRows) {
			return map[string]int{}, nil
		}

		return nil, err
	}

	res := make(map[string]int)

	for _, count := range counts {
		res[count.Queue] = int(count.Count)
	}

	return res, nil
}

func (s *stepRunEngineRepository) ProcessStepRunUpdates(ctx context.Context, qlp *zerolog.Logger, tenantId string) (repository.ProcessStepRunUpdatesResult, error) {
	ql := qlp.With().Str("tenant_id", tenantId).Logger()
	// startedAt := time.Now().UTC()

	emptyRes := repository.ProcessStepRunUpdatesResult{
		Continue: false,
	}

	ctx, span := telemetry.NewSpan(ctx, "process-step-run-updates-database")
	defer span.End()

	pgTenantId := sqlchelpers.UUIDFromStr(tenantId)

	limit := 100

	if s.cf.SingleQueueLimit != 0 {
		limit = s.cf.SingleQueueLimit * 4 // we call update step run 4x
	}

	tx, commit, rollback, err := sqlchelpers.PrepareTx(ctx, s.pool, s.l, 25000)

	if err != nil {
		return emptyRes, err
	}

	defer rollback()

	// list queues
	queueItems, err := s.queries.ListInternalQueueItems(ctx, tx, dbsqlc.ListInternalQueueItemsParams{
		Tenantid: pgTenantId,
		Queue:    dbsqlc.InternalQueueSTEPRUNUPDATE,
		Limit: pgtype.Int4{
			Int32: int32(limit), // nolint: gosec
			Valid: true,
		},
	})

	if err != nil {
		return emptyRes, fmt.Errorf("could not list queues: %w", err)
	}

	data, err := toQueueItemData[updateStepRunQueueDataV0](queueItems)

	if err != nil {
		return emptyRes, fmt.Errorf("could not convert internal queue item data to worker semaphore queue data: %w", err)
	}

	succeededStepRuns, completedWorkflowRuns, err := s.processStepRunUpdates(ctx, &ql, tenantId, tx, data)

	if err != nil {
		return emptyRes, fmt.Errorf("could not process step run updates v0: %w", err)
	}

	qiIds := make([]int64, 0, len(data))

	for _, item := range queueItems {
		qiIds = append(qiIds, item.ID)
	}

	// update the processed semaphore queue items
	err = s.queries.MarkInternalQueueItemsProcessed(ctx, tx, qiIds)

	if err != nil {
		return emptyRes, fmt.Errorf("could not mark worker semaphore queue items processed: %w", err)
	}

	err = commit(ctx)

	if err != nil {
		return emptyRes, fmt.Errorf("could not commit transaction: %w", err)
	}

	for _, cb := range s.callbacks {
		for _, wr := range completedWorkflowRuns {
			wrCp := wr
			cb.Do(s.l, tenantId, wrCp)
		}
	}

	return repository.ProcessStepRunUpdatesResult{
		SucceededStepRuns:     succeededStepRuns,
		CompletedWorkflowRuns: completedWorkflowRuns,
		Continue:              len(queueItems) == limit,
	}, nil
}

func (s *stepRunEngineRepository) ProcessStepRunUpdatesV2(ctx context.Context, qlp *zerolog.Logger, tenantId string) (repository.ProcessStepRunUpdatesResultV2, error) {
	ql := qlp.With().Str("tenant_id", tenantId).Logger()

	emptyRes := repository.ProcessStepRunUpdatesResultV2{
		Continue: false,
	}

	ctx, span := telemetry.NewSpan(ctx, "process-step-run-updates-database")
	defer span.End()

	pgTenantId := sqlchelpers.UUIDFromStr(tenantId)

	limit := 100 * s.updateConcurrentFactor

	if s.cf.SingleQueueLimit != 0 {
		limit = s.cf.SingleQueueLimit * s.updateConcurrentFactor
	}

	tx, commit, rollback, err := sqlchelpers.PrepareTx(ctx, s.pool, s.l, 25000)

	if err != nil {
		return emptyRes, err
	}

	defer rollback()

	// list queues
	queueItems, err := s.queries.ListInternalQueueItems(ctx, tx, dbsqlc.ListInternalQueueItemsParams{
		Tenantid: pgTenantId,
		Queue:    dbsqlc.InternalQueueSTEPRUNUPDATEV2,
		Limit: pgtype.Int4{
			Int32: int32(limit), // nolint: gosec
			Valid: true,
		},
	})

	if err != nil {
		return emptyRes, fmt.Errorf("could not list queues: %w", err)
	}

	data, err := toQueueItemData[updateStepRunQueueData](queueItems)

	if err != nil {
		return emptyRes, fmt.Errorf("could not convert internal queue item data to worker semaphore queue data: %w", err)
	}

	var completedWorkflowRuns []*dbsqlc.ResolveWorkflowRunStatusRow

	succeededStepRuns, completedWorkflowRunsV1, err := s.processStepRunUpdatesV2(ctx, &ql, tenantId, tx, data)

	if err != nil {
		return emptyRes, fmt.Errorf("could not process step run updates v1: %w", err)
	}

	completedWorkflowRuns = append(completedWorkflowRuns, completedWorkflowRunsV1...)

	qiIds := make([]int64, 0, len(data))

	for _, item := range queueItems {
		qiIds = append(qiIds, item.ID)
	}

	// update the processed semaphore queue items
	err = s.queries.MarkInternalQueueItemsProcessed(ctx, tx, qiIds)

	if err != nil {
		return emptyRes, fmt.Errorf("could not mark worker semaphore queue items processed: %w", err)
	}

	err = commit(ctx)

	if err != nil {
		return emptyRes, fmt.Errorf("could not commit transaction: %w", err)
	}

	for _, cb := range s.callbacks {
		for _, wr := range completedWorkflowRuns {
			wrCp := wr
			cb.Do(s.l, tenantId, wrCp)
		}
	}

	return repository.ProcessStepRunUpdatesResultV2{
		SucceededStepRuns:     succeededStepRuns,
		CompletedWorkflowRuns: completedWorkflowRuns,
		Continue:              len(queueItems) == limit,
	}, nil
}

func (s *stepRunEngineRepository) processStepRunUpdates(
	ctx context.Context,
	qlp *zerolog.Logger,
	tenantId string,
	tx dbsqlc.DBTX,
	data []updateStepRunQueueDataV0,
) (succeededStepRuns []*dbsqlc.GetStepRunForEngineRow, completedWorkflowRuns []*dbsqlc.ResolveWorkflowRunStatusRow, err error) {
	// startedAt := time.Now().UTC()
	pgTenantId := sqlchelpers.UUIDFromStr(tenantId)

	startParams := dbsqlc.BulkStartStepRunParams{}
	failParams := dbsqlc.BulkFailStepRunParams{}
	cancelParams := dbsqlc.BulkCancelStepRunParams{}
	finishParams := dbsqlc.BulkFinishStepRunParams{}

	stepRunIds := make([]pgtype.UUID, 0, len(data))
	eventTimeSeen := make([]time.Time, 0, len(data))
	eventReasons := make([]dbsqlc.StepRunEventReason, 0, len(data))
	eventStepRunIds := make([]pgtype.UUID, 0, len(data))
	eventSeverities := make([]dbsqlc.StepRunEventSeverity, 0, len(data))
	eventMessages := make([]string, 0, len(data))
	eventData := make([]map[string]interface{}, 0, len(data))
	dedupe := make(map[string]bool)

	for _, item := range data {
		stepRunId := sqlchelpers.UUIDFromStr(item.StepRunId)

		if item.Event != nil {
			if item.Event.EventMessage == nil || item.Event.EventReason == nil {
				continue
			}

			dedupeKey := fmt.Sprintf("EVENT-%s-%s", item.StepRunId, *item.Event.EventReason)

			if _, ok := dedupe[dedupeKey]; ok {
				continue
			}

			dedupe[dedupeKey] = true

			eventStepRunIds = append(eventStepRunIds, stepRunId)
			eventMessages = append(eventMessages, *item.Event.EventMessage)
			eventReasons = append(eventReasons, *item.Event.EventReason)

			if item.Event.EventSeverity != nil {
				eventSeverities = append(eventSeverities, *item.Event.EventSeverity)
			} else {
				eventSeverities = append(eventSeverities, dbsqlc.StepRunEventSeverityINFO)
			}

			if item.Event.EventData != nil {
				eventData = append(eventData, item.Event.EventData)
			} else {
				eventData = append(eventData, map[string]interface{}{})
			}

			if item.Event.Timestamp != nil {
				eventTimeSeen = append(eventTimeSeen, *item.Event.Timestamp)
			} else {
				eventTimeSeen = append(eventTimeSeen, time.Now().UTC())
			}

			continue
		}

		if item.Status == nil {
			continue
		}

		stepRunIds = append(stepRunIds, stepRunId)

		switch dbsqlc.StepRunStatus(*item.Status) {
		case dbsqlc.StepRunStatusRUNNING:
			startParams.Steprunids = append(startParams.Steprunids, stepRunId)
			startParams.Startedats = append(startParams.Startedats, sqlchelpers.TimestampFromTime(*item.StartedAt))
			eventStepRunIds = append(eventStepRunIds, stepRunId)
			eventTimeSeen = append(eventTimeSeen, *item.StartedAt)
			eventReasons = append(eventReasons, dbsqlc.StepRunEventReasonSTARTED)
			eventSeverities = append(eventSeverities, dbsqlc.StepRunEventSeverityINFO)
			eventMessages = append(eventMessages, fmt.Sprintf("Step run started at %s", item.StartedAt.Format(time.RFC1123)))
			eventData = append(eventData, map[string]interface{}{})
		case dbsqlc.StepRunStatusFAILED:
			failParams.Steprunids = append(failParams.Steprunids, stepRunId)
			failParams.Finishedats = append(failParams.Finishedats, sqlchelpers.TimestampFromTime(*item.FinishedAt))
			eventTimeSeen = append(eventTimeSeen, *item.FinishedAt)
			failParams.Errors = append(failParams.Errors, *item.Error)

			eventStepRunIds = append(eventStepRunIds, stepRunId)
			eventMessage := fmt.Sprintf("Step run failed on %s", item.FinishedAt.Format(time.RFC1123))
			eventReason := dbsqlc.StepRunEventReasonFAILED

			if item.Error != nil && *item.Error == "TIMED_OUT" {
				eventReason = dbsqlc.StepRunEventReasonTIMEDOUT
				eventMessage = "Step exceeded timeout duration"
			}

			eventReasons = append(eventReasons, eventReason)
			eventSeverities = append(eventSeverities, dbsqlc.StepRunEventSeverityCRITICAL)
			eventMessages = append(eventMessages, eventMessage)
			eventData = append(eventData, map[string]interface{}{
				"retry_count": item.RetryCount,
			})
		case dbsqlc.StepRunStatusCANCELLED:
			cancelParams.Steprunids = append(cancelParams.Steprunids, stepRunId)
			cancelParams.Cancelledats = append(cancelParams.Cancelledats, sqlchelpers.TimestampFromTime(*item.CancelledAt))
			cancelParams.Finishedats = append(cancelParams.Finishedats, sqlchelpers.TimestampFromTime(*item.CancelledAt))
			eventTimeSeen = append(eventTimeSeen, *item.CancelledAt)
			cancelParams.Cancelledreasons = append(cancelParams.Cancelledreasons, *item.CancelledReason)
			eventStepRunIds = append(eventStepRunIds, stepRunId)
			eventReasons = append(eventReasons, dbsqlc.StepRunEventReasonCANCELLED)
			eventSeverities = append(eventSeverities, dbsqlc.StepRunEventSeverityWARNING)
			eventMessages = append(eventMessages, fmt.Sprintf("Step run was cancelled on %s for the following reason: %s", item.CancelledAt.Format(time.RFC1123), *item.CancelledReason))
			eventData = append(eventData, map[string]interface{}{})
		case dbsqlc.StepRunStatusSUCCEEDED:
			finishParams.Steprunids = append(finishParams.Steprunids, stepRunId)
			finishParams.Finishedats = append(finishParams.Finishedats, sqlchelpers.TimestampFromTime(*item.FinishedAt))
			eventTimeSeen = append(eventTimeSeen, *item.FinishedAt)
			finishParams.Outputs = append(finishParams.Outputs, item.Output)
			eventStepRunIds = append(eventStepRunIds, stepRunId)
			eventReasons = append(eventReasons, dbsqlc.StepRunEventReasonFINISHED)
			eventSeverities = append(eventSeverities, dbsqlc.StepRunEventSeverityINFO)
			eventMessages = append(eventMessages, fmt.Sprintf("Step run finished at %s", item.FinishedAt.Format(time.RFC1123)))
			eventData = append(eventData, map[string]interface{}{})
		}
	}

	if len(startParams.Steprunids) > 0 {
		err = s.queries.BulkStartStepRun(ctx, tx, startParams)

		if err != nil {
			return nil, nil, fmt.Errorf("could not start step runs: %w", err)
		}
	}

	if len(failParams.Steprunids) > 0 {
		err = s.queries.BulkFailStepRun(ctx, tx, failParams)

		if err != nil {
			return nil, nil, fmt.Errorf("could not fail step runs: %w", err)
		}
	}

	if len(cancelParams.Steprunids) > 0 {
		err = s.queries.BulkCancelStepRun(ctx, tx, cancelParams)

		if err != nil {
			return nil, nil, fmt.Errorf("could not cancel step runs: %w", err)
		}
	}

	if len(finishParams.Steprunids) > 0 {
		err = s.queries.BulkFinishStepRun(ctx, tx, finishParams)

		if err != nil {
			return nil, nil, fmt.Errorf("could not finish step runs: %w", err)
		}
	}

	// durationUpdateStepRuns := time.Since(startedAt)

	// startResolveJobRunStatus := time.Now()

	// update the job runs and workflow runs as well
	jobRunIds, err := s.queries.ResolveJobRunStatus(ctx, tx, dbsqlc.ResolveJobRunStatusParams{
		Steprunids: stepRunIds,
		Tenantid:   pgTenantId,
	})

	if err != nil {
		return nil, nil, fmt.Errorf("could not resolve job run status: %w", err)
	}

	// durationResolveJobRunStatus := time.Since(startResolveJobRunStatus)

	// startResolveWorkflowRuns := time.Now()

	succeededStepRuns, err = s.queries.GetStepRunForEngine(ctx, tx, dbsqlc.GetStepRunForEngineParams{
		Ids:      finishParams.Steprunids,
		TenantId: pgTenantId,
	})

	if err != nil {
		return nil, nil, fmt.Errorf("could not get succeeded step runs: %w", err)
	}

	completedWorkflowRuns, err = s.queries.ResolveWorkflowRunStatus(ctx, tx, dbsqlc.ResolveWorkflowRunStatusParams{
		Jobrunids: jobRunIds,
		Tenantid:  pgTenantId,
	})

	if err != nil {
		return nil, nil, fmt.Errorf("could not resolve workflow run status: %w", err)
	}

	// durationResolveWorkflowRuns := time.Since(startResolveWorkflowRuns)

	for i, stepRunId := range eventStepRunIds {
		_, err = s.bulkEventBuffer.BuffItem(tenantId, &repository.CreateStepRunEventOpts{
			StepRunId:     sqlchelpers.UUIDToStr(stepRunId),
			EventMessage:  &eventMessages[i],
			EventReason:   &eventReasons[i],
			EventSeverity: &eventSeverities[i],
			Timestamp:     &eventTimeSeen[i],
			EventData:     eventData[i],
		})

		if err != nil {
			s.l.Err(err).Msg("could not buffer step run event")
		}
	}

	// defer printProcessStepRunUpdateInfo(ql, tenantId, startedAt, len(stepRunIds), durationUpdateStepRuns, durationResolveJobRunStatus, durationResolveWorkflowRuns, durationMarkQueueItemsProcessed, durationRunEvents)

	return succeededStepRuns, completedWorkflowRuns, nil
}

func (s *stepRunEngineRepository) processStepRunUpdatesV2(
	ctx context.Context,
	qlp *zerolog.Logger,
	tenantId string,
	outerTx dbsqlc.DBTX,
	data []updateStepRunQueueData,
) (succeededStepRuns []*dbsqlc.GetStepRunForEngineRow, completedWorkflowRuns []*dbsqlc.ResolveWorkflowRunStatusRow, err error) {
	// startedAt := time.Now().UTC()
	pgTenantId := sqlchelpers.UUIDFromStr(tenantId)

	batches := make([][]updateStepRunQueueData, s.updateConcurrentFactor)
	completedStepRunIds := make([]pgtype.UUID, 0, len(data))

	for _, item := range data {
		batch := item.Hash % s.updateConcurrentFactor

		batches[batch] = append(batches[batch], item)

		if item.Status != nil && dbsqlc.StepRunStatus(*item.Status) == dbsqlc.StepRunStatusSUCCEEDED {
			completedStepRunIds = append(completedStepRunIds, sqlchelpers.UUIDFromStr(item.StepRunId))
		}
	}

	var wrMu sync.Mutex
	var eg errgroup.Group

	for _, batch := range batches {
		if len(batch) == 0 {
			continue
		}

		eg.Go(func() error {
			tx, commit, rollback, err := sqlchelpers.PrepareTx(ctx, s.pool, s.l, 25000)

			if err != nil {
				return err
			}

			defer rollback()

			startParams := dbsqlc.BulkStartStepRunParams{}
			failParams := dbsqlc.BulkFailStepRunParams{}
			cancelParams := dbsqlc.BulkCancelStepRunParams{}
			finishParams := dbsqlc.BulkFinishStepRunParams{}
			batchStepRunIds := []pgtype.UUID{}

			for _, item := range batch {
				stepRunId := sqlchelpers.UUIDFromStr(item.StepRunId)
				batchStepRunIds = append(batchStepRunIds, stepRunId)

				switch dbsqlc.StepRunStatus(*item.Status) {
				case dbsqlc.StepRunStatusRUNNING:
					startParams.Steprunids = append(startParams.Steprunids, stepRunId)
					startParams.Startedats = append(startParams.Startedats, sqlchelpers.TimestampFromTime(*item.StartedAt))
				case dbsqlc.StepRunStatusFAILED:
					failParams.Steprunids = append(failParams.Steprunids, stepRunId)
					failParams.Finishedats = append(failParams.Finishedats, sqlchelpers.TimestampFromTime(*item.FinishedAt))
					failParams.Errors = append(failParams.Errors, *item.Error)
				case dbsqlc.StepRunStatusCANCELLED:
					cancelParams.Steprunids = append(cancelParams.Steprunids, stepRunId)
					cancelParams.Cancelledats = append(cancelParams.Cancelledats, sqlchelpers.TimestampFromTime(*item.CancelledAt))
					cancelParams.Finishedats = append(cancelParams.Finishedats, sqlchelpers.TimestampFromTime(*item.CancelledAt))
					cancelParams.Cancelledreasons = append(cancelParams.Cancelledreasons, *item.CancelledReason)
				case dbsqlc.StepRunStatusSUCCEEDED:
					finishParams.Steprunids = append(finishParams.Steprunids, stepRunId)
					finishParams.Finishedats = append(finishParams.Finishedats, sqlchelpers.TimestampFromTime(*item.FinishedAt))
					finishParams.Outputs = append(finishParams.Outputs, item.Output)
				}
			}

			if len(startParams.Steprunids) > 0 {
				err = s.queries.BulkStartStepRun(ctx, tx, startParams)

				if err != nil {
					return fmt.Errorf("could not start step runs: %w", err)
				}
			}

			if len(failParams.Steprunids) > 0 {
				err = s.queries.BulkFailStepRun(ctx, tx, failParams)

				if err != nil {
					return fmt.Errorf("could not fail step runs: %w", err)
				}
			}

			if len(cancelParams.Steprunids) > 0 {
				err = s.queries.BulkCancelStepRun(ctx, tx, cancelParams)

				if err != nil {
					return fmt.Errorf("could not cancel step runs: %w", err)
				}
			}

			if len(finishParams.Steprunids) > 0 {
				err = s.queries.BulkFinishStepRun(ctx, tx, finishParams)

				if err != nil {
					return fmt.Errorf("could not finish step runs: %w", err)
				}
			}

			// update the job runs and workflow runs as well
			jobRunIds, err := s.queries.ResolveJobRunStatus(ctx, tx, dbsqlc.ResolveJobRunStatusParams{
				Steprunids: batchStepRunIds,
				Tenantid:   pgTenantId,
			})

			if err != nil {
				return fmt.Errorf("could not resolve job run status: %w", err)
			}

			innerCompletedWorkflowRuns, err := s.queries.ResolveWorkflowRunStatus(ctx, tx, dbsqlc.ResolveWorkflowRunStatusParams{
				Jobrunids: jobRunIds,
				Tenantid:  pgTenantId,
			})

			if err != nil {
				return fmt.Errorf("could not resolve workflow run status: %w", err)
			}

			err = commit(ctx)

			if err != nil {
				return fmt.Errorf("could not commit transaction: %w", err)
			}

			wrMu.Lock()
			completedWorkflowRuns = append(completedWorkflowRuns, innerCompletedWorkflowRuns...)
			wrMu.Unlock()

			return nil
		})
	}

	err = eg.Wait()

	if err != nil {
		return nil, nil, fmt.Errorf("could not process step run updates v2: %w", err)
	}

	succeededStepRuns, err = s.queries.GetStepRunForEngine(ctx, outerTx, dbsqlc.GetStepRunForEngineParams{
		Ids:      completedStepRunIds,
		TenantId: pgTenantId,
	})

	if err != nil {
		return nil, nil, fmt.Errorf("could not get succeeded step runs: %w", err)
	}

	return succeededStepRuns, completedWorkflowRuns, nil
}

func (s *stepRunEngineRepository) CleanupQueueItems(ctx context.Context, tenantId string) error {
	// setup telemetry
	ctx, span := telemetry.NewSpan(ctx, "cleanup-queue-items-database")
	defer span.End()

	pgTenantId := sqlchelpers.UUIDFromStr(tenantId)

	// get the min and max queue items
	minMax, err := s.queries.GetMinMaxProcessedQueueItems(ctx, s.pool, pgTenantId)

	if err != nil {
		if errors.Is(err, pgx.ErrNoRows) {
			return nil
		}

		return fmt.Errorf("could not get min max processed queue items: %w", err)
	}

	if minMax == nil {
		return nil
	}

	minId := minMax.MinId
	maxId := minMax.MaxId

	if maxId == 0 {
		return nil
	}

	// iterate until we have no more queue items to process
	var batchSize int64 = 10000
	var currBatch int64

	for {
		if ctx.Err() != nil {
			return ctx.Err()
		}

		currBatch++

		currMax := minId + batchSize*currBatch

		if currMax > maxId {
			currMax = maxId
		}

		// get the next batch of queue items
		err := s.queries.CleanupQueueItems(ctx, s.pool, dbsqlc.CleanupQueueItemsParams{
			Minid:    minId,
			Maxid:    minId + batchSize*currBatch,
			Tenantid: pgTenantId,
		})

		if err != nil {
			if errors.Is(err, pgx.ErrNoRows) {
				return nil
			}

			return fmt.Errorf("could not cleanup queue items: %w", err)
		}

		if currMax == maxId {
			break
		}
	}

	return nil
}

func (s *stepRunEngineRepository) CleanupInternalQueueItems(ctx context.Context, tenantId string) error {
	// setup telemetry
	ctx, span := telemetry.NewSpan(ctx, "cleanup-internal-queue-items-database")
	defer span.End()

	pgTenantId := sqlchelpers.UUIDFromStr(tenantId)

	// get the min and max queue items
	minMax, err := s.queries.GetMinMaxProcessedInternalQueueItems(ctx, s.pool, pgTenantId)

	if err != nil {
		if errors.Is(err, pgx.ErrNoRows) {
			return nil
		}

		return fmt.Errorf("could not get min max processed queue items: %w", err)
	}

	if minMax == nil {
		return nil
	}

	minId := minMax.MinId
	maxId := minMax.MaxId

	if maxId == 0 {
		return nil
	}

	// iterate until we have no more queue items to process
	var batchSize int64 = 10000
	var currBatch int64

	for {
		if ctx.Err() != nil {
			return ctx.Err()
		}

		currBatch++

		currMax := minId + batchSize*currBatch

		if currMax > maxId {
			currMax = maxId
		}

		// get the next batch of queue items
		err := s.queries.CleanupInternalQueueItems(ctx, s.pool, dbsqlc.CleanupInternalQueueItemsParams{
			Minid:    minId,
			Maxid:    minId + batchSize*currBatch,
			Tenantid: pgTenantId,
		})

		if err != nil {
			if errors.Is(err, pgx.ErrNoRows) {
				return nil
			}

			return fmt.Errorf("could not cleanup queue items: %w", err)
		}

		if currMax == maxId {
			break
		}
	}

	return nil
}

func (s *stepRunEngineRepository) StepRunStarted(ctx context.Context, tenantId, workflowRunId, stepRunId string, startedAt time.Time) error {
	ctx, span := telemetry.NewSpan(ctx, "step-run-started-db") // nolint: ineffassign
	defer span.End()

	running := string(dbsqlc.StepRunStatusRUNNING)

	data := &updateStepRunQueueData{
		Hash:      hashToBucket(sqlchelpers.UUIDFromStr(workflowRunId), s.maxHashFactor),
		StepRunId: stepRunId,
		TenantId:  tenantId,
		StartedAt: &startedAt,
		Status:    &running,
	}

	_, err := s.bulkStatusBuffer.BuffItem(tenantId, data)

	if err != nil {
		return fmt.Errorf("could not buffer event: %w", err)
	}

	return nil
}

<<<<<<< HEAD
func (s *stepRunEngineRepository) StepRunAcked(ctx context.Context, tenantId, stepRunId string, startedAt time.Time) error {
	ctx, span := telemetry.NewSpan(ctx, "step-run-acked-db")
	defer span.End()

	ack := dbsqlc.StepRunEventReasonACKNOWLEDGED

	message := "Ack at " + startedAt.Format(time.RFC1123)

	// write a queue item that the step run has started
	err := insertStepRunQueueItem(
		ctx,
		s.pool,
		s.queries,
		tenantId,
		updateStepRunQueueData{
			StepRunId: stepRunId,
			Event: &repository.CreateStepRunEventOpts{
				EventReason:  &ack,
				EventMessage: &message,
			},
		},
	)

	if err != nil {
		return fmt.Errorf("could not insert step run queue item: %w", err)
	}

	return nil
}

func (s *stepRunEngineRepository) StepRunSucceeded(ctx context.Context, tenantId, stepRunId string, finishedAt time.Time, output []byte) error {
=======
func (s *stepRunEngineRepository) StepRunSucceeded(ctx context.Context, tenantId, workflowRunId, stepRunId string, finishedAt time.Time, output []byte) error {
>>>>>>> 19e151e2
	ctx, span := telemetry.NewSpan(ctx, "step-run-started-db")
	defer span.End()

	// write a queue item to release the worker semaphore
	err := s.releaseWorkerSemaphoreSlot(ctx, s.pool, tenantId, stepRunId)

	if err != nil {
		return fmt.Errorf("could not release worker semaphore queue items: %w", err)
	}

	finished := string(dbsqlc.StepRunStatusSUCCEEDED)

	data := &updateStepRunQueueData{
		Hash:       hashToBucket(sqlchelpers.UUIDFromStr(workflowRunId), s.maxHashFactor),
		StepRunId:  stepRunId,
		TenantId:   tenantId,
		FinishedAt: &finishedAt,
		Status:     &finished,
		Output:     output,
	}

	// we write to the buffer first so we don't get race conditions when we resolve workflow run statuses
	done, err := s.bulkStatusBuffer.BuffItem(tenantId, data)

	if err != nil {
		return fmt.Errorf("could not buffer step run succeeded: %w", err)
	}

	var response *buffer.FlushResponse[pgtype.UUID]

	select {
	case response = <-done:
	case <-ctx.Done():
		return ctx.Err()
	case <-time.After(20 * time.Second):
		return fmt.Errorf("timeout waiting for step run succeeded to be flushed to db")
	}

	if response.Err != nil {
		return fmt.Errorf("could not flush step run succeeded: %w", response.Err)
	}

	tx, err := s.pool.Begin(ctx)

	if err != nil {
		return err
	}

	defer sqlchelpers.DeferRollback(ctx, s.l, tx.Rollback)

	// update the job run lookup data
	err = s.queries.UpdateJobRunLookupDataWithStepRun(ctx, tx, dbsqlc.UpdateJobRunLookupDataWithStepRunParams{
		Steprunid: sqlchelpers.UUIDFromStr(stepRunId),
		Tenantid:  sqlchelpers.UUIDFromStr(tenantId),
		Jsondata:  output,
	})

	if err != nil {
		return fmt.Errorf("could not update job run lookup data: %w", err)
	}

	if err := tx.Commit(ctx); err != nil {
		return fmt.Errorf("could not commit transaction: %w", err)
	}

	return nil
}

func (s *stepRunEngineRepository) StepRunCancelled(ctx context.Context, tenantId, workflowRunId, stepRunId string, cancelledAt time.Time, cancelledReason string) error {
	ctx, span := telemetry.NewSpan(ctx, "step-run-cancelled-db")
	defer span.End()

	// write a queue item to release the worker semaphore
	err := s.releaseWorkerSemaphoreSlot(ctx, s.pool, tenantId, stepRunId)

	if err != nil {
		return fmt.Errorf("could not release worker semaphore queue items: %w", err)
	}

	cancelled := string(dbsqlc.StepRunStatusCANCELLED)

	data := &updateStepRunQueueData{
		Hash:            hashToBucket(sqlchelpers.UUIDFromStr(workflowRunId), s.maxHashFactor),
		StepRunId:       stepRunId,
		TenantId:        tenantId,
		CancelledAt:     &cancelledAt,
		CancelledReason: &cancelledReason,
		Status:          &cancelled,
	}

	_, err = s.bulkStatusBuffer.BuffItem(tenantId, data)

	if err != nil {
		return fmt.Errorf("could not buffer step run succeeded: %w", err)
	}

	laterStepRuns, err := s.queries.GetLaterStepRuns(ctx, s.pool, dbsqlc.GetLaterStepRunsParams{
		Tenantid:  sqlchelpers.UUIDFromStr(tenantId),
		Steprunid: sqlchelpers.UUIDFromStr(stepRunId),
	})

	if err != nil && !errors.Is(err, pgx.ErrNoRows) {
		return fmt.Errorf("could not get later step runs: %w", err)
	}

	var innerErr error

	for _, laterStepRun := range laterStepRuns {
		laterStepRunId := sqlchelpers.UUIDToStr(laterStepRun.ID)
		cancelled := string(dbsqlc.StepRunStatusCANCELLED)
		reason := "PREVIOUS_STEP_CANCELLED"

		_, err := s.bulkStatusBuffer.BuffItem(tenantId, &updateStepRunQueueData{
			Hash:            hashToBucket(sqlchelpers.UUIDFromStr(workflowRunId), s.maxHashFactor),
			StepRunId:       laterStepRunId,
			TenantId:        tenantId,
			CancelledAt:     &cancelledAt,
			CancelledReason: &reason,
			Status:          &cancelled,
		})

		if err != nil {
			innerErr = multierror.Append(innerErr, fmt.Errorf("could not buffer later step run cancelled: %w", err))
		}
	}

	return innerErr
}

func (s *stepRunEngineRepository) StepRunFailed(ctx context.Context, tenantId, workflowRunId, stepRunId string, failedAt time.Time, errStr string, retryCount int) error {
	ctx, span := telemetry.NewSpan(ctx, "step-run-failed-db")
	defer span.End()

	// release the worker semaphore
	err := s.releaseWorkerSemaphoreSlot(ctx, s.pool, tenantId, stepRunId)

	if err != nil {
		return fmt.Errorf("could not release worker semaphore queue items: %w", err)
	}

	failed := string(dbsqlc.StepRunStatusFAILED)

	data := &updateStepRunQueueData{
		Hash:       hashToBucket(sqlchelpers.UUIDFromStr(workflowRunId), s.maxHashFactor),
		StepRunId:  stepRunId,
		TenantId:   tenantId,
		RetryCount: retryCount,
		FinishedAt: &failedAt,
		Error:      &errStr,
		Status:     &failed,
	}

	_, err = s.bulkStatusBuffer.BuffItem(tenantId, data)

	if err != nil {
		return fmt.Errorf("could not buffer step run succeeded: %w", err)
	}

	laterStepRuns, err := s.queries.GetLaterStepRuns(ctx, s.pool, dbsqlc.GetLaterStepRunsParams{
		Tenantid:  sqlchelpers.UUIDFromStr(tenantId),
		Steprunid: sqlchelpers.UUIDFromStr(stepRunId),
	})

	if err != nil && !errors.Is(err, pgx.ErrNoRows) {
		return fmt.Errorf("could not get later step runs: %w", err)
	}

	var innerErr error

	for _, laterStepRun := range laterStepRuns {
		laterStepRunId := sqlchelpers.UUIDToStr(laterStepRun.ID)
		cancelled := string(dbsqlc.StepRunStatusCANCELLED)

		reason := "PREVIOUS_STEP_FAILED"

		if errStr == "TIMED_OUT" {
			reason = "PREVIOUS_STEP_TIMED_OUT"
		}

		_, err := s.bulkStatusBuffer.BuffItem(tenantId, &updateStepRunQueueData{
			Hash:            hashToBucket(sqlchelpers.UUIDFromStr(workflowRunId), s.maxHashFactor),
			StepRunId:       laterStepRunId,
			TenantId:        tenantId,
			CancelledAt:     &failedAt,
			CancelledReason: &reason,
			Status:          &cancelled,
		})

		if err != nil {
			innerErr = multierror.Append(innerErr, fmt.Errorf("could not buffer later step run cancelled: %w", err))
		}
	}

	return innerErr
}

func (s *stepRunEngineRepository) ReplayStepRun(ctx context.Context, tenantId, stepRunId string, input []byte) (*dbsqlc.GetStepRunForEngineRow, error) {
	ctx, span := telemetry.NewSpan(ctx, "replay-step-run")
	defer span.End()

	tx, commit, rollback, err := sqlchelpers.PrepareTx(ctx, s.pool, s.l, 5000)

	if err != nil {
		return nil, err
	}

	defer rollback()

	innerStepRun, err := s.getStepRunForEngineTx(ctx, tx, tenantId, stepRunId)

	if err != nil {
		return nil, err
	}

	sev := dbsqlc.StepRunEventSeverityINFO
	reason := dbsqlc.StepRunEventReasonRETRIEDBYUSER

	defer s.deferredStepRunEvent(
		tenantId,
		repository.CreateStepRunEventOpts{
			StepRunId:     stepRunId,
			EventMessage:  repository.StringPtr("This step was manually replayed by a user"),
			EventSeverity: &sev,
			EventReason:   &reason,
		},
	)

	// check if the step run is in a final state
	if !repository.IsFinalStepRunStatus(innerStepRun.SRStatus) {
		return nil, fmt.Errorf("step run is not in a final state")
	}

	// reset the job run, workflow run and all fields as part of the core tx
	_, err = s.queries.ReplayStepRunResetWorkflowRun(ctx, tx, innerStepRun.WorkflowRunId)

	if err != nil {
		return nil, err
	}

	_, err = s.queries.ReplayStepRunResetJobRun(ctx, tx, innerStepRun.JobRunId)

	if err != nil {
		return nil, err
	}

	laterStepRuns, err := s.queries.GetLaterStepRuns(ctx, tx, dbsqlc.GetLaterStepRunsParams{
		Tenantid:  sqlchelpers.UUIDFromStr(tenantId),
		Steprunid: sqlchelpers.UUIDFromStr(stepRunId),
	})

	if err != nil {
		return nil, err
	}

	// archive each of the later step run results
	for _, laterStepRun := range laterStepRuns {
		laterStepRunId := sqlchelpers.UUIDToStr(laterStepRun.ID)

		err = archiveStepRunResult(ctx, s.queries, tx, tenantId, laterStepRunId, nil)

		if err != nil {
			return nil, err
		}

		// remove the previous step run result from the job lookup data
		err = s.queries.UpdateJobRunLookupDataWithStepRun(
			ctx,
			tx,
			dbsqlc.UpdateJobRunLookupDataWithStepRunParams{
				Steprunid: sqlchelpers.UUIDFromStr(laterStepRunId),
				Tenantid:  sqlchelpers.UUIDFromStr(tenantId),
			},
		)

		if err != nil {
			return nil, err
		}

		// create a deferred event for each of these step runs
		sev := dbsqlc.StepRunEventSeverityINFO
		reason := dbsqlc.StepRunEventReasonRETRIEDBYUSER

		defer s.deferredStepRunEvent(
			tenantId,
			repository.CreateStepRunEventOpts{
				StepRunId:     laterStepRunId,
				EventMessage:  repository.StringPtr(fmt.Sprintf("Parent step run %s was replayed, resetting step run result", innerStepRun.StepReadableId.String)),
				EventSeverity: &sev,
				EventReason:   &reason,
			},
		)
	}

	// reset all later step runs to a pending state
	_, err = s.queries.ReplayStepRunResetStepRuns(ctx, tx, dbsqlc.ReplayStepRunResetStepRunsParams{
		Tenantid:  sqlchelpers.UUIDFromStr(tenantId),
		Steprunid: sqlchelpers.UUIDFromStr(stepRunId),
		Input:     input,
	})

	if err != nil {
		return nil, err
	}

	stepRun, err := s.getStepRunForEngineTx(ctx, tx, tenantId, stepRunId)

	if err != nil {
		return nil, err
	}

	err = commit(ctx)

	if err != nil {
		return nil, err
	}

	return stepRun, nil
}

func (s *stepRunEngineRepository) PreflightCheckReplayStepRun(ctx context.Context, tenantId, stepRunId string) error {
	// verify that the step run is in a final state
	stepRun, err := s.getStepRunForEngineTx(ctx, s.pool, tenantId, stepRunId)

	if err != nil {
		return err
	}

	if !repository.IsFinalStepRunStatus(stepRun.SRStatus) {
		return repository.ErrPreflightReplayStepRunNotInFinalState
	}

	// verify that child step runs are in a final state
	childStepRuns, err := s.queries.ListNonFinalChildStepRuns(ctx, s.pool, dbsqlc.ListNonFinalChildStepRunsParams{
		Steprunid: sqlchelpers.UUIDFromStr(stepRunId),
		Tenantid:  sqlchelpers.UUIDFromStr(tenantId),
	})

	if err != nil && !errors.Is(err, pgx.ErrNoRows) {
		return fmt.Errorf("could not list non-final child step runs: %w", err)
	}

	if len(childStepRuns) > 0 {
		return repository.ErrPreflightReplayChildStepRunNotInFinalState
	}

	count, err := s.queries.HasActiveWorkersForActionId(ctx, s.pool, dbsqlc.HasActiveWorkersForActionIdParams{
		Tenantid: sqlchelpers.UUIDFromStr(tenantId),
		Actionid: stepRun.ActionId,
	})

	if err != nil {
		return fmt.Errorf("could not count active workers for action id: %w", err)
	}

	if count == 0 {
		return repository.ErrNoWorkerAvailable
	}

	return nil
}

func (s *stepRunEngineRepository) UpdateStepRunOverridesData(ctx context.Context, tenantId, stepRunId string, opts *repository.UpdateStepRunOverridesDataOpts) ([]byte, error) {
	if err := s.v.Validate(opts); err != nil {
		return nil, err
	}

	tx, err := s.pool.Begin(ctx)

	if err != nil {
		return nil, err
	}

	defer sqlchelpers.DeferRollback(ctx, s.l, tx.Rollback)

	pgTenantId := sqlchelpers.UUIDFromStr(tenantId)
	pgStepRunId := sqlchelpers.UUIDFromStr(stepRunId)

	callerFile := ""

	if opts.CallerFile != nil {
		callerFile = *opts.CallerFile
	}

	input, err := s.queries.UpdateStepRunOverridesData(
		ctx,
		tx,
		dbsqlc.UpdateStepRunOverridesDataParams{
			Steprunid: pgStepRunId,
			Tenantid:  pgTenantId,
			Fieldpath: []string{
				"overrides",
				opts.OverrideKey,
			},
			Jsondata: opts.Data,
			Overrideskey: []string{
				opts.OverrideKey,
			},
			Callerfile: callerFile,
		},
	)

	if err != nil {
		return nil, fmt.Errorf("could not update step run overrides data: %w", err)
	}

	err = tx.Commit(ctx)

	if err != nil {
		return nil, err
	}

	return input, nil
}

func (s *stepRunEngineRepository) UpdateStepRunInputSchema(ctx context.Context, tenantId, stepRunId string, schema []byte) ([]byte, error) {
	tx, err := s.pool.Begin(ctx)

	if err != nil {
		return nil, err
	}

	defer sqlchelpers.DeferRollback(ctx, s.l, tx.Rollback)

	pgTenantId := sqlchelpers.UUIDFromStr(tenantId)
	pgStepRunId := sqlchelpers.UUIDFromStr(stepRunId)

	inputSchema, err := s.queries.UpdateStepRunInputSchema(
		ctx,
		tx,
		dbsqlc.UpdateStepRunInputSchemaParams{
			Steprunid:   pgStepRunId,
			Tenantid:    pgTenantId,
			InputSchema: schema,
		},
	)

	if err != nil {
		return nil, fmt.Errorf("could not update step run input schema: %w", err)
	}

	err = tx.Commit(ctx)

	if err != nil {
		return nil, err
	}

	return inputSchema, nil
}

func (s *stepRunEngineRepository) doCachedUpsertOfQueue(ctx context.Context, tx dbsqlc.DBTX, tenantId string, innerStepRun *dbsqlc.GetStepRunForEngineRow) error {
	// update the queue with the action id

	cacheKey := fmt.Sprintf("t-%s-q-%s", tenantId, innerStepRun.ActionId)

	_, ok := s.queueActionTenantCache.Get(cacheKey)

	if !ok {

		err := s.queries.UpsertQueue(
			ctx,
			tx,
			dbsqlc.UpsertQueueParams{
				Name:     innerStepRun.ActionId,
				Tenantid: sqlchelpers.UUIDFromStr(tenantId),
			},
		)
		if err != nil {
			return err
		}

		s.queueActionTenantCache.Add(cacheKey, true)

	}

	return nil
}

func (s *stepRunEngineRepository) QueueStepRun(ctx context.Context, tenantId, stepRunId string, opts *repository.QueueStepRunOpts) (*dbsqlc.GetStepRunForEngineRow, error) {
	ctx, span := telemetry.NewSpan(ctx, "queue-step-run-database")
	defer span.End()

	if err := s.v.Validate(opts); err != nil {
		return nil, err
	}

	tx, commit, rollback, err := sqlchelpers.PrepareTx(ctx, s.pool, s.l, 5000)

	if err != nil {
		return nil, err
	}

	defer rollback()

	queueParams := dbsqlc.QueueStepRunParams{
		ID:       sqlchelpers.UUIDFromStr(stepRunId),
		Tenantid: sqlchelpers.UUIDFromStr(tenantId),
	}

	priority := 1

	if opts.Input != nil {
		queueParams.Input = opts.Input
	}

	if opts.IsRetry {
		queueParams.IsRetry = pgtype.Bool{
			Bool:  true,
			Valid: true,
		}
	}

	if opts.IsRetry || opts.IsInternalRetry {
		// if this is a retry, write a queue item to release the worker semaphore
		err = s.releaseWorkerSemaphoreSlot(ctx, tx, tenantId, stepRunId)

		if err != nil {
			return nil, fmt.Errorf("could not release worker semaphore queue items: %w", err)
		}

		// retries get highest priority to ensure that they're run immediately
		priority = 4
	}

	if len(opts.ExpressionEvals) > 0 {
		err = s.createExpressionEvals(ctx, tx, stepRunId, opts.ExpressionEvals)

		if err != nil {
			return nil, err
		}
	}

	innerStepRun, err := s.getStepRunForEngineTx(ctx, tx, tenantId, stepRunId)

	if err != nil {
		return nil, err
	}

	err = s.doCachedUpsertOfQueue(ctx, tx, tenantId, innerStepRun)

	if err != nil {
		return nil, fmt.Errorf("could not upsert queue with actionId: %w", err)
	}

	// if this is an internal retry, and the step run is in a running or final state, this is a no-op. The internal retry
	// may have be delayed (for example, timing out when sending the action to the worker), while the system
	// may have already reassigned the step run to another.
	if opts.IsInternalRetry && (repository.IsFinalStepRunStatus(innerStepRun.SRStatus) || innerStepRun.SRStatus == dbsqlc.StepRunStatusRUNNING) {
		return nil, repository.ErrAlreadyRunning
	}

	// if this is not a retry, and the step run is already in a pending assignment state, this is a no-op
	if !opts.IsRetry && !opts.IsInternalRetry && innerStepRun.SRStatus == dbsqlc.StepRunStatusPENDINGASSIGNMENT {
		return nil, repository.ErrAlreadyQueued
	}

	err = s.queries.QueueStepRun(ctx, tx, queueParams)

	if err != nil {
		return nil, err
	}

	createQiParams := dbsqlc.CreateQueueItemParams{
		StepRunId:   innerStepRun.SRID,
		StepId:      innerStepRun.StepId,
		ActionId:    sqlchelpers.TextFromStr(innerStepRun.ActionId),
		StepTimeout: innerStepRun.StepTimeout,
		Tenantid:    sqlchelpers.UUIDFromStr(tenantId),
		Queue:       innerStepRun.SRQueue,
		Priority: pgtype.Int4{
			Valid: true,
			Int32: int32(priority),
		},
		Sticky:            innerStepRun.StickyStrategy,
		DesiredWorkerId:   innerStepRun.DesiredWorkerId,
		ScheduleTimeoutAt: getScheduleTimeout(innerStepRun),
	}

	// insert a queue item that the step run has been queued
	err = s.queries.CreateQueueItem(ctx, tx, createQiParams)

	if err != nil {
		return nil, fmt.Errorf("could not create queue item: %w", err)
	}

	if err := commit(ctx); err != nil {
		return nil, err
	}

	return innerStepRun, nil
}

func (s *stepRunEngineRepository) createExpressionEvals(ctx context.Context, dbtx dbsqlc.DBTX, stepRunId string, opts []repository.CreateExpressionEvalOpt) error {
	if len(opts) == 0 {
		return nil
	}

	pgStepRunId := sqlchelpers.UUIDFromStr(stepRunId)

	strParams := dbsqlc.CreateStepRunExpressionEvalStrsParams{
		Steprunid: pgStepRunId,
	}

	intParams := dbsqlc.CreateStepRunExpressionEvalIntsParams{
		Steprunid: pgStepRunId,
	}

	for _, opt := range opts {
		if opt.ValueStr != nil {
			strParams.Keys = append(strParams.Keys, opt.Key)
			strParams.Kinds = append(strParams.Kinds, string(opt.Kind))
			strParams.Valuesstr = append(strParams.Valuesstr, *opt.ValueStr)
		} else if opt.ValueInt != nil {
			intParams.Keys = append(intParams.Keys, opt.Key)
			intParams.Kinds = append(intParams.Kinds, string(opt.Kind))
			intParams.Valuesint = append(intParams.Valuesint, int32(*opt.ValueInt)) // nolint: gosec
		}
	}

	if len(strParams.Keys) > 0 {
		err := s.queries.CreateStepRunExpressionEvalStrs(ctx, dbtx, strParams)

		if err != nil {
			return fmt.Errorf("could not create step run expression strs: %w", err)
		}
	}

	if len(intParams.Keys) > 0 {
		err := s.queries.CreateStepRunExpressionEvalInts(ctx, dbtx, intParams)

		if err != nil {
			return fmt.Errorf("could not create step run expression ints: %w", err)
		}
	}

	return nil
}

func (s *stepRunEngineRepository) CreateStepRunEvent(ctx context.Context, tenantId, stepRunId string, opts repository.CreateStepRunEventOpts) error {
	pgStepRunId := sqlchelpers.UUIDFromStr(stepRunId)

	if opts.EventMessage != nil && opts.EventReason != nil {
		severity := dbsqlc.StepRunEventSeverityINFO

		if opts.EventSeverity != nil {
			severity = *opts.EventSeverity
		}

		var eventData []byte
		var err error

		if opts.EventData != nil {
			eventData, err = json.Marshal(opts.EventData)

			if err != nil {
				return fmt.Errorf("could not marshal step run event data: %w", err)
			}
		}

		createParams := &dbsqlc.CreateStepRunEventParams{
			Steprunid: pgStepRunId,
			Message:   *opts.EventMessage,
			Reason:    *opts.EventReason,
			Severity:  severity,
			Data:      eventData,
		}

		err = s.queries.CreateStepRunEvent(ctx, s.pool, *createParams)

		if err != nil {
			return fmt.Errorf("could not create step run event: %w", err)
		}
	}

	return nil
}

// performant query for step run id, only returns what the engine needs
func (s *stepRunEngineRepository) GetStepRunForEngine(ctx context.Context, tenantId, stepRunId string) (*dbsqlc.GetStepRunForEngineRow, error) {
	return s.getStepRunForEngineTx(ctx, s.pool, tenantId, stepRunId)
}

func (s *stepRunEngineRepository) getStepRunForEngineTx(ctx context.Context, dbtx dbsqlc.DBTX, tenantId, stepRunId string) (*dbsqlc.GetStepRunForEngineRow, error) {
	res, err := s.queries.GetStepRunForEngine(ctx, dbtx, dbsqlc.GetStepRunForEngineParams{
		Ids:      []pgtype.UUID{sqlchelpers.UUIDFromStr(stepRunId)},
		TenantId: sqlchelpers.UUIDFromStr(tenantId),
	})

	if err != nil {
		return nil, err
	}

	if len(res) == 0 {
		return nil, fmt.Errorf("could not find step run %s", stepRunId)
	}

	return res[0], nil
}

func (s *stepRunEngineRepository) GetStepRunDataForEngine(ctx context.Context, tenantId, stepRunId string) (*dbsqlc.GetStepRunDataForEngineRow, error) {
	return s.queries.GetStepRunDataForEngine(ctx, s.pool, dbsqlc.GetStepRunDataForEngineParams{
		ID:       sqlchelpers.UUIDFromStr(stepRunId),
		Tenantid: sqlchelpers.UUIDFromStr(tenantId),
	})
}

func (s *stepRunEngineRepository) ListInitialStepRunsForJobRun(ctx context.Context, tenantId, jobRunId string) ([]*dbsqlc.GetStepRunForEngineRow, error) {
	tx, err := s.pool.Begin(ctx)

	if err != nil {
		return nil, err
	}

	defer sqlchelpers.DeferRollback(ctx, s.l, tx.Rollback)

	srs, err := s.queries.ListInitialStepRuns(ctx, tx, sqlchelpers.UUIDFromStr(jobRunId))

	if err != nil {
		return nil, fmt.Errorf("could not list initial step runs: %w", err)
	}

	res, err := s.queries.GetStepRunForEngine(ctx, tx, dbsqlc.GetStepRunForEngineParams{
		Ids:      srs,
		TenantId: sqlchelpers.UUIDFromStr(tenantId),
	})

	if err != nil {
		return nil, err
	}

	err = tx.Commit(ctx)

	return res, err
}

func (s *stepRunEngineRepository) ListStartableStepRuns(ctx context.Context, tenantId, parentStepRunId string, singleParent bool) ([]*dbsqlc.GetStepRunForEngineRow, error) {
	tx, err := s.pool.Begin(ctx)

	if err != nil {
		return nil, err
	}

	defer sqlchelpers.DeferRollback(ctx, s.l, tx.Rollback)

	var srs []pgtype.UUID

	if singleParent {
		srs, err = s.queries.ListStartableStepRunsSingleParent(ctx, tx, sqlchelpers.UUIDFromStr(parentStepRunId))

		if err != nil {
			return nil, fmt.Errorf("could not list startable step runs: %w", err)
		}
	} else {
		srs, err = s.queries.ListStartableStepRunsManyParents(ctx, tx, sqlchelpers.UUIDFromStr(parentStepRunId))

		if err != nil {
			return nil, fmt.Errorf("could not list initial step runs: %w", err)
		}
	}

	res, err := s.queries.GetStepRunForEngine(ctx, tx, dbsqlc.GetStepRunForEngineParams{
		Ids:      srs,
		TenantId: sqlchelpers.UUIDFromStr(tenantId),
	})

	if err != nil {
		return nil, err
	}

	err = tx.Commit(ctx)

	return res, err
}

func (s *stepRunEngineRepository) ArchiveStepRunResult(ctx context.Context, tenantId, stepRunId string, userErr *string) error {
	return archiveStepRunResult(ctx, s.queries, s.pool, tenantId, stepRunId, userErr)
}

func archiveStepRunResult(ctx context.Context, queries *dbsqlc.Queries, db dbsqlc.DBTX, tenantId, stepRunId string, userErr *string) error {
	params := dbsqlc.ArchiveStepRunResultFromStepRunParams{
		Tenantid:  sqlchelpers.UUIDFromStr(tenantId),
		Steprunid: sqlchelpers.UUIDFromStr(stepRunId),
	}

	if userErr != nil {
		params.Error = sqlchelpers.TextFromStr(*userErr)
	}

	_, err := queries.ArchiveStepRunResultFromStepRun(ctx, db, params)

	return err
}

func (s *stepRunEngineRepository) RefreshTimeoutBy(ctx context.Context, tenantId, stepRunId string, opts repository.RefreshTimeoutBy) (pgtype.Timestamp, error) {
	stepRunUUID := sqlchelpers.UUIDFromStr(stepRunId)
	tenantUUID := sqlchelpers.UUIDFromStr(tenantId)

	incrementTimeoutBy := opts.IncrementTimeoutBy

	err := s.v.Validate(opts)

	if err != nil {
		return pgtype.Timestamp{}, err
	}

	tx, commit, rollback, err := sqlchelpers.PrepareTx(ctx, s.pool, s.l, 5000)

	if err != nil {
		return pgtype.Timestamp{}, err
	}

	defer rollback()

	res, err := s.queries.RefreshTimeoutBy(ctx, tx, dbsqlc.RefreshTimeoutByParams{
		Steprunid:          stepRunUUID,
		Tenantid:           tenantUUID,
		IncrementTimeoutBy: sqlchelpers.TextFromStr(incrementTimeoutBy),
	})

	if err != nil {
		return pgtype.Timestamp{}, err
	}

	if err := commit(ctx); err != nil {
		return pgtype.Timestamp{}, err
	}

	sev := dbsqlc.StepRunEventSeverityINFO
	reason := dbsqlc.StepRunEventReasonTIMEOUTREFRESHED

	defer s.deferredStepRunEvent(
		tenantId,
		repository.CreateStepRunEventOpts{
			StepRunId:     stepRunId,
			EventMessage:  repository.StringPtr(fmt.Sprintf("Timeout refreshed by %s", incrementTimeoutBy)),
			EventReason:   &reason,
			EventSeverity: &sev,
		},
	)

	return res, nil
}

func (s *stepRunEngineRepository) ClearStepRunPayloadData(ctx context.Context, tenantId string) (bool, error) {
	hasMore, err := s.queries.ClearStepRunPayloadData(ctx, s.pool, dbsqlc.ClearStepRunPayloadDataParams{
		Tenantid: sqlchelpers.UUIDFromStr(tenantId),
		Limit:    1000,
	})

	if err != nil {
		if errors.Is(err, pgx.ErrNoRows) {
			return false, nil
		}

		return false, err
	}

	return hasMore, nil
}

func getCacheName(tenantId, queue string) string {
	return fmt.Sprintf("%s:%s", tenantId, queue)
}

func (s *stepRunEngineRepository) removeFinalizedStepRuns(ctx context.Context, tx pgx.Tx, qis []*scheduling.QueueItemWithOrder) ([]*scheduling.QueueItemWithOrder, []*scheduling.QueueItemWithOrder, error) {
	currStepRunIds := make([]pgtype.UUID, len(qis))

	for i, qi := range qis {
		currStepRunIds[i] = qi.StepRunId
	}

	finalizedStepRuns, err := s.queries.GetFinalizedStepRuns(ctx, tx, currStepRunIds)

	if err != nil {
		return nil, nil, err
	}

	finalizedStepRunsMap := make(map[string]bool, len(finalizedStepRuns))

	for _, sr := range finalizedStepRuns {
		s.l.Warn().Msgf("step run %s is in state %s, skipping queueing", sqlchelpers.UUIDToStr(sr.ID), string(sr.Status))
		finalizedStepRunsMap[sqlchelpers.UUIDToStr(sr.ID)] = true
	}

	// remove cancelled step runs from the queue items
	remaining := make([]*scheduling.QueueItemWithOrder, 0, len(qis))
	cancelled := make([]*scheduling.QueueItemWithOrder, 0, len(qis))

	for _, qi := range qis {
		if _, ok := finalizedStepRunsMap[sqlchelpers.UUIDToStr(qi.StepRunId)]; ok {
			cancelled = append(cancelled, qi)
			continue
		}

		remaining = append(remaining, qi)
	}

	return remaining, cancelled, nil
}

func (s *stepRunEngineRepository) releaseWorkerSemaphoreSlot(ctx context.Context, dbtx dbsqlc.DBTX, tenantId, stepRunId string) error {
	oldWorkerIdAndRetryCount, err := s.queries.UpdateStepRunUnsetWorkerId(ctx, dbtx, dbsqlc.UpdateStepRunUnsetWorkerIdParams{
		Steprunid: sqlchelpers.UUIDFromStr(stepRunId),
		Tenantid:  sqlchelpers.UUIDFromStr(tenantId),
	})

	if err != nil && !errors.Is(err, pgx.ErrNoRows) {
		return err
	}

	return s.queries.RemoveTimeoutQueueItem(ctx, dbtx, dbsqlc.RemoveTimeoutQueueItemParams{
		Steprunid:  sqlchelpers.UUIDFromStr(stepRunId),
		Retrycount: oldWorkerIdAndRetryCount.RetryCount,
	})
}

func toQueueItemData[d any](items []*dbsqlc.InternalQueueItem) ([]d, error) {
	res := make([]d, len(items))

	for i, item := range items {
		var data d

		err := json.Unmarshal(item.Data, &data)

		if err != nil {
			return nil, err
		}

		res[i] = data
	}

	return res, nil
}

type updateStepRunQueueData struct {
	StepRunId  string `json:"step_run_id"`
	Hash       int    `json:"hash"`
	TenantId   string `json:"tenant_id"`
	RetryCount int    `json:"retry_count,omitempty"`

	// Event *repository.CreateStepRunEventOpts `json:"event,omitempty"`

	StartedAt       *time.Time `json:"started_at,omitempty"`
	FinishedAt      *time.Time `json:"finished_at,omitempty"`
	CancelledAt     *time.Time `json:"cancelled_at,omitempty"`
	Output          []byte     `json:"output"`
	CancelledReason *string    `json:"cancelled_reason,omitempty"`
	Error           *string    `json:"error,omitempty"`
	Status          *string    `json:"status,omitempty"`
}

type updateStepRunQueueDataV0 struct {
	StepRunId  string `json:"step_run_id"`
	TenantId   string `json:"tenant_id"`
	RetryCount int    `json:"retry_count,omitempty"`

	Event *repository.CreateStepRunEventOpts `json:"event,omitempty"`

	StartedAt       *time.Time `json:"started_at,omitempty"`
	FinishedAt      *time.Time `json:"finished_at,omitempty"`
	CancelledAt     *time.Time `json:"cancelled_at,omitempty"`
	Output          []byte     `json:"output"`
	CancelledReason *string    `json:"cancelled_reason,omitempty"`
	Error           *string    `json:"error,omitempty"`
	Status          *string    `json:"status,omitempty"`
}

// func insertStepRunQueueItem(
// 	ctx context.Context,
// 	dbtx dbsqlc.DBTX,
// 	queries *dbsqlc.Queries,
// 	tenantId string,
// 	data updateStepRunQueueData,
// ) error {
// 	insertData := make([]any, 1)
// 	insertData[0] = data

// 	return bulkInsertInternalQueueItem(
// 		ctx,
// 		dbtx,
// 		queries,
// 		tenantId,
// 		dbsqlc.InternalQueueSTEPRUNUPDATEV2,
// 		insertData,
// 	)
// }

func bulkInsertInternalQueueItem(
	ctx context.Context,
	dbtx dbsqlc.DBTX,
	queries *dbsqlc.Queries,
	tenantIds []pgtype.UUID,
	queues []dbsqlc.InternalQueue,
	data []any,
) error {
	// construct bytes for the data
	insertData := make([][]byte, len(data))

	for i, d := range data {
		b, err := json.Marshal(d)

		if err != nil {
			return err
		}

		insertData[i] = b
	}

	insertQueues := make([]string, len(queues))

	for i, q := range queues {
		insertQueues[i] = string(q)
	}

	err := queries.CreateInternalQueueItemsBulk(ctx, dbtx, dbsqlc.CreateInternalQueueItemsBulkParams{
		Tenantids: tenantIds,
		Queues:    insertQueues,
		Datas:     insertData,
	})

	if err != nil {
		return err
	}

	return nil
}

func (s *stepRunEngineRepository) bulkInsertUniqueInternalQueueItem(
	ctx context.Context,
	tx pgx.Tx,
	tenantId string,
	queue dbsqlc.InternalQueue,
	data []any,
	uniqueKeys []string,
) error {
	// construct bytes for the data
	insertData := make([][]byte, len(data))

	for i, d := range data {
		b, err := json.Marshal(d)

		if err != nil {
			return err
		}

		insertData[i] = b
	}

	err := s.queries.CreateUniqueInternalQueueItemsBulk(ctx, tx, dbsqlc.CreateUniqueInternalQueueItemsBulkParams{
		Tenantid:   sqlchelpers.UUIDFromStr(tenantId),
		Queue:      queue,
		Datas:      insertData,
		Uniquekeys: uniqueKeys,
	})

	if err != nil {
		return err
	}

	return nil
}

// removes duplicates from a slice of queue items by step run id
func removeDuplicates(qis []*scheduling.QueueItemWithOrder) ([]*scheduling.QueueItemWithOrder, []*scheduling.QueueItemWithOrder) {
	encountered := map[string]bool{}
	result := []*scheduling.QueueItemWithOrder{}
	duplicates := []*scheduling.QueueItemWithOrder{}

	for _, v := range qis {
		stepRunId := sqlchelpers.UUIDToStr(v.StepRunId)
		if encountered[stepRunId] {
			duplicates = append(duplicates, v)
			continue
		}

		encountered[stepRunId] = true
		result = append(result, v)
	}

	return result, duplicates
}

func printQueueDebugInfo(
	l zerolog.Logger,
	tenantId string,
	queues []*dbsqlc.Queue,
	queueItems []*scheduling.QueueItemWithOrder,
	duplicates []*scheduling.QueueItemWithOrder,
	cancelled []*scheduling.QueueItemWithOrder,
	plan scheduling.SchedulePlan,
	slots []*scheduling.Slot,
	startedAt time.Time,
	durationPrepareTx,
	durationListQueues,
	durationListQueueItems,
	durationListRateLimits,
	durationGetWorkerCounts,
	durationGetLabels,
	durationScheduling,
	durationUpdateRateLimits,
	durationAssignQueueItems,
	durationPopQueueItems time.Duration,
) {
	duration := time.Since(startedAt)

	e := l.Debug()
	msg := "queue debug information"

	if duration > 100*time.Millisecond {
		e = l.Warn()
		msg = fmt.Sprintf("queue duration was greater than 100ms (%s) for %d assignments", duration, len(plan.StepRunIds))
	}

	e.Str(
		"tenant_id", tenantId,
	).Int(
		"num_queues", len(queues),
	).Int(
		"total_step_runs", len(queueItems),
	).Int(
		"total_step_runs_assigned", len(plan.StepRunIds),
	).Int(
		"total_slots", len(slots),
	).Int(
		"num_duplicates", len(duplicates),
	).Int(
		"num_cancelled", len(cancelled),
	).Dur(
		"total_duration", duration,
	).Dur(
		"duration_prepare_tx", durationPrepareTx,
	).Dur(
		"duration_list_queues", durationListQueues,
	).Dur(
		"duration_list_queue_items", durationListQueueItems,
	).Dur(
		"duration_list_rate_limits", durationListRateLimits,
	).Dur(
		"duration_get_worker_counts", durationGetWorkerCounts,
	).Dur(
		"duration_get_labels", durationGetLabels,
	).Dur(
		"duration_scheduling", durationScheduling,
	).Dur(
		"duration_update_rate_limits", durationUpdateRateLimits,
	).Dur(
		"duration_assign_queue_items", durationAssignQueueItems,
	).Dur(
		"duration_pop_queue_items", durationPopQueueItems,
	).Msg(msg)
}

func getScheduleTimeout(stepRun *dbsqlc.GetStepRunForEngineRow) pgtype.Timestamp {
	var timeoutDuration time.Duration

	// get the schedule timeout from the step
	stepScheduleTimeout := stepRun.StepScheduleTimeout

	if stepScheduleTimeout != "" {
		timeoutDuration, _ = time.ParseDuration(stepScheduleTimeout)
	} else {
		timeoutDuration = defaults.DefaultScheduleTimeout
	}

	timeout := time.Now().UTC().Add(timeoutDuration)

	return sqlchelpers.TimestampFromTime(timeout)
}

func hashToBucket(id pgtype.UUID, buckets int) int {
	hasher := fnv.New32a()
	hasher.Write(id.Bytes[:])
	return int(hasher.Sum32()) % buckets
}<|MERGE_RESOLUTION|>--- conflicted
+++ resolved
@@ -2492,8 +2492,7 @@
 	return nil
 }
 
-<<<<<<< HEAD
-func (s *stepRunEngineRepository) StepRunAcked(ctx context.Context, tenantId, stepRunId string, startedAt time.Time) error {
+func (s *stepRunEngineRepository) StepRunAcked(ctx context.Context, tenantId, workflowRunId, stepRunId string, startedAt time.Time) error {
 	ctx, span := telemetry.NewSpan(ctx, "step-run-acked-db")
 	defer span.End()
 
@@ -2523,10 +2522,7 @@
 	return nil
 }
 
-func (s *stepRunEngineRepository) StepRunSucceeded(ctx context.Context, tenantId, stepRunId string, finishedAt time.Time, output []byte) error {
-=======
 func (s *stepRunEngineRepository) StepRunSucceeded(ctx context.Context, tenantId, workflowRunId, stepRunId string, finishedAt time.Time, output []byte) error {
->>>>>>> 19e151e2
 	ctx, span := telemetry.NewSpan(ctx, "step-run-started-db")
 	defer span.End()
 
