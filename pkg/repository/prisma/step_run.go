--- conflicted
+++ resolved
@@ -269,15 +269,9 @@
 	cachedStepIdHasRateLimit *cache.Cache
 	callbacks                []repository.Callback[*dbsqlc.ResolveWorkflowRunStatusRow]
 
-<<<<<<< HEAD
-	bulkStatusBuffer *buffer.TenantBufferManager[*updateStepRunQueueData, pgtype.UUID]
-	bulkEventBuffer  *buffer.BulkEventWriter
-=======
-	bulkStatusBuffer *TenantBufferManager[*updateStepRunQueueData, pgtype.UUID]
-
+	bulkStatusBuffer       *buffer.TenantBufferManager[*updateStepRunQueueData, pgtype.UUID]
+	bulkEventBuffer        *buffer.BulkEventWriter
 	queueActionTenantCache *lru.Cache[string, bool]
-	bulkEventBuffer        *TenantBufferManager[*repository.CreateStepRunEventOpts, int]
->>>>>>> 29721cd1
 
 	updateConcurrentFactor int
 	maxHashFactor          int
@@ -312,13 +306,9 @@
 		bulkEventBuffer:          eventBuffer,
 	}
 
-<<<<<<< HEAD
+	s.queueActionTenantCache, _ = lru.New[string, bool](10000)
+
 	err = s.startBuffers()
-=======
-	s.queueActionTenantCache, _ = lru.New[string, bool](10000)
-
-	err := s.startBuffers()
->>>>>>> 29721cd1
 
 	if err != nil {
 		l.Err(err).Msg("could not start buffers")
@@ -350,12 +340,8 @@
 }
 
 func (s *stepRunEngineRepository) startBuffers() error {
-<<<<<<< HEAD
 	statusBufOpts := buffer.TenantBufManagerOpts[*updateStepRunQueueData, pgtype.UUID]{
-=======
-	statusBufOpts := TenantBufManagerOpts[*updateStepRunQueueData, pgtype.UUID]{
 		Name:       "update_step_run_status",
->>>>>>> 29721cd1
 		OutputFunc: s.bulkUpdateStepRunStatuses,
 		SizeFunc:   sizeOfUpdateData,
 		L:          s.l,
@@ -369,19 +355,6 @@
 		return err
 	}
 
-<<<<<<< HEAD
-=======
-	eventBufOpts := TenantBufManagerOpts[*repository.CreateStepRunEventOpts, int]{
-		Name:       "create_step_run_event",
-		OutputFunc: s.bulkWriteStepRunEvents,
-		SizeFunc:   sizeOfEventData,
-		L:          s.l,
-		V:          s.v,
-	}
-
-	s.bulkEventBuffer, err = NewTenantBufManager(eventBufOpts)
-
->>>>>>> 29721cd1
 	return err
 }
 
