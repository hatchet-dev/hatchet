--- conflicted
+++ resolved
@@ -2558,7 +2558,25 @@
 	return result, duplicates
 }
 
-<<<<<<< HEAD
+func (r *stepRunEngineRepository) prepareTx(ctx context.Context, timeoutMs int) (pgx.Tx, func(), error) {
+	tx, err := r.pool.Begin(ctx)
+
+	if err != nil {
+		return nil, nil, err
+	}
+
+	// set tx timeout to 5 seconds to avoid deadlocks
+	_, err = tx.Exec(ctx, fmt.Sprintf("SET statement_timeout=%d", timeoutMs))
+
+	if err != nil {
+		return nil, nil, err
+	}
+
+	return tx, func() {
+		deferRollback(ctx, r.l, tx.Rollback)
+	}, nil
+}
+
 type debugInfo struct {
 	NumQueues                          int    `json:"num_queues"`
 	TotalStepRuns                      int    `json:"total_step_runs"`
@@ -2573,25 +2591,6 @@
 	DurationAssignQueueItems           string `json:"duration_assign_queue_items"`
 	DurationPopQueueItems              string `json:"duration_pop_queue_items"`
 	TenantId                           string `json:"tenant_id"`
-=======
-func (r *stepRunEngineRepository) prepareTx(ctx context.Context, timeoutMs int) (pgx.Tx, func(), error) {
-	tx, err := r.pool.Begin(ctx)
-
-	if err != nil {
-		return nil, nil, err
-	}
-
-	// set tx timeout to 5 seconds to avoid deadlocks
-	_, err = tx.Exec(ctx, fmt.Sprintf("SET statement_timeout=%d", timeoutMs))
-
-	if err != nil {
-		return nil, nil, err
-	}
-
-	return tx, func() {
-		deferRollback(ctx, r.l, tx.Rollback)
-	}, nil
->>>>>>> 191cbf31
 }
 
 func printQueueDebugInfo(
@@ -2612,29 +2611,8 @@
 ) {
 	duration := time.Since(startedAt)
 
-<<<<<<< HEAD
-	// pretty-print json with 2 spaces
-	debugInfo := debugInfo{
-		TenantId:                           tenantId,
-		NumQueues:                          len(queues),
-		TotalStepRuns:                      len(queueItems),
-		TotalStepRunsAssigned:              len(plan.StepRunIds),
-		TotalSlots:                         len(slots),
-		NumDuplicates:                      len(duplicates),
-		NumCancelled:                       len(cancelled),
-		TotalDuration:                      duration.String(),
-		DurationListQueues:                 durationListQueues.String(),
-		DurationListQueueItems:             durationListQueueItems.String(),
-		DurationProcessSemaphoreQueueItems: durationProcessSemaphoreQueueItems.String(),
-		DurationAssignQueueItems:           durationAssignQueueItems.String(),
-		DurationPopQueueItems:              durationPopQueueItems.String(),
-	}
-
-	debugInfoBytes, err := json.MarshalIndent(debugInfo, "", "  ")
-=======
 	e := l.Debug()
 	msg := "queue debug information"
->>>>>>> 191cbf31
 
 	if duration > 100*time.Millisecond {
 		e = l.Warn()
@@ -2657,5 +2635,15 @@
 		"num_cancelled", len(cancelled),
 	).Dur(
 		"total_duration", duration,
+	).Dur(
+		"duration_list_queues", durationListQueues,
+	).Dur(
+		"duration_list_queue_items", durationListQueueItems,
+	).Dur(
+		"duration_process_semaphore_queue_items", durationProcessSemaphoreQueueItems,
+	).Dur(
+		"duration_assign_queue_items", durationAssignQueueItems,
+	).Dur(
+		"duration_pop_queue_items", durationPopQueueItems,
 	).Msg(msg)
 }