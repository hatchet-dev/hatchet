--- conflicted
+++ resolved
@@ -12,11 +12,8 @@
 	"sync"
 	"time"
 
-<<<<<<< HEAD
+	"github.com/hashicorp/go-multierror"
 	lru "github.com/hashicorp/golang-lru/v2"
-=======
-	"github.com/hashicorp/go-multierror"
->>>>>>> bc0284df
 	"github.com/jackc/pgx/v5"
 	"github.com/jackc/pgx/v5/pgtype"
 	"github.com/jackc/pgx/v5/pgxpool"
@@ -273,16 +270,12 @@
 	callbacks                []repository.Callback[*dbsqlc.ResolveWorkflowRunStatusRow]
 
 	bulkStatusBuffer *TenantBufferManager[*updateStepRunQueueData, pgtype.UUID]
-<<<<<<< HEAD
-	bulkEventBuffer  *TenantBufferManager[*updateStepRunQueueData, int]
 
 	queueActionTenantCache *lru.Cache[string, bool]
-=======
-	bulkEventBuffer  *TenantBufferManager[*repository.CreateStepRunEventOpts, int]
+	bulkEventBuffer        *TenantBufferManager[*repository.CreateStepRunEventOpts, int]
 
 	updateConcurrentFactor int
 	maxHashFactor          int
->>>>>>> bc0284df
 }
 
 func (s *stepRunEngineRepository) cleanup() error {
