package prisma

import (
	"context"
	"encoding/json"
	"errors"
	"fmt"
	"hash/fnv"
	"sort"
	"strings"
	"sync"
	"time"

	"github.com/hashicorp/go-multierror"
	"github.com/jackc/pgx/v5"
	"github.com/jackc/pgx/v5/pgtype"
	"github.com/jackc/pgx/v5/pgxpool"
	"github.com/rs/zerolog"
	"golang.org/x/sync/errgroup"

	"github.com/hatchet-dev/hatchet/internal/telemetry"
	"github.com/hatchet-dev/hatchet/pkg/config/server"
	"github.com/hatchet-dev/hatchet/pkg/repository"
	"github.com/hatchet-dev/hatchet/pkg/repository/cache"
	"github.com/hatchet-dev/hatchet/pkg/repository/prisma/db"
	"github.com/hatchet-dev/hatchet/pkg/repository/prisma/dbsqlc"
	"github.com/hatchet-dev/hatchet/pkg/repository/prisma/sqlchelpers"
	"github.com/hatchet-dev/hatchet/pkg/validator"
)

type stepRunAPIRepository struct {
	client  *db.PrismaClient
	pool    *pgxpool.Pool
	v       validator.Validator
	l       *zerolog.Logger
	queries *dbsqlc.Queries
}

func NewStepRunAPIRepository(client *db.PrismaClient, pool *pgxpool.Pool, v validator.Validator, l *zerolog.Logger) repository.StepRunAPIRepository {
	queries := dbsqlc.New()

	return &stepRunAPIRepository{
		client:  client,
		pool:    pool,
		v:       v,
		l:       l,
		queries: queries,
	}
}

func (s *stepRunAPIRepository) GetStepRunById(stepRunId string) (*repository.GetStepRunFull, error) {
	stepRun, err := s.queries.GetStepRun(context.Background(), s.pool, sqlchelpers.UUIDFromStr(stepRunId))

	if err != nil {
		return nil, fmt.Errorf("could not get step run: %w", err)
	}

	childWorkflowRunIds, err := s.queries.ListChildWorkflowRunIds(context.Background(), s.pool, dbsqlc.ListChildWorkflowRunIdsParams{
		Steprun:  sqlchelpers.UUIDFromStr(stepRunId),
		Tenantid: stepRun.TenantId,
	})

	if err != nil && !errors.Is(err, pgx.ErrNoRows) {
		return nil, fmt.Errorf("could not get child workflow run ids: %w", err)
	}

	childWorkflowRuns := make([]string, len(childWorkflowRunIds))

	for i, id := range childWorkflowRunIds {
		childWorkflowRuns[i] = sqlchelpers.UUIDToStr(id)
	}

	return &repository.GetStepRunFull{
		StepRun:           stepRun,
		ChildWorkflowRuns: childWorkflowRuns,
	}, nil
}

func (s *stepRunAPIRepository) ListStepRunEvents(stepRunId string, opts *repository.ListStepRunEventOpts) (*repository.ListStepRunEventResult, error) {
	if err := s.v.Validate(opts); err != nil {
		return nil, err
	}

	tx, err := s.pool.Begin(context.Background())

	if err != nil {
		return nil, err
	}

	defer sqlchelpers.DeferRollback(context.Background(), s.l, tx.Rollback)

	pgStepRunId := sqlchelpers.UUIDFromStr(stepRunId)

	listParams := dbsqlc.ListStepRunEventsParams{
		Steprunid: pgStepRunId,
	}

	if opts.Offset != nil {
		listParams.Offset = *opts.Offset
	}

	if opts.Limit != nil {
		listParams.Limit = *opts.Limit
	}

	events, err := s.queries.ListStepRunEvents(context.Background(), tx, listParams)

	if err != nil {
		if errors.Is(err, pgx.ErrNoRows) {
			events = make([]*dbsqlc.StepRunEvent, 0)
		} else {
			return nil, fmt.Errorf("could not list step run events: %w", err)
		}
	}

	count, err := s.queries.CountStepRunEvents(context.Background(), tx, pgStepRunId)

	if err != nil {
		if errors.Is(err, pgx.ErrNoRows) {
			count = 0
		} else {
			return nil, fmt.Errorf("could not count step run events: %w", err)
		}
	}

	err = tx.Commit(context.Background())

	if err != nil {
		return nil, fmt.Errorf("could not commit transaction: %w", err)
	}

	return &repository.ListStepRunEventResult{
		Rows:  events,
		Count: int(count),
	}, nil
}

func (s *stepRunAPIRepository) ListStepRunEventsByWorkflowRunId(ctx context.Context, tenantId, workflowRunId string, lastId *int32) (*repository.ListStepRunEventResult, error) {
	tx, err := s.pool.Begin(ctx)

	if err != nil {
		return nil, err
	}

	defer sqlchelpers.DeferRollback(context.Background(), s.l, tx.Rollback)

	listParams := dbsqlc.ListStepRunEventsByWorkflowRunIdParams{
		Workflowrunid: sqlchelpers.UUIDFromStr(workflowRunId),
		Tenantid:      sqlchelpers.UUIDFromStr(tenantId),
	}

	if lastId != nil {
		listParams.LastId = pgtype.Int8{
			Valid: true,
			Int64: int64(*lastId),
		}
	}

	allEvents, err := s.queries.ListWorkflowRunEventsByWorkflowRunId(ctx, tx, sqlchelpers.UUIDFromStr(workflowRunId))

	if err != nil {
		if errors.Is(err, pgx.ErrNoRows) {
			allEvents = make([]*dbsqlc.StepRunEvent, 0)
		} else {
			return nil, fmt.Errorf("could not list workflow run events: %w", err)
		}
	}

	srEvents, err := s.queries.ListStepRunEventsByWorkflowRunId(context.Background(), tx, listParams)

	if err != nil {
		if errors.Is(err, pgx.ErrNoRows) {
			srEvents = make([]*dbsqlc.StepRunEvent, 0)
		} else {
			return nil, fmt.Errorf("could not list step run events: %w", err)
		}
	}

	err = tx.Commit(ctx)

	if err != nil {
		return nil, fmt.Errorf("could not commit transaction: %w", err)
	}

	allEvents = append(allEvents, srEvents...)

	// sort all events by id asc
	sort.Slice(allEvents, func(i, j int) bool {
		return allEvents[i].ID > allEvents[j].ID
	})

	return &repository.ListStepRunEventResult{
		Rows: allEvents,
	}, nil
}

func (s *stepRunAPIRepository) ListStepRunArchives(tenantId string, stepRunId string, opts *repository.ListStepRunArchivesOpts) (*repository.ListStepRunArchivesResult, error) {
	if err := s.v.Validate(opts); err != nil {
		return nil, err
	}

	tx, err := s.pool.Begin(context.Background())

	if err != nil {
		return nil, err
	}

	defer sqlchelpers.DeferRollback(context.Background(), s.l, tx.Rollback)

	pgStepRunId := sqlchelpers.UUIDFromStr(stepRunId)
	pgTenantId := sqlchelpers.UUIDFromStr(tenantId)

	listParams := dbsqlc.ListStepRunArchivesParams{
		Steprunid: pgStepRunId,
		Tenantid:  pgTenantId,
	}

	if opts.Offset != nil {
		listParams.Offset = *opts.Offset
	}

	if opts.Limit != nil {
		listParams.Limit = *opts.Limit
	}

	archives, err := s.queries.ListStepRunArchives(context.Background(), tx, listParams)

	if err != nil {
		if errors.Is(err, pgx.ErrNoRows) {
			archives = make([]*dbsqlc.StepRunResultArchive, 0)
		} else {
			return nil, fmt.Errorf("could not list step run archives: %w", err)
		}
	}

	count, err := s.queries.CountStepRunArchives(context.Background(), tx, pgStepRunId)

	if err != nil {
		if errors.Is(err, pgx.ErrNoRows) {
			count = 0
		} else {
			return nil, fmt.Errorf("could not count step run archives: %w", err)
		}
	}

	err = tx.Commit(context.Background())

	if err != nil {
		return nil, fmt.Errorf("could not commit transaction: %w", err)
	}

	return &repository.ListStepRunArchivesResult{
		Rows:  archives,
		Count: int(count),
	}, nil
}

type stepRunEngineRepository struct {
	*sharedRepository

	cf        *server.ConfigFileRuntime
	callbacks []repository.TenantScopedCallback[*dbsqlc.ResolveWorkflowRunStatusRow]

	updateConcurrentFactor int
	maxHashFactor          int
}

func NewStepRunEngineRepository(shared *sharedRepository, cf *server.ConfigFileRuntime) *stepRunEngineRepository {
	return &stepRunEngineRepository{
		sharedRepository:       shared,
		cf:                     cf,
		updateConcurrentFactor: cf.UpdateConcurrentFactor,
		maxHashFactor:          cf.UpdateHashFactor,
	}
}

func sizeOfUpdateData(item *updateStepRunQueueData) int {
	size := len(item.Output) + len(item.StepRunId)

	if item.Error != nil {
		errorLength := len(*item.Error)
		size += errorLength
	}

	return size
}

func (s *stepRunEngineRepository) RegisterWorkflowRunCompletedCallback(callback repository.TenantScopedCallback[*dbsqlc.ResolveWorkflowRunStatusRow]) {
	if s.callbacks == nil {
		s.callbacks = make([]repository.TenantScopedCallback[*dbsqlc.ResolveWorkflowRunStatusRow], 0)
	}

	s.callbacks = append(s.callbacks, callback)
}

func (s *stepRunEngineRepository) GetStepRunMetaForEngine(ctx context.Context, tenantId, stepRunId string) (*dbsqlc.GetStepRunMetaRow, error) {
	return s.queries.GetStepRunMeta(ctx, s.pool, dbsqlc.GetStepRunMetaParams{
		Steprunid: sqlchelpers.UUIDFromStr(stepRunId),
		Tenantid:  sqlchelpers.UUIDFromStr(tenantId),
	})
}

func (s *stepRunEngineRepository) ListRunningStepRunsForTicker(ctx context.Context, tickerId string) ([]*dbsqlc.GetStepRunForEngineRow, error) {
	tx, err := s.pool.Begin(ctx)

	if err != nil {
		return nil, err
	}

	defer sqlchelpers.DeferRollback(ctx, s.l, tx.Rollback)

	srs, err := s.queries.ListStepRuns(ctx, tx, dbsqlc.ListStepRunsParams{
		Status: dbsqlc.NullStepRunStatus{
			StepRunStatus: dbsqlc.StepRunStatusRUNNING,
			Valid:         true,
		},
		TickerId: sqlchelpers.UUIDFromStr(tickerId),
	})

	if err != nil {
		return nil, err
	}

	res, err := s.queries.GetStepRunForEngine(ctx, tx, dbsqlc.GetStepRunForEngineParams{
		Ids: srs,
	})

	if err != nil {
		return nil, err
	}

	err = tx.Commit(ctx)

	if err != nil {
		return nil, err
	}

	return res, nil

}

func (s *stepRunEngineRepository) ListStepRuns(ctx context.Context, tenantId string, opts *repository.ListStepRunsOpts) ([]*dbsqlc.GetStepRunForEngineRow, error) {
	if err := s.v.Validate(opts); err != nil {
		return nil, err
	}

	tx, err := s.pool.Begin(ctx)

	if err != nil {
		return nil, err
	}

	defer sqlchelpers.DeferRollback(ctx, s.l, tx.Rollback)

	listOpts := dbsqlc.ListStepRunsParams{
		TenantId: sqlchelpers.UUIDFromStr(tenantId),
	}

	if opts.Status != nil {
		listOpts.Status = dbsqlc.NullStepRunStatus{
			StepRunStatus: *opts.Status,
			Valid:         true,
		}
	}

	if opts.WorkflowRunIds != nil {
		listOpts.WorkflowRunIds = make([]pgtype.UUID, len(opts.WorkflowRunIds))

		for i, id := range opts.WorkflowRunIds {
			listOpts.WorkflowRunIds[i] = sqlchelpers.UUIDFromStr(id)
		}
	}

	if opts.JobRunId != nil {
		listOpts.JobRunId = sqlchelpers.UUIDFromStr(*opts.JobRunId)
	}

	srs, err := s.queries.ListStepRuns(ctx, tx, listOpts)

	if err != nil {
		return nil, err
	}

	res, err := s.queries.GetStepRunForEngine(ctx, tx, dbsqlc.GetStepRunForEngineParams{
		Ids: srs,
	})

	if err != nil {
		return nil, err
	}

	err = tx.Commit(ctx)

	return res, err
}

func (s *stepRunEngineRepository) ListStepRunsToCancel(ctx context.Context, tenantId, jobRunId string) ([]*dbsqlc.GetStepRunForEngineRow, error) {
	tx, err := s.pool.Begin(ctx)

	if err != nil {
		return nil, err
	}

	srs, err := s.queries.ListStepRunsToCancel(ctx, tx, dbsqlc.ListStepRunsToCancelParams{
		Tenantid: sqlchelpers.UUIDFromStr(tenantId),
		Jobrunid: sqlchelpers.UUIDFromStr(jobRunId),
	})

	if err != nil {
		return nil, err
	}

	res, err := s.queries.GetStepRunForEngine(ctx, tx, dbsqlc.GetStepRunForEngineParams{
		Ids: srs,
	})

	if err != nil {
		return nil, err
	}

	err = tx.Commit(ctx)

	return res, err
}

func (s *stepRunEngineRepository) ListStepRunsToReassign(ctx context.Context, tenantId string) ([]string, []*dbsqlc.GetStepRunForEngineRow, error) {
	pgTenantId := sqlchelpers.UUIDFromStr(tenantId)

	tx, commit, rollback, err := sqlchelpers.PrepareTx(ctx, s.pool, s.l, 5000)

	if err != nil {
		return nil, nil, err
	}

	defer rollback()

	// get the step run and make sure it's still in pending
	results, err := s.queries.ListStepRunsToReassign(ctx, tx, dbsqlc.ListStepRunsToReassignParams{
		Maxinternalretrycount: s.cf.MaxInternalRetryCount,
		Tenantid:              pgTenantId,
	})

	if err != nil {
		return nil, nil, err
	}

	stepRunIds := make([]pgtype.UUID, 0, len(results))
	stepRunIdsStr := make([]string, 0, len(results))
	workerIds := make([]pgtype.UUID, 0, len(results))

	failedStepRunIds := make([]pgtype.UUID, 0, len(results))

	for _, sr := range results {
		if sr.Operation == "REASSIGNED" {
			stepRunIds = append(stepRunIds, sr.ID)
			stepRunIdsStr = append(stepRunIdsStr, sqlchelpers.UUIDToStr(sr.ID))
			workerIds = append(workerIds, sr.WorkerId)
		} else if sr.Operation == "FAILED" {
			failedStepRunIds = append(failedStepRunIds, sr.ID)
		}
	}

	failedStepRunResults, err := s.queries.GetStepRunForEngine(ctx, tx, dbsqlc.GetStepRunForEngineParams{
		Ids:      failedStepRunIds,
		TenantId: pgTenantId,
	})

	if err != nil {
		return nil, nil, err
	}

	err = commit(ctx)

	if err != nil {
		return nil, nil, err
	}

	for i, stepRunIdUUID := range stepRunIds {
		workerId := sqlchelpers.UUIDToStr(workerIds[i])
		message := "Worker has become inactive"
		reason := dbsqlc.StepRunEventReasonREASSIGNED
		severity := dbsqlc.StepRunEventSeverityCRITICAL
		timeSeen := time.Now().UTC()

		err := s.bulkEventBuffer.FireForget(tenantId, &repository.CreateStepRunEventOpts{
			StepRunId:     sqlchelpers.UUIDToStr(stepRunIdUUID),
			EventMessage:  &message,
			EventReason:   &reason,
			EventSeverity: &severity,
			Timestamp:     &timeSeen,
			EventData:     map[string]interface{}{"worker_id": workerId},
		})

		if err != nil {
			s.l.Err(err).Msg("could not buffer step run event")
		}
	}

	return stepRunIdsStr, failedStepRunResults, nil
}

func (s *stepRunEngineRepository) InternalRetryStepRuns(ctx context.Context, tenantId string, srIdsIn []string) ([]string, []*dbsqlc.GetStepRunForEngineRow, error) {
	pgTenantId := sqlchelpers.UUIDFromStr(tenantId)
	stepRuns := make([]pgtype.UUID, 0, len(srIdsIn))

	for _, id := range srIdsIn {
		stepRuns = append(stepRuns, sqlchelpers.UUIDFromStr(id))
	}

	tx, commit, rollback, err := sqlchelpers.PrepareTx(ctx, s.pool, s.l, 5000)

	if err != nil {
		return nil, nil, err
	}

	defer rollback()

	// get the step run and make sure it's still in pending
	results, err := s.queries.InternalRetryStepRuns(ctx, tx, dbsqlc.InternalRetryStepRunsParams{
		Maxinternalretrycount: s.cf.MaxInternalRetryCount,
		Tenantid:              pgTenantId,
		Steprunids:            stepRuns,
	})

	if err != nil {
		return nil, nil, err
	}

	stepRunIdsStr := make([]string, 0, len(results))

	failedStepRunIds := make([]pgtype.UUID, 0, len(results))

	for _, sr := range results {
		if sr.Operation == "FAILED" {
			failedStepRunIds = append(failedStepRunIds, sr.ID)
		}
	}

	failedStepRunResults, err := s.queries.GetStepRunForEngine(ctx, tx, dbsqlc.GetStepRunForEngineParams{
		Ids:      failedStepRunIds,
		TenantId: pgTenantId,
	})

	if err != nil {
		return nil, nil, err
	}

	err = commit(ctx)

	if err != nil {
		return nil, nil, err
	}

	return stepRunIdsStr, failedStepRunResults, nil
}

func (s *stepRunEngineRepository) ListStepRunsToTimeout(ctx context.Context, tenantId string) (bool, []*dbsqlc.GetStepRunForEngineRow, error) {
	pgTenantId := sqlchelpers.UUIDFromStr(tenantId)

	tx, err := s.pool.Begin(ctx)

	if err != nil {
		return false, nil, err
	}

	defer sqlchelpers.DeferRollback(ctx, s.l, tx.Rollback)

	limit := 100

	if s.cf.SingleQueueLimit != 0 {
		limit = s.cf.SingleQueueLimit
	}

	// get the step run and make sure it's still in pending
	stepRunIds, err := s.queries.PopTimeoutQueueItems(ctx, tx, dbsqlc.PopTimeoutQueueItemsParams{
		Tenantid: pgTenantId,
		Limit: pgtype.Int4{
			Int32: int32(limit), // nolint: gosec
			Valid: true,
		},
	})

	if err != nil {
		return false, nil, err
	}

	// mark the step runs as cancelling
	defer func() {
		_, err = s.queries.BulkMarkStepRunsAsCancelling(ctx, s.pool, stepRunIds)

		if err != nil {
			s.l.Err(err).Msg("could not bulk mark step runs as cancelling")
		}
	}()

	stepRuns, err := s.queries.GetStepRunForEngine(ctx, tx, dbsqlc.GetStepRunForEngineParams{
		Ids:      stepRunIds,
		TenantId: pgTenantId,
	})

	if err != nil {
		return false, nil, err
	}

	err = tx.Commit(ctx)

	if err != nil {
		return false, nil, err
	}

	return len(stepRunIds) == limit, stepRuns, nil
}

func (s *stepRunEngineRepository) ReleaseStepRunSemaphore(ctx context.Context, tenantId, stepRunId string, isUserTriggered bool) error {
	err := s.releaseWorkerSemaphoreSlot(ctx, tenantId, stepRunId)

	if err != nil {
		return fmt.Errorf("could not release worker semaphore slot for step run %s: %w", stepRunId, err)
	}

	if isUserTriggered {
		tx, commit, rollback, err := sqlchelpers.PrepareTx(ctx, s.pool, s.l, 5000)

		if err != nil {
			return err
		}

		defer rollback()

		stepRun, err := s.getStepRunForEngineTx(context.Background(), tx, tenantId, stepRunId)

		if err != nil {
			return fmt.Errorf("could not get step run for engine: %w", err)
		}

		if stepRun.SRSemaphoreReleased {
			return nil
		}

		data := map[string]interface{}{"worker_id": sqlchelpers.UUIDToStr(stepRun.SRWorkerId)}

		dataBytes, err := json.Marshal(data)

		if err != nil {
			return fmt.Errorf("could not marshal data: %w", err)
		}

		err = s.queries.CreateStepRunEvent(ctx, tx, dbsqlc.CreateStepRunEventParams{
			Steprunid: stepRun.SRID,
			Reason:    dbsqlc.StepRunEventReasonSLOTRELEASED,
			Severity:  dbsqlc.StepRunEventSeverityINFO,
			Message:   "Slot released",
			Data:      dataBytes,
		})

		if err != nil {
			return fmt.Errorf("could not create step run event: %w", err)
		}

		// Update the Step Run to release the semaphore
		err = s.queries.ManualReleaseSemaphore(ctx, tx, dbsqlc.ManualReleaseSemaphoreParams{
			Steprunid: stepRun.SRID,
			Tenantid:  stepRun.SRTenantId,
		})

		if err != nil {
			return fmt.Errorf("could not update step run semaphoreRelease: %w", err)
		}

		return commit(ctx)
	}

	return nil
}

func (s *stepRunEngineRepository) DeferredStepRunEvent(
	tenantId string,
	opts repository.CreateStepRunEventOpts,
) {
	if err := s.v.Validate(opts); err != nil {
		s.l.Err(err).Msg("could not validate step run event")
		return
	}

	s.deferredStepRunEvent(
		tenantId,
		opts,
	)
}

func (s *sharedRepository) deferredStepRunEvent(
	tenantId string,
	opts repository.CreateStepRunEventOpts,
) {
	// fire-and-forget for events
	err := s.bulkEventBuffer.FireForget(tenantId, &opts)

	if err != nil {
		s.l.Error().Err(err).Msg("could not buffer event")
	}
}

func UniqueSet[T any](i []T, keyFunc func(T) string) map[string]struct{} {
	set := make(map[string]struct{})

	for _, item := range i {
		key := keyFunc(item)
		set[key] = struct{}{}
	}

	return set
}

func (s *stepRunEngineRepository) GetQueueCounts(ctx context.Context, tenantId string) (map[string]int, error) {
	counts, err := s.queries.GetQueuedCounts(ctx, s.pool, sqlchelpers.UUIDFromStr(tenantId))

	if err != nil {
		if errors.Is(err, pgx.ErrNoRows) {
			return map[string]int{}, nil
		}

		return nil, err
	}

	res := make(map[string]int)

	for _, count := range counts {
		res[count.Queue] = int(count.Count)
	}

	return res, nil
}

func (s *stepRunEngineRepository) ProcessStepRunUpdatesV2(ctx context.Context, qlp *zerolog.Logger, tenantId string) (repository.ProcessStepRunUpdatesResultV2, error) {
	ql := qlp.With().Str("tenant_id", tenantId).Logger()

	emptyRes := repository.ProcessStepRunUpdatesResultV2{
		Continue: false,
	}

	ctx, span := telemetry.NewSpan(ctx, "process-step-run-updates-database")
	defer span.End()

	pgTenantId := sqlchelpers.UUIDFromStr(tenantId)

	limit := 100 * s.updateConcurrentFactor

	if s.cf.SingleQueueLimit != 0 {
		limit = s.cf.SingleQueueLimit * s.updateConcurrentFactor
	}

	tx, commit, rollback, err := sqlchelpers.PrepareTx(ctx, s.pool, s.l, 25000)

	if err != nil {
		return emptyRes, err
	}

	defer rollback()

	// list queues
	queueItems, err := s.queries.ListInternalQueueItems(ctx, tx, dbsqlc.ListInternalQueueItemsParams{
		Tenantid: pgTenantId,
		Queue:    dbsqlc.InternalQueueSTEPRUNUPDATEV2,
		Limit: pgtype.Int4{
			Int32: int32(limit), // nolint: gosec
			Valid: true,
		},
	})

	if err != nil {
		return emptyRes, fmt.Errorf("could not list queues: %w", err)
	}

	data, err := toQueueItemData[updateStepRunQueueData](queueItems)

	if err != nil {
		return emptyRes, fmt.Errorf("could not convert internal queue item data to worker semaphore queue data: %w", err)
	}

	var completedWorkflowRuns []*dbsqlc.ResolveWorkflowRunStatusRow

	data = stableSortBatch(data)

	succeededStepRuns, completedWorkflowRunsV1, err := s.processStepRunUpdatesV2(ctx, &ql, tenantId, tx, data)

	if err != nil {
		return emptyRes, fmt.Errorf("could not process step run updates v1: %w", err)
	}

	completedWorkflowRuns = append(completedWorkflowRuns, completedWorkflowRunsV1...)

	qiIds := make([]int64, 0, len(data))

	for _, item := range queueItems {
		qiIds = append(qiIds, item.ID)
	}

	// update the processed semaphore queue items
	err = s.queries.MarkInternalQueueItemsProcessed(ctx, tx, qiIds)

	if err != nil {
		return emptyRes, fmt.Errorf("could not mark worker semaphore queue items processed: %w", err)
	}

	err = commit(ctx)

	if err != nil {
		return emptyRes, fmt.Errorf("could not commit transaction: %w", err)
	}

	for _, cb := range s.callbacks {
		for _, wr := range completedWorkflowRuns {
			wrCp := wr
			cb.Do(s.l, tenantId, wrCp)
		}
	}

	return repository.ProcessStepRunUpdatesResultV2{
		SucceededStepRuns:     succeededStepRuns,
		CompletedWorkflowRuns: completedWorkflowRuns,
		Continue:              len(queueItems) == limit,
	}, nil
}

func stableSortBatch(batch []updateStepRunQueueData) []updateStepRunQueueData {
	sort.SliceStable(batch, func(i, j int) bool {
		return batch[i].StepRunId < batch[j].StepRunId
	})

	return batch
}

func (s *stepRunEngineRepository) processStepRunUpdatesV2(
	ctx context.Context,
	qlp *zerolog.Logger,
	tenantId string,
	outerTx dbsqlc.DBTX,
	data []updateStepRunQueueData,
) (succeededStepRuns []*dbsqlc.GetStepRunForEngineRow, completedWorkflowRuns []*dbsqlc.ResolveWorkflowRunStatusRow, err error) {
	// startedAt := time.Now().UTC()
	pgTenantId := sqlchelpers.UUIDFromStr(tenantId)

	batches := make([][]updateStepRunQueueData, s.updateConcurrentFactor)
	completedStepRunIds := make([]pgtype.UUID, 0, len(data))

	for _, item := range data {
		batch := item.Hash % s.updateConcurrentFactor

		batches[batch] = append(batches[batch], item)
	}

	var wrMu sync.Mutex
	var eg errgroup.Group

	for _, batch := range batches {
		if len(batch) == 0 {
			continue
		}

		fn := func() error {

			startParams := dbsqlc.BulkStartStepRunParams{}
			failParams := dbsqlc.BulkFailStepRunParams{}
			cancelParams := dbsqlc.BulkCancelStepRunParams{}
			finishParams := dbsqlc.BulkFinishStepRunParams{}
			batchStepRunIds := []pgtype.UUID{}

			for _, item := range batch {
				stepRunId := sqlchelpers.UUIDFromStr(item.StepRunId)
				batchStepRunIds = append(batchStepRunIds, stepRunId)

				switch dbsqlc.StepRunStatus(*item.Status) {
				case dbsqlc.StepRunStatusRUNNING:
					startParams.Steprunids = append(startParams.Steprunids, stepRunId)
					startParams.Startedats = append(startParams.Startedats, sqlchelpers.TimestampFromTime(*item.StartedAt))
				case dbsqlc.StepRunStatusFAILED:
					failParams.Steprunids = append(failParams.Steprunids, stepRunId)
					failParams.Finishedats = append(failParams.Finishedats, sqlchelpers.TimestampFromTime(*item.FinishedAt))
					failParams.Errors = append(failParams.Errors, *item.Error)
				case dbsqlc.StepRunStatusCANCELLED:
					cancelParams.Steprunids = append(cancelParams.Steprunids, stepRunId)
					cancelParams.Cancelledats = append(cancelParams.Cancelledats, sqlchelpers.TimestampFromTime(*item.CancelledAt))
					cancelParams.Finishedats = append(cancelParams.Finishedats, sqlchelpers.TimestampFromTime(*item.CancelledAt))
					cancelParams.Cancelledreasons = append(cancelParams.Cancelledreasons, *item.CancelledReason)
				case dbsqlc.StepRunStatusSUCCEEDED:
					finishParams.Steprunids = append(finishParams.Steprunids, stepRunId)
					finishParams.Finishedats = append(finishParams.Finishedats, sqlchelpers.TimestampFromTime(*item.FinishedAt))
					finishParams.Outputs = append(finishParams.Outputs, item.Output)
				}
			}

			innerCompletedWorkflowRuns, err := s.bulkProcessStepRunUpdates(ctx, startParams, failParams, cancelParams, finishParams, batchStepRunIds, pgTenantId)

			if err != nil && strings.Contains(err.Error(), "SQLSTATE 22P02") {
				// attempt to validate json for outputs
				finishParams = dbsqlc.BulkFinishStepRunParams{}

				for _, item := range batch {
					stepRunId := sqlchelpers.UUIDFromStr(item.StepRunId)

					if item.Status == nil || dbsqlc.StepRunStatus(*item.Status) != dbsqlc.StepRunStatusSUCCEEDED {
						continue
					}

					validationErr := s.ValidateOutputs(ctx, item.Output)

					if validationErr != nil {
						// put into failed params
						failParams.Steprunids = append(failParams.Steprunids, stepRunId)
						failParams.Finishedats = append(failParams.Finishedats, sqlchelpers.TimestampFromTime(*item.FinishedAt))
						failParams.Errors = append(failParams.Errors, "OUTPUT_NOT_VALID_JSON")
					} else {
						finishParams.Steprunids = append(finishParams.Steprunids, stepRunId)
						finishParams.Finishedats = append(finishParams.Finishedats, sqlchelpers.TimestampFromTime(*item.FinishedAt))
						finishParams.Outputs = append(finishParams.Outputs, item.Output)
					}
				}

				innerCompletedWorkflowRuns, err = s.bulkProcessStepRunUpdates(ctx, startParams, failParams, cancelParams, finishParams, batchStepRunIds, pgTenantId)

				if err != nil {
					return fmt.Errorf("could not process step run updates: %w", err)
				}
			} else if err != nil {
				return fmt.Errorf("could not process step run updates: %w", err)
			}

			wrMu.Lock()
			completedWorkflowRuns = append(completedWorkflowRuns, innerCompletedWorkflowRuns...)
			completedStepRunIds = append(completedStepRunIds, finishParams.Steprunids...)
			wrMu.Unlock()

			return nil
		}

		eg.Go(fn)
	}

	err = eg.Wait()

	if err != nil {
		return nil, nil, fmt.Errorf("could not process step run updates v2: %w", err)
	}

	succeededStepRuns, err = s.queries.GetStepRunForEngine(ctx, outerTx, dbsqlc.GetStepRunForEngineParams{
		Ids:      completedStepRunIds,
		TenantId: pgTenantId,
	})

	if err != nil {
		return nil, nil, fmt.Errorf("could not get succeeded step runs: %w", err)
	}

	return succeededStepRuns, completedWorkflowRuns, nil
}

func (s *stepRunEngineRepository) bulkProcessStepRunUpdates(ctx context.Context,
	startParams dbsqlc.BulkStartStepRunParams,
	failParams dbsqlc.BulkFailStepRunParams,
	cancelParams dbsqlc.BulkCancelStepRunParams,
	finishParams dbsqlc.BulkFinishStepRunParams,
	batchStepRunIds []pgtype.UUID,
	pgTenantId pgtype.UUID,
) (completedWorkflowRuns []*dbsqlc.ResolveWorkflowRunStatusRow, err error) {

	tx, commit, rollback, err := sqlchelpers.PrepareTx(ctx, s.pool, s.l, 25000)

	if err != nil {
		return nil, err
	}

	defer rollback()

	if len(finishParams.Steprunids) > 0 {
		err = s.queries.BulkFinishStepRun(ctx, tx, finishParams)

		if err != nil {
			return nil, fmt.Errorf("could not finish step runs: %w", err)
		}
	}

	if len(startParams.Steprunids) > 0 {
		err = s.queries.BulkStartStepRun(ctx, tx, startParams)

		if err != nil {
			return nil, fmt.Errorf("could not start step runs: %w", err)
		}
	}

	if len(failParams.Steprunids) > 0 {
		err = s.queries.BulkFailStepRun(ctx, tx, failParams)

		if err != nil {
			return nil, fmt.Errorf("could not fail step runs: %w", err)
		}
	}

	if len(cancelParams.Steprunids) > 0 {

		err = s.queries.BulkCancelStepRun(ctx, tx, cancelParams)

		if err != nil {
			return nil, fmt.Errorf("could not cancel step runs: %w", err)
		}
	}

	// update the job runs and workflow runs as well
	jobRunIds, err := s.queries.ResolveJobRunStatus(ctx, tx, batchStepRunIds)

	if err != nil {
		return nil, fmt.Errorf("could not resolve job run status: %w", err)
	}

	innerCompletedWorkflowRuns, err := s.queries.ResolveWorkflowRunStatus(ctx, tx, dbsqlc.ResolveWorkflowRunStatusParams{
		Jobrunids: jobRunIds,
		Tenantid:  pgTenantId,
	})

	if err != nil {
		return nil, fmt.Errorf("could not resolve workflow run status: %w", err)
	}

	err = commit(ctx)

	if err != nil {
		return nil, fmt.Errorf("could not commit transaction: %w", err)
	}

	return innerCompletedWorkflowRuns, nil
}

func (s *stepRunEngineRepository) ValidateOutputs(ctx context.Context, output []byte) error {
	// new tx for validation
	validationTx, err := s.pool.Begin(ctx)

	if err != nil {
		return err
	}

	return s.queries.ValidatesAsJson(ctx, validationTx, output)
}

func (s *stepRunEngineRepository) CleanupQueueItems(ctx context.Context, tenantId string) error {
	// setup telemetry
	ctx, span := telemetry.NewSpan(ctx, "cleanup-queue-items-database")
	defer span.End()

	pgTenantId := sqlchelpers.UUIDFromStr(tenantId)

	// get the min and max queue items
	minMax, err := s.queries.GetMinMaxProcessedQueueItems(ctx, s.pool, pgTenantId)

	if err != nil {
		if errors.Is(err, pgx.ErrNoRows) {
			return nil
		}

		return fmt.Errorf("could not get min max processed queue items: %w", err)
	}

	if minMax == nil {
		return nil
	}

	minId := minMax.MinId
	maxId := minMax.MaxId

	if maxId == 0 {
		return nil
	}

	// iterate until we have no more queue items to process
	var batchSize int64 = 10000
	var currBatch int64

	for {
		if ctx.Err() != nil {
			return ctx.Err()
		}

		currBatch++

		currMax := minId + batchSize*currBatch

		if currMax > maxId {
			currMax = maxId
		}

		// get the next batch of queue items
		err := s.queries.CleanupQueueItems(ctx, s.pool, dbsqlc.CleanupQueueItemsParams{
			Minid:    minId,
			Maxid:    minId + batchSize*currBatch,
			Tenantid: pgTenantId,
		})

		if err != nil {
			if errors.Is(err, pgx.ErrNoRows) {
				return nil
			}

			return fmt.Errorf("could not cleanup queue items: %w", err)
		}

		if currMax == maxId {
			break
		}
	}

	return nil
}

func (s *stepRunEngineRepository) CleanupInternalQueueItems(ctx context.Context, tenantId string) error {
	// setup telemetry
	ctx, span := telemetry.NewSpan(ctx, "cleanup-internal-queue-items-database")
	defer span.End()

	pgTenantId := sqlchelpers.UUIDFromStr(tenantId)

	// get the min and max queue items
	minMax, err := s.queries.GetMinMaxProcessedInternalQueueItems(ctx, s.pool, pgTenantId)

	if err != nil {
		if errors.Is(err, pgx.ErrNoRows) {
			return nil
		}

		return fmt.Errorf("could not get min max processed queue items: %w", err)
	}

	if minMax == nil {
		return nil
	}

	minId := minMax.MinId
	maxId := minMax.MaxId

	if maxId == 0 {
		return nil
	}

	// iterate until we have no more queue items to process
	var batchSize int64 = 10000
	var currBatch int64

	for {
		if ctx.Err() != nil {
			return ctx.Err()
		}

		currBatch++

		currMax := minId + batchSize*currBatch

		if currMax > maxId {
			currMax = maxId
		}

		// get the next batch of queue items
		err := s.queries.CleanupInternalQueueItems(ctx, s.pool, dbsqlc.CleanupInternalQueueItemsParams{
			Minid:    minId,
			Maxid:    minId + batchSize*currBatch,
			Tenantid: pgTenantId,
		})

		if err != nil {
			if errors.Is(err, pgx.ErrNoRows) {
				return nil
			}

			return fmt.Errorf("could not cleanup queue items: %w", err)
		}

		if currMax == maxId {
			break
		}
	}

	return nil
}

func (s *stepRunEngineRepository) CleanupRetryQueueItems(ctx context.Context, tenantId string) error {
	// setup telemetry
	ctx, span := telemetry.NewSpan(ctx, "cleanup-retry-queue-items-database")
	defer span.End()

	pgTenantId := sqlchelpers.UUIDFromStr(tenantId)

	// get the min and max queue items
	minMax, err := s.queries.GetMinMaxProcessedRetryQueueItems(ctx, s.pool, pgTenantId)

	if err != nil {
		if errors.Is(err, pgx.ErrNoRows) {
			return nil
		}

		return fmt.Errorf("could not get min max processed retry queue items: %w", err)
	}

	if minMax == nil {
		return nil
	}

	err = s.queries.CleanupRetryQueueItems(ctx, s.pool, dbsqlc.CleanupRetryQueueItemsParams{
		Minretryafter: minMax.MinRetryAfter,
		Maxretryafter: minMax.MaxRetryAfter,
		Tenantid:      pgTenantId,
	})

	if err != nil {
		if errors.Is(err, pgx.ErrNoRows) {
			return nil
		}

		return fmt.Errorf("could not cleanup queue items: %w", err)
	}

	return nil
}

func (s *stepRunEngineRepository) StepRunStarted(ctx context.Context, tenantId, workflowRunId, stepRunId string, startedAt time.Time) error {
	ctx, span := telemetry.NewSpan(ctx, "step-run-started-db") // nolint: ineffassign
	defer span.End()

	running := string(dbsqlc.StepRunStatusRUNNING)

	data := &updateStepRunQueueData{
		Hash:      hashToBucket(sqlchelpers.UUIDFromStr(workflowRunId), s.maxHashFactor),
		StepRunId: stepRunId,
		TenantId:  tenantId,
		StartedAt: &startedAt,
		Status:    &running,
	}

	err := s.bulkStatusBuffer.FireForget(tenantId, data)

	if err != nil {
		return fmt.Errorf("could not buffer event: %w", err)
	}

	return nil
}

func (s *stepRunEngineRepository) StepRunAcked(ctx context.Context, tenantId, workflowRunId, stepRunId string, startedAt time.Time) error {
	_, span := telemetry.NewSpan(ctx, "step-run-acked-db")
	defer span.End()

	sev := dbsqlc.StepRunEventSeverityINFO
	ack := dbsqlc.StepRunEventReasonACKNOWLEDGED

	data := &repository.CreateStepRunEventOpts{
		StepRunId:     stepRunId,
		EventMessage:  repository.StringPtr("Step run acknowledged at " + startedAt.Format(time.RFC1123)),
		EventSeverity: &sev,
		EventReason:   &ack,
	}

	err := s.bulkEventBuffer.FireForget(tenantId, data)

	if err != nil {
		return fmt.Errorf("could not buffer step run acked event: %w", err)
	}

	return nil
}

func (s *stepRunEngineRepository) StepRunSucceeded(ctx context.Context, tenantId, workflowRunId, stepRunId string, finishedAt time.Time, output []byte) error {
	ctx, span := telemetry.NewSpan(ctx, "step-run-started-db")
	defer span.End()

	tx, err := s.pool.Begin(ctx)

	if err != nil {
		return err
	}

	defer sqlchelpers.DeferRollback(ctx, s.l, tx.Rollback)

	// update the job run lookup data
	err = s.queries.UpdateJobRunLookupDataWithStepRun(ctx, tx, dbsqlc.UpdateJobRunLookupDataWithStepRunParams{
		Steprunid: sqlchelpers.UUIDFromStr(stepRunId),
		Tenantid:  sqlchelpers.UUIDFromStr(tenantId),
		Jsondata:  output,
	})

	if err != nil && strings.Contains(err.Error(), "SQLSTATE 22P02") {
		s.l.Err(err).Msg("update job run lookup data with step run failed due to invalid json")

		validationErr := s.ValidateOutputs(ctx, output)

		if validationErr != nil {
			return s.StepRunFailed(ctx, tenantId, workflowRunId, stepRunId, finishedAt, "OUTPUT_NOT_VALID_JSON", 0)
		}
	} else if err != nil {
		s.l.Err(err).Msg("update job run lookup data with step run failed")

		return s.StepRunFailed(ctx, tenantId, workflowRunId, stepRunId, finishedAt, "FAILED_TO_WRITE_DATA", 0)
	}

	if err := tx.Commit(ctx); err != nil {
		return fmt.Errorf("could not commit transaction: %w", err)
	}

	finished := string(dbsqlc.StepRunStatusSUCCEEDED)

	data := &updateStepRunQueueData{
		Hash:       hashToBucket(sqlchelpers.UUIDFromStr(workflowRunId), s.maxHashFactor),
		StepRunId:  stepRunId,
		TenantId:   tenantId,
		FinishedAt: &finishedAt,
		Status:     &finished,
		Output:     output,
	}

	// we write to the buffer after updating the job run lookup data so we don't start a step run (which has multiple
	// parents) before the job run lookup data is updated
	_, err = s.bulkStatusBuffer.FireAndWait(ctx, tenantId, data)

	if err != nil {
		return fmt.Errorf("could not buffer step run succeeded: %w", err)
	}

	return nil
}

func (s *stepRunEngineRepository) StepRunCancelled(ctx context.Context, tenantId, workflowRunId, stepRunId string, cancelledAt time.Time, cancelledReason string, propagate bool) error {
	ctx, span := telemetry.NewSpan(ctx, "step-run-cancelled-db")
	defer span.End()

	// write a queue item to release the worker semaphore
	err := s.releaseWorkerSemaphoreSlot(ctx, tenantId, stepRunId)

	if err != nil {
		return fmt.Errorf("could not release worker semaphore queue items: %w", err)
	}

	cancelled := string(dbsqlc.StepRunStatusCANCELLED)

	data := &updateStepRunQueueData{
		Hash:            hashToBucket(sqlchelpers.UUIDFromStr(workflowRunId), s.maxHashFactor),
		StepRunId:       stepRunId,
		TenantId:        tenantId,
		CancelledAt:     &cancelledAt,
		CancelledReason: &cancelledReason,
		Status:          &cancelled,
	}

	err = s.bulkStatusBuffer.FireForget(tenantId, data)

	if err != nil {
		return fmt.Errorf("could not buffer step run cancelled: %w", err)
	}

	if propagate {
		laterStepRuns, err := s.queries.GetLaterStepRuns(ctx, s.pool, sqlchelpers.UUIDFromStr(stepRunId))

		if err != nil && !errors.Is(err, pgx.ErrNoRows) {
			return fmt.Errorf("could not get later step runs: %w", err)
		}

		var innerErr error

		for _, laterStepRun := range laterStepRuns {
			laterStepRunId := sqlchelpers.UUIDToStr(laterStepRun.ID)
			cancelled := string(dbsqlc.StepRunStatusCANCELLED)
			reason := "PREVIOUS_STEP_CANCELLED"

			err := s.bulkStatusBuffer.FireForget(tenantId, &updateStepRunQueueData{
				Hash:            hashToBucket(sqlchelpers.UUIDFromStr(workflowRunId), s.maxHashFactor),
				StepRunId:       laterStepRunId,
				TenantId:        tenantId,
				CancelledAt:     &cancelledAt,
				CancelledReason: &reason,
				Status:          &cancelled,
			})

			if err != nil {
				innerErr = multierror.Append(innerErr, fmt.Errorf("could not buffer later step run cancelled: %w", err))
			}
		}

		return innerErr
	}

	return nil
}

func (s *stepRunEngineRepository) StepRunFailed(ctx context.Context, tenantId, workflowRunId, stepRunId string, failedAt time.Time, errStr string, retryCount int) error {
	ctx, span := telemetry.NewSpan(ctx, "step-run-failed-db")
	defer span.End()

	// write a queue item to release the worker semaphore
	err := s.releaseWorkerSemaphoreSlot(ctx, tenantId, stepRunId)

	if err != nil {
		return fmt.Errorf("could not release worker semaphore queue items: %w", err)
	}

	failed := string(dbsqlc.StepRunStatusFAILED)

	data := &updateStepRunQueueData{
		Hash:       hashToBucket(sqlchelpers.UUIDFromStr(workflowRunId), s.maxHashFactor),
		StepRunId:  stepRunId,
		TenantId:   tenantId,
		RetryCount: retryCount,
		FinishedAt: &failedAt,
		Error:      &errStr,
		Status:     &failed,
	}

	err = s.bulkStatusBuffer.FireForget(tenantId, data)

	if err != nil {
		return fmt.Errorf("could not buffer step run failed: %w", err)
	}

	laterStepRuns, err := s.queries.GetLaterStepRuns(ctx, s.pool, sqlchelpers.UUIDFromStr(stepRunId))

	if err != nil && !errors.Is(err, pgx.ErrNoRows) {
		return fmt.Errorf("could not get later step runs: %w", err)
	}

	var innerErr error

	for _, laterStepRun := range laterStepRuns {
		laterStepRunId := sqlchelpers.UUIDToStr(laterStepRun.ID)
		cancelled := string(dbsqlc.StepRunStatusCANCELLED)

		reason := "PREVIOUS_STEP_FAILED"

		if errStr == "TIMED_OUT" {
			reason = "PREVIOUS_STEP_TIMED_OUT"
		}

		err := s.bulkStatusBuffer.FireForget(tenantId, &updateStepRunQueueData{
			Hash:            hashToBucket(sqlchelpers.UUIDFromStr(workflowRunId), s.maxHashFactor),
			StepRunId:       laterStepRunId,
			TenantId:        tenantId,
			CancelledAt:     &failedAt,
			CancelledReason: &reason,
			Status:          &cancelled,
		})

		if err != nil {
			innerErr = multierror.Append(innerErr, fmt.Errorf("could not buffer later step run cancelled: %w", err))
		}
	}

	return innerErr
}

func (s *stepRunEngineRepository) StepRunRetryBackoff(ctx context.Context, tenantId, stepRunId string, retryAfter time.Time) error {
	ctx, span := telemetry.NewSpan(ctx, "step-run-retry-backoff-db")
	defer span.End()

	return s.queries.CreateRetryQueueItem(ctx, s.pool, dbsqlc.CreateRetryQueueItemParams{
		Steprunid:  sqlchelpers.UUIDFromStr(stepRunId),
		Tenantid:   sqlchelpers.UUIDFromStr(tenantId),
		Retryafter: sqlchelpers.TimestampFromTime(retryAfter.UTC()),
	})
}

func (s *stepRunEngineRepository) RetryStepRuns(ctx context.Context, tenantId string) (bool, error) {
	ctx, span := telemetry.NewSpan(ctx, "retry-step-runs-db")
	defer span.End()

	count, err := s.queries.RetryStepRuns(ctx, s.pool, sqlchelpers.UUIDFromStr(tenantId))

	if err != nil {
		return false, fmt.Errorf("could not list retryable step runs: %w", err)
	}

	return count == 1000, err
}

func (s *stepRunEngineRepository) ReplayStepRun(ctx context.Context, tenantId, stepRunId string, input []byte) (*dbsqlc.GetStepRunForEngineRow, error) {
	ctx, span := telemetry.NewSpan(ctx, "replay-step-run")
	defer span.End()

	tx, commit, rollback, err := sqlchelpers.PrepareTx(ctx, s.pool, s.l, 5000)

	if err != nil {
		return nil, err
	}

	defer rollback()

	innerStepRun, err := s.getStepRunForEngineTx(ctx, tx, tenantId, stepRunId)

	if err != nil {
		return nil, err
	}

	sev := dbsqlc.StepRunEventSeverityINFO
	reason := dbsqlc.StepRunEventReasonRETRIEDBYUSER

	defer s.deferredStepRunEvent(
		tenantId,
		repository.CreateStepRunEventOpts{
			StepRunId:     stepRunId,
			EventMessage:  repository.StringPtr("This step was manually replayed by a user"),
			EventSeverity: &sev,
			EventReason:   &reason,
		},
	)

	// check if the step run is in a final state
	if !repository.IsFinalStepRunStatus(innerStepRun.SRStatus) {
		return nil, fmt.Errorf("step run is not in a final state")
	}

	// reset the job run, workflow run and all fields as part of the core tx
	_, err = s.queries.ReplayStepRunResetWorkflowRun(ctx, tx, innerStepRun.WorkflowRunId)

	if err != nil {
		return nil, err
	}

	_, err = s.queries.ReplayStepRunResetJobRun(ctx, tx, innerStepRun.JobRunId)

	if err != nil {
		return nil, err
	}

	laterStepRuns, err := s.queries.GetLaterStepRuns(ctx, tx, sqlchelpers.UUIDFromStr(stepRunId))

	if err != nil {
		return nil, err
	}

	// archive each of the later step run results
	for _, laterStepRun := range laterStepRuns {
		laterStepRunId := sqlchelpers.UUIDToStr(laterStepRun.ID)

		err = archiveStepRunResult(ctx, s.queries, tx, tenantId, laterStepRunId, nil)

		if err != nil {
			return nil, err
		}

		// remove the previous step run result from the job lookup data
		err = s.queries.UpdateJobRunLookupDataWithStepRun(
			ctx,
			tx,
			dbsqlc.UpdateJobRunLookupDataWithStepRunParams{
				Steprunid: sqlchelpers.UUIDFromStr(laterStepRunId),
				Tenantid:  sqlchelpers.UUIDFromStr(tenantId),
			},
		)

		if err != nil {
			return nil, err
		}

		// create a deferred event for each of these step runs
		sev := dbsqlc.StepRunEventSeverityINFO
		reason := dbsqlc.StepRunEventReasonRETRIEDBYUSER

		defer s.deferredStepRunEvent(
			tenantId,
			repository.CreateStepRunEventOpts{
				StepRunId:     laterStepRunId,
				EventMessage:  repository.StringPtr(fmt.Sprintf("Parent step run %s was replayed, resetting step run result", innerStepRun.StepReadableId.String)),
				EventSeverity: &sev,
				EventReason:   &reason,
			},
		)
	}

	// reset all later step runs to a pending state
	_, err = s.queries.ReplayStepRunResetStepRuns(ctx, tx, dbsqlc.ReplayStepRunResetStepRunsParams{
		Steprunid: sqlchelpers.UUIDFromStr(stepRunId),
		Input:     input,
	})

	if err != nil {
		return nil, err
	}

	stepRun, err := s.getStepRunForEngineTx(ctx, tx, tenantId, stepRunId)

	if err != nil {
		return nil, err
	}

	err = commit(ctx)

	if err != nil {
		return nil, err
	}

	return stepRun, nil
}

func (s *stepRunEngineRepository) PreflightCheckReplayStepRun(ctx context.Context, tenantId, stepRunId string) error {
	// verify that the step run is in a final state
	stepRun, err := s.getStepRunForEngineTx(ctx, s.pool, tenantId, stepRunId)

	if err != nil {
		return err
	}

	if !repository.IsFinalStepRunStatus(stepRun.SRStatus) {
		return repository.ErrPreflightReplayStepRunNotInFinalState
	}

	// verify that child step runs are in a final state
	childStepRuns, err := s.queries.ListNonFinalChildStepRuns(ctx, s.pool, sqlchelpers.UUIDFromStr(stepRunId))

	if err != nil && !errors.Is(err, pgx.ErrNoRows) {
		return fmt.Errorf("could not list non-final child step runs: %w", err)
	}

	if len(childStepRuns) > 0 {
		return repository.ErrPreflightReplayChildStepRunNotInFinalState
	}

	count, err := s.queries.HasActiveWorkersForActionId(ctx, s.pool, dbsqlc.HasActiveWorkersForActionIdParams{
		Tenantid: sqlchelpers.UUIDFromStr(tenantId),
		Actionid: stepRun.ActionId,
	})

	if err != nil {
		return fmt.Errorf("could not count active workers for action id: %w", err)
	}

	if count == 0 {
		return repository.ErrNoWorkerAvailable
	}

	return nil
}

func (s *stepRunEngineRepository) UpdateStepRunOverridesData(ctx context.Context, tenantId, stepRunId string, opts *repository.UpdateStepRunOverridesDataOpts) ([]byte, error) {
	if err := s.v.Validate(opts); err != nil {
		return nil, err
	}

	tx, err := s.pool.Begin(ctx)

	if err != nil {
		return nil, err
	}

	defer sqlchelpers.DeferRollback(ctx, s.l, tx.Rollback)

	pgTenantId := sqlchelpers.UUIDFromStr(tenantId)
	pgStepRunId := sqlchelpers.UUIDFromStr(stepRunId)

	callerFile := ""

	if opts.CallerFile != nil {
		callerFile = *opts.CallerFile
	}

	input, err := s.queries.UpdateStepRunOverridesData(
		ctx,
		tx,
		dbsqlc.UpdateStepRunOverridesDataParams{
			Steprunid: pgStepRunId,
			Tenantid:  pgTenantId,
			Fieldpath: []string{
				"overrides",
				opts.OverrideKey,
			},
			Jsondata: opts.Data,
			Overrideskey: []string{
				opts.OverrideKey,
			},
			Callerfile: callerFile,
		},
	)

	if err != nil {
		return nil, fmt.Errorf("could not update step run overrides data: %w", err)
	}

	err = tx.Commit(ctx)

	if err != nil {
		return nil, err
	}

	return input, nil
}

func (s *stepRunEngineRepository) UpdateStepRunInputSchema(ctx context.Context, tenantId, stepRunId string, schema []byte) ([]byte, error) {
	tx, err := s.pool.Begin(ctx)

	if err != nil {
		return nil, err
	}

	defer sqlchelpers.DeferRollback(ctx, s.l, tx.Rollback)

	pgTenantId := sqlchelpers.UUIDFromStr(tenantId)
	pgStepRunId := sqlchelpers.UUIDFromStr(stepRunId)

	inputSchema, err := s.queries.UpdateStepRunInputSchema(
		ctx,
		tx,
		dbsqlc.UpdateStepRunInputSchemaParams{
			Steprunid:   pgStepRunId,
			Tenantid:    pgTenantId,
			InputSchema: schema,
		},
	)

	if err != nil {
		return nil, fmt.Errorf("could not update step run input schema: %w", err)
	}

	err = tx.Commit(ctx)

	if err != nil {
		return nil, err
	}

	return inputSchema, nil
}

func (s *sharedRepository) doCachedUpsertOfQueue(ctx context.Context, tenantId string, innerStepRun *dbsqlc.GetStepRunForEngineRow) error {
	cacheKey := fmt.Sprintf("t-%s-q-%s", tenantId, innerStepRun.SRQueue)

	_, err := cache.MakeCacheable(s.queueActionTenantCache, cacheKey, func() (*bool, error) {
		tx, commit, rollback, err := sqlchelpers.PrepareTx(ctx, s.pool, s.l, 5000)

		if err != nil {
			return nil, err
		}

		defer rollback()

		err = s.queries.UpsertQueue(
			ctx,
			tx,
			dbsqlc.UpsertQueueParams{
				Name:     innerStepRun.ActionId,
				Tenantid: sqlchelpers.UUIDFromStr(tenantId),
			},
		)

		if err != nil {
			return nil, err
		}

		err = commit(ctx)

		if err != nil {
			return nil, err
		}

		res := true
		return &res, nil
	})

	return err
}

func (s *sharedRepository) QueueStepRun(ctx context.Context, tenantId, stepRunId string, opts *repository.QueueStepRunOpts) (*dbsqlc.GetStepRunForEngineRow, error) {

	cb, err := s.queueStepRunWithTx(ctx, s.pool, tenantId, stepRunId, opts)

	if err != nil {
		return nil, err
	}

	return cb()

}

func (s *sharedRepository) queueStepRunWithTx(ctx context.Context, tx dbsqlc.DBTX, tenantId, stepRunId string, opts *repository.QueueStepRunOpts) (func() (*dbsqlc.GetStepRunForEngineRow, error), error) {
	ctx, span := telemetry.NewSpan(ctx, "queue-step-run-database")
	defer span.End()

	if err := s.v.Validate(opts); err != nil {
		return nil, err
	}

	priority := 1

	if len(opts.ExpressionEvals) > 0 {
		err := s.createExpressionEvals(ctx, s.pool, stepRunId, opts.ExpressionEvals)

		if err != nil {
			return nil, err
		}
	}

	innerStepRun, err := s.getStepRunForEngineTx(ctx, tx, tenantId, stepRunId)

	if err != nil {
		return nil, err
	}

	err = s.doCachedUpsertOfQueue(ctx, tenantId, innerStepRun)

	if err != nil {
		return nil, fmt.Errorf("could not upsert queue with actionId: %w", err)
	}

	// if this is an internal retry, and the step run is in a running or final state, this is a no-op. The internal retry
	// may have be delayed (for example, timing out when sending the action to the worker), while the system
	// may have already reassigned the step run to another.
	if opts.IsInternalRetry && (repository.IsFinalStepRunStatus(innerStepRun.SRStatus) || innerStepRun.SRStatus == dbsqlc.StepRunStatusRUNNING) {
		return nil, repository.ErrAlreadyRunning
	}

	// if this is not a retry, and the step run is already in a pending assignment state, this is a no-op
	if !opts.IsRetry && !opts.IsInternalRetry && innerStepRun.SRStatus == dbsqlc.StepRunStatusPENDINGASSIGNMENT {
		return nil, repository.ErrAlreadyQueued
	}

	postCommit := func() (*dbsqlc.GetStepRunForEngineRow, error) {

		if opts.IsRetry || opts.IsInternalRetry {
			// if this is a retry, write a queue item to release the worker semaphore
			//
			// FIXME: there is a race condition here where we can delete a worker semaphore slot that has already been reassigned,
			// but the step run was not in a RUNNING state. The fix for this would be to track an total retry count on the step run
			// and use this to identify semaphore slots, but this involves a big refactor of semaphore slots.
			err := s.releaseWorkerSemaphoreSlot(ctx, tenantId, stepRunId)

			if err != nil {
				return nil, fmt.Errorf("could not release worker semaphore queue items: %w", err)
			}

			// retries get highest priority to ensure that they're run immediately
			priority = 4
		}

		_, err := s.bulkQueuer.FireAndWait(ctx, tenantId, bulkQueueStepRunOpts{
			GetStepRunForEngineRow: innerStepRun,
			Priority:               priority,
			IsRetry:                opts.IsRetry,
			Input:                  opts.Input,
		})

		if err != nil {
			return nil, err
		}

		err = s.releaseWorkerSemaphoreSlot(ctx, tenantId, stepRunId)

<<<<<<< HEAD
		if err != nil {
			return nil, err
		}

		return innerStepRun, nil
	}
	return postCommit, nil
=======
	return innerStepRun, nil
>>>>>>> 08db84e3
}

func (s *sharedRepository) createExpressionEvals(ctx context.Context, dbtx dbsqlc.DBTX, stepRunId string, opts []repository.CreateExpressionEvalOpt) error {
	if len(opts) == 0 {
		return nil
	}

	pgStepRunId := sqlchelpers.UUIDFromStr(stepRunId)

	strParams := dbsqlc.CreateStepRunExpressionEvalStrsParams{
		Steprunid: pgStepRunId,
	}

	intParams := dbsqlc.CreateStepRunExpressionEvalIntsParams{
		Steprunid: pgStepRunId,
	}

	for _, opt := range opts {
		if opt.ValueStr != nil {
			strParams.Keys = append(strParams.Keys, opt.Key)
			strParams.Kinds = append(strParams.Kinds, string(opt.Kind))
			strParams.Valuesstr = append(strParams.Valuesstr, *opt.ValueStr)
		} else if opt.ValueInt != nil {
			intParams.Keys = append(intParams.Keys, opt.Key)
			intParams.Kinds = append(intParams.Kinds, string(opt.Kind))
			intParams.Valuesint = append(intParams.Valuesint, int32(*opt.ValueInt)) // nolint: gosec
		}
	}

	if len(strParams.Keys) > 0 {
		err := s.queries.CreateStepRunExpressionEvalStrs(ctx, dbtx, strParams)

		if err != nil {
			return fmt.Errorf("could not create step run expression strs: %w", err)
		}
	}

	if len(intParams.Keys) > 0 {
		err := s.queries.CreateStepRunExpressionEvalInts(ctx, dbtx, intParams)

		if err != nil {
			return fmt.Errorf("could not create step run expression ints: %w", err)
		}
	}

	return nil
}

func (s *stepRunEngineRepository) CreateStepRunEvent(ctx context.Context, tenantId, stepRunId string, opts repository.CreateStepRunEventOpts) error {
	pgStepRunId := sqlchelpers.UUIDFromStr(stepRunId)

	if opts.EventMessage != nil && opts.EventReason != nil {
		severity := dbsqlc.StepRunEventSeverityINFO

		if opts.EventSeverity != nil {
			severity = *opts.EventSeverity
		}

		var eventData []byte
		var err error

		if opts.EventData != nil {
			eventData, err = json.Marshal(opts.EventData)

			if err != nil {
				return fmt.Errorf("could not marshal step run event data: %w", err)
			}
		}

		createParams := &dbsqlc.CreateStepRunEventParams{
			Steprunid: pgStepRunId,
			Message:   *opts.EventMessage,
			Reason:    *opts.EventReason,
			Severity:  severity,
			Data:      eventData,
		}

		err = s.queries.CreateStepRunEvent(ctx, s.pool, *createParams)

		if err != nil {
			return fmt.Errorf("could not create step run event: %w", err)
		}
	}

	return nil
}

// performant query for step run id, only returns what the engine needs
func (s *sharedRepository) GetStepRunForEngine(ctx context.Context, tenantId, stepRunId string) (*dbsqlc.GetStepRunForEngineRow, error) {
	return s.getStepRunForEngineTx(ctx, s.pool, tenantId, stepRunId)
}

func (s *sharedRepository) getStepRunForEngineTx(ctx context.Context, dbtx dbsqlc.DBTX, tenantId, stepRunId string) (*dbsqlc.GetStepRunForEngineRow, error) {
	res, err := s.queries.GetStepRunForEngine(ctx, dbtx, dbsqlc.GetStepRunForEngineParams{
		Ids:      []pgtype.UUID{sqlchelpers.UUIDFromStr(stepRunId)},
		TenantId: sqlchelpers.UUIDFromStr(tenantId),
	})

	if err != nil {
		return nil, err
	}

	if len(res) == 0 {
		return nil, fmt.Errorf("could not find step run %s", stepRunId)
	}

	return res[0], nil
}

func (s *sharedRepository) GetStepRunDataForEngineTx(ctx context.Context, tx dbsqlc.DBTX, tenantId, stepRunId string) (*dbsqlc.GetStepRunDataForEngineRow, error) {
	return s.queries.GetStepRunDataForEngine(ctx, tx, dbsqlc.GetStepRunDataForEngineParams{
		ID:       sqlchelpers.UUIDFromStr(stepRunId),
		Tenantid: sqlchelpers.UUIDFromStr(tenantId),
	})
}

func (s *sharedRepository) GetStepRunDataForEngine(ctx context.Context, tenantId, stepRunId string) (*dbsqlc.GetStepRunDataForEngineRow, error) {

	return s.GetStepRunDataForEngineTx(ctx, s.pool, tenantId, stepRunId)
}

func (s *stepRunEngineRepository) GetStepRunBulkDataForEngine(ctx context.Context, tenantId string, stepRunIds []string) ([]*dbsqlc.GetStepRunBulkDataForEngineRow, error) {
	ids := make([]pgtype.UUID, len(stepRunIds))

	for i, id := range stepRunIds {
		ids[i] = sqlchelpers.UUIDFromStr(id)
	}

	return s.queries.GetStepRunBulkDataForEngine(ctx, s.pool, dbsqlc.GetStepRunBulkDataForEngineParams{
		Ids:      ids,
		Tenantid: sqlchelpers.UUIDFromStr(tenantId),
	})
}

func (s *sharedRepository) ListInitialStepRunsForJobRun(ctx context.Context, tenantId, jobRunId string) ([]*dbsqlc.GetStepRunForEngineRow, error) {
	tx, err := s.pool.Begin(ctx)

	if err != nil {
		return nil, err
	}

	defer sqlchelpers.DeferRollback(ctx, s.l, tx.Rollback)

	res, err := s.listInitialStepRunsForJobRunWithTx(ctx, tx, tenantId, jobRunId)

	if err != nil {
		return nil, err
	}

	err = tx.Commit(ctx)

	return res, err
}

func (s *sharedRepository) listInitialStepRunsForJobRunWithTx(ctx context.Context, tx dbsqlc.DBTX, tenantId, jobRunId string) ([]*dbsqlc.GetStepRunForEngineRow, error) {

	srs, err := s.queries.ListInitialStepRuns(ctx, tx, sqlchelpers.UUIDFromStr(jobRunId))

	if err != nil {
		return nil, fmt.Errorf("could not list initial step runs: %w", err)
	}

	res, err := s.queries.GetStepRunForEngine(ctx, tx, dbsqlc.GetStepRunForEngineParams{
		Ids:      srs,
		TenantId: sqlchelpers.UUIDFromStr(tenantId),
	})

	return res, err
}

func (s *stepRunEngineRepository) ListStartableStepRuns(ctx context.Context, tenantId, parentStepRunId string, singleParent bool) ([]*dbsqlc.GetStepRunForEngineRow, error) {
	tx, err := s.pool.Begin(ctx)

	if err != nil {
		return nil, err
	}

	defer sqlchelpers.DeferRollback(ctx, s.l, tx.Rollback)

	var srs []pgtype.UUID

	if singleParent {
		srs, err = s.queries.ListStartableStepRunsSingleParent(ctx, tx, sqlchelpers.UUIDFromStr(parentStepRunId))

		if err != nil {
			return nil, fmt.Errorf("could not list startable step runs: %w", err)
		}
	} else {
		srs, err = s.queries.ListStartableStepRunsManyParents(ctx, tx, sqlchelpers.UUIDFromStr(parentStepRunId))

		if err != nil {
			return nil, fmt.Errorf("could not list initial step runs: %w", err)
		}
	}

	res, err := s.queries.GetStepRunForEngine(ctx, tx, dbsqlc.GetStepRunForEngineParams{
		Ids:      srs,
		TenantId: sqlchelpers.UUIDFromStr(tenantId),
	})

	if err != nil {
		return nil, err
	}

	err = tx.Commit(ctx)

	return res, err
}

func (s *stepRunEngineRepository) ArchiveStepRunResult(ctx context.Context, tenantId, stepRunId string, userErr *string) error {
	return archiveStepRunResult(ctx, s.queries, s.pool, tenantId, stepRunId, userErr)
}

func archiveStepRunResult(ctx context.Context, queries *dbsqlc.Queries, db dbsqlc.DBTX, tenantId, stepRunId string, userErr *string) error {
	params := dbsqlc.ArchiveStepRunResultFromStepRunParams{
		Tenantid:  sqlchelpers.UUIDFromStr(tenantId),
		Steprunid: sqlchelpers.UUIDFromStr(stepRunId),
	}

	if userErr != nil {
		params.Error = sqlchelpers.TextFromStr(*userErr)
	}

	_, err := queries.ArchiveStepRunResultFromStepRun(ctx, db, params)

	return err
}

func (s *stepRunEngineRepository) RefreshTimeoutBy(ctx context.Context, tenantId, stepRunId string, opts repository.RefreshTimeoutBy) (pgtype.Timestamp, error) {
	stepRunUUID := sqlchelpers.UUIDFromStr(stepRunId)
	tenantUUID := sqlchelpers.UUIDFromStr(tenantId)

	incrementTimeoutBy := opts.IncrementTimeoutBy

	err := s.v.Validate(opts)

	if err != nil {
		return pgtype.Timestamp{}, err
	}

	tx, commit, rollback, err := sqlchelpers.PrepareTx(ctx, s.pool, s.l, 5000)

	if err != nil {
		return pgtype.Timestamp{}, err
	}

	defer rollback()

	res, err := s.queries.RefreshTimeoutBy(ctx, tx, dbsqlc.RefreshTimeoutByParams{
		Steprunid:          stepRunUUID,
		Tenantid:           tenantUUID,
		IncrementTimeoutBy: sqlchelpers.TextFromStr(incrementTimeoutBy),
	})

	if err != nil {
		return pgtype.Timestamp{}, err
	}

	if err := commit(ctx); err != nil {
		return pgtype.Timestamp{}, err
	}

	sev := dbsqlc.StepRunEventSeverityINFO
	reason := dbsqlc.StepRunEventReasonTIMEOUTREFRESHED

	defer s.deferredStepRunEvent(
		tenantId,
		repository.CreateStepRunEventOpts{
			StepRunId:     stepRunId,
			EventMessage:  repository.StringPtr(fmt.Sprintf("Timeout refreshed by %s", incrementTimeoutBy)),
			EventReason:   &reason,
			EventSeverity: &sev,
		},
	)

	return res, nil
}

func (s *stepRunEngineRepository) ClearStepRunPayloadData(ctx context.Context, tenantId string) (bool, error) {
	hasMore, err := s.queries.ClearStepRunPayloadData(ctx, s.pool, dbsqlc.ClearStepRunPayloadDataParams{
		Tenantid: sqlchelpers.UUIDFromStr(tenantId),
		Limit:    1000,
	})

	if err != nil {
		if errors.Is(err, pgx.ErrNoRows) {
			return false, nil
		}

		return false, err
	}

	return hasMore, nil
}

func (s *sharedRepository) releaseWorkerSemaphoreSlot(ctx context.Context, tenantId, stepRunId string) error {
	_, err := s.bulkSemaphoreReleaser.FireAndWait(ctx, tenantId, semaphoreReleaseOpts{
		StepRunId: sqlchelpers.UUIDFromStr(stepRunId),
		TenantId:  sqlchelpers.UUIDFromStr(tenantId),
	})

	if err != nil {
		return fmt.Errorf("could not buffer semaphore release: %w", err)
	}

	return nil
}

func toQueueItemData[d any](items []*dbsqlc.InternalQueueItem) ([]d, error) {
	res := make([]d, len(items))

	for i, item := range items {
		var data d

		err := json.Unmarshal(item.Data, &data)

		if err != nil {
			return nil, err
		}

		res[i] = data
	}

	return res, nil
}

type updateStepRunQueueData struct {
	StepRunId  string `json:"step_run_id"`
	Hash       int    `json:"hash"`
	TenantId   string `json:"tenant_id"`
	RetryCount int    `json:"retry_count,omitempty"`

	// Event *repository.CreateStepRunEventOpts `json:"event,omitempty"`

	StartedAt       *time.Time `json:"started_at,omitempty"`
	FinishedAt      *time.Time `json:"finished_at,omitempty"`
	CancelledAt     *time.Time `json:"cancelled_at,omitempty"`
	Output          []byte     `json:"output"`
	CancelledReason *string    `json:"cancelled_reason,omitempty"`
	Error           *string    `json:"error,omitempty"`
	Status          *string    `json:"status,omitempty"`
}

func bulkInsertInternalQueueItem(
	ctx context.Context,
	dbtx dbsqlc.DBTX,
	queries *dbsqlc.Queries,
	tenantIds []pgtype.UUID,
	queues []dbsqlc.InternalQueue,
	data []any,
) error {
	// construct bytes for the data
	insertData := make([][]byte, len(data))

	for i, d := range data {
		b, err := json.Marshal(d)

		if err != nil {
			return err
		}

		insertData[i] = b
	}

	insertQueues := make([]string, len(queues))

	for i, q := range queues {
		insertQueues[i] = string(q)
	}

	err := queries.CreateInternalQueueItemsBulk(ctx, dbtx, dbsqlc.CreateInternalQueueItemsBulkParams{
		Tenantids: tenantIds,
		Queues:    insertQueues,
		Datas:     insertData,
	})

	if err != nil {
		return err
	}

	return nil
}

func hashToBucket(id pgtype.UUID, buckets int) int {
	hasher := fnv.New32a()
	hasher.Write(id.Bytes[:])
	return int(hasher.Sum32()) % buckets
}<|MERGE_RESOLUTION|>--- conflicted
+++ resolved
@@ -1841,7 +1841,6 @@
 
 		err = s.releaseWorkerSemaphoreSlot(ctx, tenantId, stepRunId)
 
-<<<<<<< HEAD
 		if err != nil {
 			return nil, err
 		}
@@ -1849,9 +1848,7 @@
 		return innerStepRun, nil
 	}
 	return postCommit, nil
-=======
-	return innerStepRun, nil
->>>>>>> 08db84e3
+
 }
 
 func (s *sharedRepository) createExpressionEvals(ctx context.Context, dbtx dbsqlc.DBTX, stepRunId string, opts []repository.CreateExpressionEvalOpt) error {
