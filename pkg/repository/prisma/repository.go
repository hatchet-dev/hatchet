package prisma

import (
	"time"

	"github.com/jackc/pgx/v5/pgxpool"
	"github.com/rs/zerolog"

	"github.com/hatchet-dev/hatchet/pkg/config/server"
	"github.com/hatchet-dev/hatchet/pkg/repository"
	"github.com/hatchet-dev/hatchet/pkg/repository/cache"
	"github.com/hatchet-dev/hatchet/pkg/repository/metered"
	"github.com/hatchet-dev/hatchet/pkg/repository/prisma/db"
	"github.com/hatchet-dev/hatchet/pkg/validator"
)

type apiRepository struct {
	apiToken       repository.APITokenRepository
	event          repository.EventAPIRepository
	log            repository.LogsAPIRepository
	tenant         repository.TenantAPIRepository
	tenantAlerting repository.TenantAlertingAPIRepository
	tenantInvite   repository.TenantInviteRepository
	workflow       repository.WorkflowAPIRepository
	workflowRun    repository.WorkflowRunAPIRepository
	jobRun         repository.JobRunAPIRepository
	stepRun        repository.StepRunAPIRepository
	step           repository.StepRepository
	slack          repository.SlackRepository
	sns            repository.SNSRepository
	worker         repository.WorkerAPIRepository
	userSession    repository.UserSessionRepository
	user           repository.UserRepository
	health         repository.HealthRepository
<<<<<<< HEAD
	securityCheck  repository.SecurityCheckRepository
=======
	webhookWorker  repository.WebhookWorkerRepository
>>>>>>> 1eafb49a
}

type PrismaRepositoryOpt func(*PrismaRepositoryOpts)

type PrismaRepositoryOpts struct {
	v       validator.Validator
	l       *zerolog.Logger
	cache   cache.Cacheable
	metered *metered.Metered
}

func defaultPrismaRepositoryOpts() *PrismaRepositoryOpts {
	return &PrismaRepositoryOpts{
		v: validator.NewDefaultValidator(),
	}
}

func WithValidator(v validator.Validator) PrismaRepositoryOpt {
	return func(opts *PrismaRepositoryOpts) {
		opts.v = v
	}
}

func WithLogger(l *zerolog.Logger) PrismaRepositoryOpt {
	return func(opts *PrismaRepositoryOpts) {
		opts.l = l
	}
}

func WithCache(cache cache.Cacheable) PrismaRepositoryOpt {
	return func(opts *PrismaRepositoryOpts) {
		opts.cache = cache
	}
}

func WithMetered(metered *metered.Metered) PrismaRepositoryOpt {
	return func(opts *PrismaRepositoryOpts) {
		opts.metered = metered
	}
}

func NewAPIRepository(client *db.PrismaClient, pool *pgxpool.Pool, fs ...PrismaRepositoryOpt) repository.APIRepository {
	opts := defaultPrismaRepositoryOpts()

	for _, f := range fs {
		f(opts)
	}

	newLogger := opts.l.With().Str("service", "database").Logger()
	opts.l = &newLogger

	if opts.cache == nil {
		opts.cache = cache.New(1 * time.Millisecond)
	}

	return &apiRepository{
		apiToken:       NewAPITokenRepository(client, opts.v, opts.cache),
		event:          NewEventAPIRepository(client, pool, opts.v, opts.l),
		log:            NewLogAPIRepository(pool, opts.v, opts.l),
		tenant:         NewTenantAPIRepository(pool, client, opts.v, opts.l, opts.cache),
		tenantAlerting: NewTenantAlertingAPIRepository(client, opts.v, opts.cache),
		tenantInvite:   NewTenantInviteRepository(client, opts.v),
		workflow:       NewWorkflowRepository(client, pool, opts.v, opts.l),
		workflowRun:    NewWorkflowRunRepository(client, pool, opts.v, opts.l, opts.metered),
		jobRun:         NewJobRunAPIRepository(client, pool, opts.v, opts.l),
		stepRun:        NewStepRunAPIRepository(client, pool, opts.v, opts.l),
		step:           NewStepRepository(client, opts.v),
		slack:          NewSlackRepository(client, opts.v),
		sns:            NewSNSRepository(client, opts.v),
		worker:         NewWorkerAPIRepository(client, pool, opts.v, opts.l, opts.metered),
		userSession:    NewUserSessionRepository(client, opts.v),
		user:           NewUserRepository(client, opts.v),
		health:         NewHealthAPIRepository(client, pool),
<<<<<<< HEAD
		securityCheck:  NewSecurityCheckRepository(client, pool),
=======
		webhookWorker:  NewWebhookWorkerRepository(client, opts.v),
>>>>>>> 1eafb49a
	}
}

func (r *apiRepository) Health() repository.HealthRepository {
	return r.health
}

func (r *apiRepository) APIToken() repository.APITokenRepository {
	return r.apiToken
}

func (r *apiRepository) Event() repository.EventAPIRepository {
	return r.event
}

func (r *apiRepository) Log() repository.LogsAPIRepository {
	return r.log
}

func (r *apiRepository) Tenant() repository.TenantAPIRepository {
	return r.tenant
}

func (r *apiRepository) TenantAlertingSettings() repository.TenantAlertingAPIRepository {
	return r.tenantAlerting
}

func (r *apiRepository) TenantInvite() repository.TenantInviteRepository {
	return r.tenantInvite
}

func (r *apiRepository) Workflow() repository.WorkflowAPIRepository {
	return r.workflow
}

func (r *apiRepository) WorkflowRun() repository.WorkflowRunAPIRepository {
	return r.workflowRun
}

func (r *apiRepository) JobRun() repository.JobRunAPIRepository {
	return r.jobRun
}

func (r *apiRepository) StepRun() repository.StepRunAPIRepository {
	return r.stepRun
}

func (r *apiRepository) Slack() repository.SlackRepository {
	return r.slack
}

func (r *apiRepository) SNS() repository.SNSRepository {
	return r.sns
}

func (r *apiRepository) Step() repository.StepRepository {
	return r.step
}

func (r *apiRepository) Worker() repository.WorkerAPIRepository {
	return r.worker
}

func (r *apiRepository) UserSession() repository.UserSessionRepository {
	return r.userSession
}

func (r *apiRepository) User() repository.UserRepository {
	return r.user
}

<<<<<<< HEAD
func (r *apiRepository) SecurityCheck() repository.SecurityCheckRepository {
	return r.securityCheck
=======
func (r *apiRepository) WebhookWorker() repository.WebhookWorkerRepository {
	return r.webhookWorker
>>>>>>> 1eafb49a
}

type engineRepository struct {
	health         repository.HealthRepository
	apiToken       repository.EngineTokenRepository
	dispatcher     repository.DispatcherEngineRepository
	event          repository.EventEngineRepository
	getGroupKeyRun repository.GetGroupKeyRunEngineRepository
	jobRun         repository.JobRunEngineRepository
	stepRun        repository.StepRunEngineRepository
	tenant         repository.TenantEngineRepository
	tenantAlerting repository.TenantAlertingEngineRepository
	ticker         repository.TickerEngineRepository
	worker         repository.WorkerEngineRepository
	workflow       repository.WorkflowEngineRepository
	workflowRun    repository.WorkflowRunEngineRepository
	streamEvent    repository.StreamEventsEngineRepository
	log            repository.LogsEngineRepository
	rateLimit      repository.RateLimitEngineRepository
	webhookWorker  repository.WebhookWorkerEngineRepository
}

func (r *engineRepository) Health() repository.HealthRepository {
	return r.health
}

func (r *engineRepository) APIToken() repository.EngineTokenRepository {
	return r.apiToken
}

func (r *engineRepository) Dispatcher() repository.DispatcherEngineRepository {
	return r.dispatcher
}

func (r *engineRepository) Event() repository.EventEngineRepository {
	return r.event
}

func (r *engineRepository) GetGroupKeyRun() repository.GetGroupKeyRunEngineRepository {
	return r.getGroupKeyRun
}

func (r *engineRepository) JobRun() repository.JobRunEngineRepository {
	return r.jobRun
}

func (r *engineRepository) StepRun() repository.StepRunEngineRepository {
	return r.stepRun
}

func (r *engineRepository) Tenant() repository.TenantEngineRepository {
	return r.tenant
}

func (r *engineRepository) TenantAlertingSettings() repository.TenantAlertingEngineRepository {
	return r.tenantAlerting
}

func (r *engineRepository) Ticker() repository.TickerEngineRepository {
	return r.ticker
}

func (r *engineRepository) Worker() repository.WorkerEngineRepository {
	return r.worker
}

func (r *engineRepository) Workflow() repository.WorkflowEngineRepository {
	return r.workflow
}

func (r *engineRepository) WorkflowRun() repository.WorkflowRunEngineRepository {
	return r.workflowRun
}

func (r *engineRepository) StreamEvent() repository.StreamEventsEngineRepository {
	return r.streamEvent
}

func (r *engineRepository) Log() repository.LogsEngineRepository {
	return r.log
}

func (r *engineRepository) RateLimit() repository.RateLimitEngineRepository {
	return r.rateLimit
}

func (r *engineRepository) WebhookWorker() repository.WebhookWorkerEngineRepository {
	return r.webhookWorker
}

func NewEngineRepository(pool *pgxpool.Pool, fs ...PrismaRepositoryOpt) repository.EngineRepository {
	opts := defaultPrismaRepositoryOpts()

	for _, f := range fs {
		f(opts)
	}

	newLogger := opts.l.With().Str("service", "database").Logger()
	opts.l = &newLogger

	if opts.cache == nil {
		opts.cache = cache.New(1 * time.Millisecond)
	}

	return &engineRepository{
		health:         NewHealthEngineRepository(pool),
		apiToken:       NewEngineTokenRepository(pool, opts.v, opts.l, opts.cache),
		dispatcher:     NewDispatcherRepository(pool, opts.v, opts.l),
		event:          NewEventEngineRepository(pool, opts.v, opts.l, opts.metered),
		getGroupKeyRun: NewGetGroupKeyRunRepository(pool, opts.v, opts.l),
		jobRun:         NewJobRunEngineRepository(pool, opts.v, opts.l),
		stepRun:        NewStepRunEngineRepository(pool, opts.v, opts.l),
		tenant:         NewTenantEngineRepository(pool, opts.v, opts.l, opts.cache),
		tenantAlerting: NewTenantAlertingEngineRepository(pool, opts.v, opts.l, opts.cache),
		ticker:         NewTickerRepository(pool, opts.v, opts.l),
		worker:         NewWorkerEngineRepository(pool, opts.v, opts.l, opts.metered),
		workflow:       NewWorkflowEngineRepository(pool, opts.v, opts.l, opts.metered),
		workflowRun:    NewWorkflowRunEngineRepository(pool, opts.v, opts.l, opts.metered),
		streamEvent:    NewStreamEventsEngineRepository(pool, opts.v, opts.l),
		log:            NewLogEngineRepository(pool, opts.v, opts.l),
		rateLimit:      NewRateLimitEngineRepository(pool, opts.v, opts.l),
		webhookWorker:  NewWebhookWorkerEngineRepository(pool, opts.v, opts.l),
	}
}

type entitlementRepository struct {
	tenantLimit repository.TenantLimitRepository
}

func (r *entitlementRepository) TenantLimit() repository.TenantLimitRepository {
	return r.tenantLimit
}

func NewEntitlementRepository(pool *pgxpool.Pool, s *server.ConfigFileRuntime, fs ...PrismaRepositoryOpt) repository.EntitlementsRepository {
	opts := defaultPrismaRepositoryOpts()

	for _, f := range fs {
		f(opts)
	}

	newLogger := opts.l.With().Str("service", "database").Logger()
	opts.l = &newLogger

	if opts.cache == nil {
		opts.cache = cache.New(1 * time.Millisecond)
	}

	return &entitlementRepository{
		tenantLimit: NewTenantLimitRepository(pool, opts.v, opts.l, s),
	}
}<|MERGE_RESOLUTION|>--- conflicted
+++ resolved
@@ -32,11 +32,8 @@
 	userSession    repository.UserSessionRepository
 	user           repository.UserRepository
 	health         repository.HealthRepository
-<<<<<<< HEAD
 	securityCheck  repository.SecurityCheckRepository
-=======
 	webhookWorker  repository.WebhookWorkerRepository
->>>>>>> 1eafb49a
 }
 
 type PrismaRepositoryOpt func(*PrismaRepositoryOpts)
@@ -110,11 +107,8 @@
 		userSession:    NewUserSessionRepository(client, opts.v),
 		user:           NewUserRepository(client, opts.v),
 		health:         NewHealthAPIRepository(client, pool),
-<<<<<<< HEAD
 		securityCheck:  NewSecurityCheckRepository(client, pool),
-=======
 		webhookWorker:  NewWebhookWorkerRepository(client, opts.v),
->>>>>>> 1eafb49a
 	}
 }
 
@@ -186,13 +180,12 @@
 	return r.user
 }
 
-<<<<<<< HEAD
 func (r *apiRepository) SecurityCheck() repository.SecurityCheckRepository {
 	return r.securityCheck
-=======
+}
+
 func (r *apiRepository) WebhookWorker() repository.WebhookWorkerRepository {
 	return r.webhookWorker
->>>>>>> 1eafb49a
 }
 
 type engineRepository struct {
