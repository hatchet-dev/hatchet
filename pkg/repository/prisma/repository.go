--- conflicted
+++ resolved
@@ -99,10 +99,6 @@
 	workflowRunRepository, cleanupWorkflowRunRepository, err := NewWorkflowRunRepository(client, pool, opts.v, opts.l, opts.metered, cf, srr)
 
 	return &apiRepository{
-<<<<<<< HEAD
-
-=======
->>>>>>> cff050f3
 			apiToken:       NewAPITokenRepository(client, opts.v, opts.cache),
 			event:          NewEventAPIRepository(client, pool, opts.v, opts.l),
 			log:            NewLogAPIRepository(pool, opts.v, opts.l),
@@ -118,11 +114,7 @@
 			sns:            NewSNSRepository(client, opts.v),
 			worker:         NewWorkerAPIRepository(client, pool, opts.v, opts.l, opts.metered),
 			userSession:    NewUserSessionRepository(client, opts.v),
-<<<<<<< HEAD
 			user:           NewUserRepository(client, opts.l, opts.v),
-=======
-			user:           NewUserRepository(client, opts.v),
->>>>>>> cff050f3
 			health:         NewHealthAPIRepository(client, pool),
 			securityCheck:  NewSecurityCheckRepository(client, pool),
 			webhookWorker:  NewWebhookWorkerRepository(client, opts.v),
