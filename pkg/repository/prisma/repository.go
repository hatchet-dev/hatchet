--- conflicted
+++ resolved
@@ -281,11 +281,7 @@
 	return r.webhookWorker
 }
 
-<<<<<<< HEAD
-func NewEngineRepository(pool *pgxpool.Pool, cf *server.ConfigFileRuntime, fs ...PrismaRepositoryOpt) (func() error, repository.EngineRepository) {
-=======
-func NewEngineRepository(pool *pgxpool.Pool, queuePool *pgxpool.Pool, cf *server.ConfigFileRuntime, fs ...PrismaRepositoryOpt) (func() error, repository.EngineRepository, error) {
->>>>>>> fd4ee804
+func NewEngineRepository(pool *pgxpool.Pool, cf *server.ConfigFileRuntime, fs ...PrismaRepositoryOpt) (func() error, repository.EngineRepository, error) {
 	opts := defaultPrismaRepositoryOpts()
 
 	for _, f := range fs {
@@ -308,7 +304,7 @@
 		return nil, nil, err
 	}
 
-	stepRunEngine, cleanupStepRunEngine, err := NewStepRunEngineRepository(queuePool, opts.v, opts.l, cf, rlCache)
+	stepRunEngine, cleanupStepRunEngine, err := NewStepRunEngineRepository(pool, opts.v, opts.l, cf, rlCache)
 
 	if err != nil {
 		return nil, nil, err
@@ -330,11 +326,7 @@
 			event:          eventEngine,
 			getGroupKeyRun: NewGetGroupKeyRunRepository(pool, opts.v, opts.l),
 			jobRun:         NewJobRunEngineRepository(pool, opts.v, opts.l),
-<<<<<<< HEAD
-			stepRun:        NewStepRunEngineRepository(pool, opts.v, opts.l, cf, rlCache),
-=======
 			stepRun:        stepRunEngine,
->>>>>>> fd4ee804
 			step:           NewStepRepository(pool, opts.v, opts.l),
 			tenant:         NewTenantEngineRepository(pool, opts.v, opts.l, opts.cache),
 			tenantAlerting: NewTenantAlertingEngineRepository(pool, opts.v, opts.l, opts.cache),
