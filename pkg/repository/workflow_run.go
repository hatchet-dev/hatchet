package repository

import (
	"context"
	"fmt"
	"time"

	"github.com/hatchet-dev/hatchet/internal/datautils"
	"github.com/hatchet-dev/hatchet/pkg/random"
	"github.com/hatchet-dev/hatchet/pkg/repository/prisma/db"
	"github.com/hatchet-dev/hatchet/pkg/repository/prisma/dbsqlc"
	"github.com/hatchet-dev/hatchet/pkg/repository/prisma/sqlchelpers"

	"github.com/jackc/pgx/v5/pgtype"
)

type CreateWorkflowRunOpts struct {
	// (optional) the workflow run display name
	DisplayName *string

	// (required) the workflow version id
	WorkflowVersionId string `validate:"required,uuid"`

	ManualTriggerInput *string `validate:"omitnil,required_without=TriggeringEventId,required_without=Cron,required_without=ScheduledWorkflowId,excluded_with=TriggeringEventId,excluded_with=Cron,excluded_with=ScheduledWorkflowId"`

	// (optional) the event id that triggered the workflow run
	TriggeringEventId *string `validate:"omitnil,uuid,required_without=ManualTriggerInput,required_without=Cron,required_without=ScheduledWorkflowId,excluded_with=ManualTriggerInput,excluded_with=Cron,excluded_with=ScheduledWorkflowId"`

	// (optional) the cron schedule that triggered the workflow run
	Cron         *string `validate:"omitnil,cron,required_without=ManualTriggerInput,required_without=TriggeringEventId,required_without=ScheduledWorkflowId,excluded_with=ManualTriggerInput,excluded_with=TriggeringEventId,excluded_with=ScheduledWorkflowId"`
	CronParentId *string `validate:"omitnil,uuid,required_without=ManualTriggerInput,required_without=TriggeringEventId,required_without=ScheduledWorkflowId,excluded_with=ManualTriggerInput,excluded_with=TriggeringEventId,excluded_with=ScheduledWorkflowId"`

	// (optional) the scheduled trigger
	ScheduledWorkflowId *string `validate:"omitnil,uuid,required_without=ManualTriggerInput,required_without=TriggeringEventId,required_without=Cron,excluded_with=ManualTriggerInput,excluded_with=TriggeringEventId,excluded_with=Cron"`

	InputData []byte

	TriggeredBy string

	GetGroupKeyRun *CreateGroupKeyRunOpts `validate:"omitempty"`

	// (optional) the parent workflow run which this workflow run was triggered from
	ParentId *string `validate:"omitempty,uuid"`

	// (optional) the parent step run id which this workflow run was triggered from
	ParentStepRunId *string `validate:"omitempty,uuid"`

	// (optional) the child key of the workflow run, if this is a child run of a different workflow
	ChildKey *string

	// (optional) the child index of the workflow run, if this is a child run of a different workflow
	// ChildIndex *int `validate:"omitempty,min=0"`
	ChildIndex *int // I feel like I should be able to tighten this up but it seems a -1 for child index is coming from somewhere

	// (optional) additional metadata for the workflow run
	AdditionalMetadata map[string]interface{} `validate:"omitempty"`

	// (optional) the desired worker id for sticky state
	DesiredWorkerId *string `validate:"omitempty,uuid"`

	// (optional) the deduplication value for the workflow run
	DedupeValue *string `validate:"omitempty"`

	// (optional) the priority of the workflow run
	Priority *int32 `validate:"omitempty,min=1,max=3"`
}

type CreateGroupKeyRunOpts struct {
	// (optional) the input data
	Input []byte
}

type CreateWorkflowRunOpt func(*CreateWorkflowRunOpts)

func WithParent(
	parentId, parentStepRunId string,
	childIndex int,
	childKey *string,
	additionalMetadata map[string]interface{},
	parentAdditionalMetadata map[string]interface{},
) CreateWorkflowRunOpt {
	return func(opts *CreateWorkflowRunOpts) {
		opts.ParentId = &parentId
		opts.ParentStepRunId = &parentStepRunId
		opts.ChildIndex = &childIndex
		opts.ChildKey = childKey

		opts.AdditionalMetadata = parentAdditionalMetadata

		if opts.AdditionalMetadata == nil {
			opts.AdditionalMetadata = make(map[string]interface{})
		}

		for k, v := range additionalMetadata {
			opts.AdditionalMetadata[k] = v
		}

	}
}

func GetCreateWorkflowRunOptsFromManual(
	workflowVersion *dbsqlc.GetWorkflowVersionForEngineRow,
	input []byte,
	additionalMetadata map[string]interface{},
) (*CreateWorkflowRunOpts, error) {
	if input == nil {
		input = []byte("{}")
	}

	opts := &CreateWorkflowRunOpts{
		DisplayName:        StringPtr(getWorkflowRunDisplayName(workflowVersion.WorkflowName)),
		WorkflowVersionId:  sqlchelpers.UUIDToStr(workflowVersion.WorkflowVersion.ID),
		ManualTriggerInput: StringPtr(string(input)),
		TriggeredBy:        string(datautils.TriggeredByManual),
		InputData:          input,
		AdditionalMetadata: additionalMetadata,
	}

	if workflowVersion.ConcurrencyLimitStrategy.Valid && workflowVersion.ConcurrencyGroupId.Valid {
		opts.GetGroupKeyRun = &CreateGroupKeyRunOpts{
			Input: input,
		}
	}

	return opts, nil
}

func GetCreateWorkflowRunOptsFromParent(
	workflowVersion *dbsqlc.GetWorkflowVersionForEngineRow,
	input []byte,
	parentId, parentStepRunId string,
	childIndex int,
	childKey *string,
	additionalMetadata map[string]interface{},
	parentAdditionalMetadata map[string]interface{},
) (*CreateWorkflowRunOpts, error) {
	if input == nil {
		input = []byte("{}")
	}

	opts := &CreateWorkflowRunOpts{
		DisplayName:        StringPtr(getWorkflowRunDisplayName(workflowVersion.WorkflowName)),
		WorkflowVersionId:  sqlchelpers.UUIDToStr(workflowVersion.WorkflowVersion.ID),
		ManualTriggerInput: StringPtr(string(input)),
		TriggeredBy:        string(datautils.TriggeredByParent),
		InputData:          input,
	}

	WithParent(parentId, parentStepRunId, childIndex, childKey, additionalMetadata, parentAdditionalMetadata)(opts)

	if workflowVersion.ConcurrencyLimitStrategy.Valid && workflowVersion.ConcurrencyGroupId.Valid {
		opts.GetGroupKeyRun = &CreateGroupKeyRunOpts{
			Input: input,
		}
	}

	return opts, nil
}

func GetCreateWorkflowRunOptsFromEvent(
	eventId string,
	workflowVersion *dbsqlc.GetWorkflowVersionForEngineRow,
	input []byte,
	additionalMetadata map[string]interface{},
) (*CreateWorkflowRunOpts, error) {
	if input == nil {
		input = []byte("{}")
	}

	opts := &CreateWorkflowRunOpts{
		DisplayName:        StringPtr(getWorkflowRunDisplayName(workflowVersion.WorkflowName)),
		WorkflowVersionId:  sqlchelpers.UUIDToStr(workflowVersion.WorkflowVersion.ID),
		TriggeringEventId:  &eventId,
		TriggeredBy:        string(datautils.TriggeredByEvent),
		InputData:          input,
		AdditionalMetadata: additionalMetadata,
	}

	if workflowVersion.ConcurrencyLimitStrategy.Valid && workflowVersion.ConcurrencyGroupId.Valid {
		opts.GetGroupKeyRun = &CreateGroupKeyRunOpts{
			Input: input,
		}
	}

	return opts, nil
}

func GetCreateWorkflowRunOptsFromCron(
	cron,
	cronParentId string,
	workflowVersion *dbsqlc.GetWorkflowVersionForEngineRow,
	input []byte,
	additionalMetadata map[string]interface{},
) (*CreateWorkflowRunOpts, error) {
	if input == nil {
		input = []byte("{}")
	}

	opts := &CreateWorkflowRunOpts{
		DisplayName:        StringPtr(getWorkflowRunDisplayName(workflowVersion.WorkflowName)),
		WorkflowVersionId:  sqlchelpers.UUIDToStr(workflowVersion.WorkflowVersion.ID),
		Cron:               &cron,
		CronParentId:       &cronParentId,
		TriggeredBy:        string(datautils.TriggeredByCron),
		InputData:          input,
		AdditionalMetadata: additionalMetadata,
	}

	if workflowVersion.ConcurrencyLimitStrategy.Valid && workflowVersion.ConcurrencyGroupId.Valid {
		opts.GetGroupKeyRun = &CreateGroupKeyRunOpts{
			Input: input,
		}
	}

	return opts, nil
}

func GetCreateWorkflowRunOptsFromSchedule(
	scheduledWorkflowId string,
	workflowVersion *dbsqlc.GetWorkflowVersionForEngineRow,
	input []byte,
	additionalMetadata map[string]interface{},
	fs ...CreateWorkflowRunOpt,
) (*CreateWorkflowRunOpts, error) {
	if input == nil {
		input = []byte("{}")
	}

	opts := &CreateWorkflowRunOpts{
		DisplayName:         StringPtr(getWorkflowRunDisplayName(workflowVersion.WorkflowName)),
		WorkflowVersionId:   sqlchelpers.UUIDToStr(workflowVersion.WorkflowVersion.ID),
		ScheduledWorkflowId: &scheduledWorkflowId,
		TriggeredBy:         string(datautils.TriggeredBySchedule),
		InputData:           input,
		AdditionalMetadata:  additionalMetadata,
	}

	if workflowVersion.ConcurrencyLimitStrategy.Valid && workflowVersion.ConcurrencyGroupId.Valid {
		opts.GetGroupKeyRun = &CreateGroupKeyRunOpts{
			Input: input,
		}
	}

	for _, f := range fs {
		f(opts)
	}

	return opts, nil
}

func getWorkflowRunDisplayName(workflowName string) string {
	workflowSuffix, _ := random.Generate(6)

	return workflowName + "-" + workflowSuffix
}

type ListWorkflowRunsOpts struct {
	// (optional) the workflow id
	WorkflowId *string `validate:"omitempty,uuid"`

	// (optional) the workflow version id
	WorkflowVersionId *string `validate:"omitempty,uuid"`

	// (optional) a list of workflow run ids to filter by
	Ids []string `validate:"omitempty,dive,uuid"`

	// (optional) the parent workflow run id
	ParentId *string `validate:"omitempty,uuid"`

	// (optional) the parent step run id
	ParentStepRunId *string `validate:"omitempty,uuid"`

	// (optional) the event id that triggered the workflow run
	EventId *string `validate:"omitempty,uuid"`

	// (optional) the group key for the workflow run
	GroupKey *string

	// (optional) the status of the workflow run
	Statuses *[]db.WorkflowRunStatus

	// (optional) a list of kinds to filter by
	Kinds *[]dbsqlc.WorkflowKind

	// (optional) number of events to skip
	Offset *int

	// (optional) number of events to return
	Limit *int

	// (optional) the order by field
	OrderBy *string `validate:"omitempty,oneof=createdAt finishedAt startedAt duration"`

	// (optional) the order direction
	OrderDirection *string `validate:"omitempty,oneof=ASC DESC"`

	// (optional) a time after which the run was created
	CreatedAfter *time.Time

	// (optional) a time before which the run was created
	CreatedBefore *time.Time

	// (optional) a time after which the run was finished
	FinishedAfter *time.Time

	// (optional) a time before which the run was finished
	FinishedBefore *time.Time

	// (optional) exact metadata to filter by
	AdditionalMetadata map[string]interface{} `validate:"omitempty"`
}

type WorkflowRunsMetricsOpts struct {
	// (optional) the workflow id
	WorkflowId *string `validate:"omitempty,uuid"`

	// (optional) the workflow version id
	WorkflowVersionId *string `validate:"omitempty,uuid"`

	// (optional) the parent workflow run id
	ParentId *string `validate:"omitempty,uuid"`

	// (optional) the parent step run id
	ParentStepRunId *string `validate:"omitempty,uuid"`

	// (optional) the event id that triggered the workflow run
	EventId *string `validate:"omitempty,uuid"`

	// (optional) exact metadata to filter by
	AdditionalMetadata map[string]interface{} `validate:"omitempty"`

	// (optional) the time the workflow run was created before
	CreatedBefore *time.Time `validate:"omitempty"`

	// (optional) the time the workflow run was created after
	CreatedAfter *time.Time `validate:"omitempty"`
}

type ListWorkflowRunsResult struct {
	Rows  []*dbsqlc.ListWorkflowRunsRow
	Count int
}

type CreateWorkflowRunPullRequestOpts struct {
	RepositoryOwner       string
	RepositoryName        string
	PullRequestID         int
	PullRequestTitle      string
	PullRequestNumber     int
	PullRequestHeadBranch string
	PullRequestBaseBranch string
	PullRequestState      string
}

type ListPullRequestsForWorkflowRunOpts struct {
	State *string
}

type ListWorkflowRunRoundRobinsOpts struct {
	// (optional) the workflow id
	WorkflowId *string `validate:"omitempty,uuid"`

	// (optional) the workflow version id
	WorkflowVersionId *string `validate:"omitempty,uuid"`

	// (optional) the status of the workflow run
	Status *db.WorkflowRunStatus

	// (optional) number of events to skip
	Offset *int

	// (optional) number of events to return
	Limit *int
}

type WorkflowRunMetricsCountOpts struct {
	// (optional) the workflow id
	WorkflowId *string `validate:"omitempty,uuid"`

	// (optional) the workflow version id
	WorkflowVersionId *string `validate:"omitempty,uuid"`
}

type StepRunForJobRun struct {
	*dbsqlc.GetStepRunsForJobRunsWithOutputRow
	ChildWorkflowsCount int
}

type WorkflowRunAPIRepository interface {
	RegisterCreateCallback(callback Callback[*dbsqlc.WorkflowRun])

	// ListWorkflowRuns returns workflow runs for a given workflow version id.
	ListWorkflowRuns(ctx context.Context, tenantId string, opts *ListWorkflowRunsOpts) (*ListWorkflowRunsResult, error)

	// Counts by status
	WorkflowRunMetricsCount(ctx context.Context, tenantId string, opts *WorkflowRunsMetricsOpts) (*dbsqlc.WorkflowRunsMetricsCountRow, error)

	// CreateNewWorkflowRun creates a new workflow run for a workflow version.
	CreateNewWorkflowRun(ctx context.Context, tenantId string, opts *CreateWorkflowRunOpts) (*dbsqlc.WorkflowRun, error)

	// GetWorkflowRunById returns a workflow run by id.
	GetWorkflowRunById(ctx context.Context, tenantId, runId string) (*dbsqlc.GetWorkflowRunByIdRow, error)

	GetStepsForJobs(ctx context.Context, tenantId string, jobIds []string) ([]*dbsqlc.GetStepsForJobsRow, error)

	GetStepRunsForJobRuns(ctx context.Context, tenantId string, jobRunIds []string) ([]*StepRunForJobRun, error)
}

var (
	ErrWorkflowRunNotFound = fmt.Errorf("workflow run not found")
)

type ErrDedupeValueExists struct {
	DedupeValue string
}

func (e ErrDedupeValueExists) Error() string {
	return fmt.Sprintf("workflow run with dedupe value %s already exists", e.DedupeValue)
}

type UpdateWorkflowRunFromGroupKeyEvalOpts struct {
	GroupKey *string

	Error *string
}

type WorkflowRunEngineRepository interface {
	RegisterCreateCallback(callback Callback[*dbsqlc.WorkflowRun])
	RegisterQueuedCallback(callback Callback[pgtype.UUID])

	// ListWorkflowRuns returns workflow runs for a given workflow version id.
	ListWorkflowRuns(ctx context.Context, tenantId string, opts *ListWorkflowRunsOpts) (*ListWorkflowRunsResult, error)

	GetChildWorkflowRun(ctx context.Context, parentId, parentStepRunId string, childIndex int, childkey *string) (*dbsqlc.WorkflowRun, error)

	GetScheduledChildWorkflowRun(ctx context.Context, parentId, parentStepRunId string, childIndex int, childkey *string) (*dbsqlc.WorkflowTriggerScheduledRef, error)

	PopWorkflowRunsRoundRobin(ctx context.Context, tenantId, workflowId string, maxRuns int) ([]*dbsqlc.WorkflowRun, error)

	// CreateNewWorkflowRun creates a new workflow run for a workflow version.
	CreateNewWorkflowRun(ctx context.Context, tenantId string, opts *CreateWorkflowRunOpts) (string, error)

<<<<<<< HEAD
	// CreateNewWorkflowRuns creates new workflow runs in bulk
	CreateNewWorkflowRuns(ctx context.Context, tenantId string, opts []*CreateWorkflowRunOpts) ([]string, error)
=======
	GetWorkflowRunInputData(tenantId, workflowRunId string) (map[string]interface{}, error)

	ProcessWorkflowRunUpdates(ctx context.Context, tenantId string) (bool, error)

	UpdateWorkflowRunFromGroupKeyEval(ctx context.Context, tenantId, workflowRunId string, opts *UpdateWorkflowRunFromGroupKeyEvalOpts) error
>>>>>>> 7b5bb398

	// GetWorkflowRunById returns a workflow run by id.
	GetWorkflowRunById(ctx context.Context, tenantId, runId string) (*dbsqlc.GetWorkflowRunRow, error)

	QueuePausedWorkflowRun(ctx context.Context, tenantId, workflowId, workflowRunId string) error

	ProcessUnpausedWorkflowRuns(ctx context.Context, tenantId string) ([]*dbsqlc.GetWorkflowRunRow, bool, error)

	GetWorkflowRunAdditionalMeta(ctx context.Context, tenantId, workflowRunId string) (*dbsqlc.GetWorkflowRunAdditionalMetaRow, error)

	ReplayWorkflowRun(ctx context.Context, tenantId, workflowRunId string) (*dbsqlc.GetWorkflowRunRow, error)

	ListActiveQueuedWorkflowVersions(ctx context.Context, tenantId string) ([]*dbsqlc.ListActiveQueuedWorkflowVersionsRow, error)

	// DeleteExpiredWorkflowRuns deletes workflow runs that were created before the given time. It returns the number of deleted runs
	// and the number of non-deleted runs that match the conditions.
	SoftDeleteExpiredWorkflowRuns(ctx context.Context, tenantId string, statuses []dbsqlc.WorkflowRunStatus, before time.Time) (bool, error)
}<|MERGE_RESOLUTION|>--- conflicted
+++ resolved
@@ -440,16 +440,13 @@
 	// CreateNewWorkflowRun creates a new workflow run for a workflow version.
 	CreateNewWorkflowRun(ctx context.Context, tenantId string, opts *CreateWorkflowRunOpts) (string, error)
 
-<<<<<<< HEAD
 	// CreateNewWorkflowRuns creates new workflow runs in bulk
 	CreateNewWorkflowRuns(ctx context.Context, tenantId string, opts []*CreateWorkflowRunOpts) ([]string, error)
-=======
 	GetWorkflowRunInputData(tenantId, workflowRunId string) (map[string]interface{}, error)
 
 	ProcessWorkflowRunUpdates(ctx context.Context, tenantId string) (bool, error)
 
 	UpdateWorkflowRunFromGroupKeyEval(ctx context.Context, tenantId, workflowRunId string, opts *UpdateWorkflowRunFromGroupKeyEvalOpts) error
->>>>>>> 7b5bb398
 
 	// GetWorkflowRunById returns a workflow run by id.
 	GetWorkflowRunById(ctx context.Context, tenantId, runId string) (*dbsqlc.GetWorkflowRunRow, error)
