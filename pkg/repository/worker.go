package repository

import (
	"context"
	"time"

	"github.com/hatchet-dev/hatchet/pkg/repository/prisma/db"
	"github.com/hatchet-dev/hatchet/pkg/repository/prisma/dbsqlc"

	"github.com/jackc/pgx/v5/pgtype"
)

type CreateWorkerOpts struct {
	// The id of the dispatcher
	DispatcherId string `validate:"required,uuid"`

	// The maximum number of runs this worker can run at a time
	MaxRuns *int `validate:"omitempty,gte=1"`

	// The name of the worker
	Name string `validate:"required,hatchetName"`

	// The name of the service
	Services []string `validate:"dive,hatchetName"`

	// A list of actions this worker can run
	Actions []string `validate:"dive,actionId"`
}

type UpdateWorkerOpts struct {
	// The id of the dispatcher
	DispatcherId *string `validate:"omitempty,uuid"`

	// When the last worker heartbeat was
	LastHeartbeatAt *time.Time

	// If the worker is active and accepting new runs
	IsActive *bool

	// A list of actions this worker can run
	Actions []string `validate:"dive,actionId"`
}

type WorkerWithStepCount struct {
	Worker       *db.WorkerModel
	StepRunCount int
}

type ListWorkersOpts struct {
	Action *string `validate:"omitempty,actionId"`

	LastHeartbeatAfter *time.Time

	Assignable *bool
}

<<<<<<< HEAD
type UpsertWorkerLabelOpts struct {
	Key      string
	IntValue *int32
	StrValue *string
=======
type ApiUpdateWorkerOpts struct {
	IsPaused *bool
>>>>>>> 2b44f6fa
}

type WorkerAPIRepository interface {
	// ListWorkers lists workers for the tenant
	ListWorkers(tenantId string, opts *ListWorkersOpts) ([]*dbsqlc.ListWorkersWithStepCountRow, error)

	// ListRecentWorkerStepRuns lists recent step runs for a given worker
	ListRecentWorkerStepRuns(tenantId, workerId string) ([]db.StepRunModel, error)

	// GetWorkerById returns a worker by its id.
	GetWorkerById(workerId string) (*db.WorkerModel, error)

<<<<<<< HEAD
	// ListWorkerLabels returns a list of affinity config for a worker
	ListWorkerLabels(tenantId, workerId string) ([]*dbsqlc.ListWorkerLabelsRow, error)
=======
	UpdateWorker(tenantId string, workerId string, opts ApiUpdateWorkerOpts) (*dbsqlc.Worker, error)
>>>>>>> 2b44f6fa
}

type WorkerEngineRepository interface {
	// CreateNewWorker creates a new worker for a given tenant.
	CreateNewWorker(ctx context.Context, tenantId string, opts *CreateWorkerOpts) (*dbsqlc.Worker, error)

	// UpdateWorker updates a worker for a given tenant.
	UpdateWorker(ctx context.Context, tenantId, workerId string, opts *UpdateWorkerOpts) (*dbsqlc.Worker, error)

	// DeleteWorker removes the worker from the database
	DeleteWorker(ctx context.Context, tenantId, workerId string) error

	// UpdateWorkersByName removes the worker from the database
	UpdateWorkersByName(ctx context.Context, opts dbsqlc.UpdateWorkersByNameParams) error

	GetWorkerForEngine(ctx context.Context, tenantId, workerId string) (*dbsqlc.GetWorkerForEngineRow, error)

	ResolveWorkerSemaphoreSlots(ctx context.Context) (int64, error)

	UpdateWorkerActiveStatus(ctx context.Context, tenantId, workerId string, isActive bool, timestamp time.Time) (*dbsqlc.Worker, error)

	UpsertWorkerLabels(ctx context.Context, workerId pgtype.UUID, opts []UpsertWorkerLabelOpts) ([]*dbsqlc.WorkerLabel, error)
}<|MERGE_RESOLUTION|>--- conflicted
+++ resolved
@@ -54,15 +54,14 @@
 	Assignable *bool
 }
 
-<<<<<<< HEAD
 type UpsertWorkerLabelOpts struct {
 	Key      string
 	IntValue *int32
 	StrValue *string
-=======
+}
+
 type ApiUpdateWorkerOpts struct {
 	IsPaused *bool
->>>>>>> 2b44f6fa
 }
 
 type WorkerAPIRepository interface {
@@ -75,12 +74,11 @@
 	// GetWorkerById returns a worker by its id.
 	GetWorkerById(workerId string) (*db.WorkerModel, error)
 
-<<<<<<< HEAD
-	// ListWorkerLabels returns a list of affinity config for a worker
+	// ListWorkerLabels returns a list of labels config for a worker
 	ListWorkerLabels(tenantId, workerId string) ([]*dbsqlc.ListWorkerLabelsRow, error)
-=======
+
+	// UpdateWorker updates a worker for a given tenant.
 	UpdateWorker(tenantId string, workerId string, opts ApiUpdateWorkerOpts) (*dbsqlc.Worker, error)
->>>>>>> 2b44f6fa
 }
 
 type WorkerEngineRepository interface {
