package repository

import (
	"context"
	"encoding/json"
	"errors"
	"fmt"
	"os"
	"time"

	"github.com/google/uuid"
	"github.com/jackc/pgx/v5"
	"github.com/jackc/pgx/v5/pgtype"

	"github.com/hatchet-dev/hatchet/pkg/repository/cache"
	"github.com/hatchet-dev/hatchet/pkg/repository/sqlchelpers"
	"github.com/hatchet-dev/hatchet/pkg/repository/sqlcv1"
)

type CreateTenantOpts struct {
	// (required) the tenant name
	Name string `validate:"required"`

	// (required) the tenant slug
	Slug string `validate:"required,hatchetName"`

	// (optional) the tenant ID
	ID *string `validate:"omitempty,uuid"`

	// (optional) the tenant data retention period
	DataRetentionPeriod *string `validate:"omitempty,duration"`

	// (optional) the tenant engine version
	EngineVersion *sqlcv1.TenantMajorEngineVersion `validate:"omitempty"`

	// (optional) the tenant environment type
	Environment *string `validate:"omitempty,oneof=local development production"`

	// (optional) additional onboarding data
	OnboardingData map[string]interface{} `validate:"omitempty"`
}

type UpdateTenantOpts struct {
	Name *string

	AnalyticsOptOut *bool `validate:"omitempty"`

	AlertMemberEmails *bool `validate:"omitempty"`

	Version *sqlcv1.NullTenantMajorEngineVersion `validate:"omitempty"`
}

type CreateTenantMemberOpts struct {
	Role   string `validate:"required,oneof=OWNER ADMIN MEMBER"`
	UserId string `validate:"required,uuid"`
}

type UpdateTenantMemberOpts struct {
	Role *string `validate:"omitempty,oneof=OWNER ADMIN MEMBER"`
}

type GetQueueMetricsOpts struct {
	// (optional) a list of workflow ids to filter by
	WorkflowIds []string `validate:"omitempty,dive,uuid"`

	// (optional) exact metadata to filter by
	AdditionalMetadata map[string]interface{} `validate:"omitempty"`
}

type QueueMetric struct {
	// the total number of PENDING_ASSIGNMENT step runs in the queue
	PendingAssignment int `json:"pending_assignment"`

	// the total number of PENDING step runs in the queue
	Pending int `json:"pending"`

	// the total number of RUNNING step runs in the queue
	Running int `json:"running"`
}

type GetQueueMetricsResponse struct {
	Total QueueMetric `json:"total"`

	ByWorkflowId map[string]QueueMetric `json:"by_workflow"`
}

<<<<<<< HEAD
type TenantAPIRepository interface {
	// RegisterCreateCallback registers a callback to be called when a tenant is created
	RegisterCreateCallback(callback UnscopedCallback[*dbsqlc.Tenant])

=======
type TenantRepository interface {
>>>>>>> 9f463e92
	// CreateTenant creates a new tenant.
	CreateTenant(ctx context.Context, opts *CreateTenantOpts) (*sqlcv1.Tenant, error)

	// UpdateTenant updates an existing tenant in the db.
	UpdateTenant(ctx context.Context, tenantId string, opts *UpdateTenantOpts) (*sqlcv1.Tenant, error)

	// GetTenantByID returns the tenant with the given id
	GetTenantByID(ctx context.Context, tenantId string) (*sqlcv1.Tenant, error)

	// GetTenantBySlug returns the tenant with the given slug
	GetTenantBySlug(ctx context.Context, slug string) (*sqlcv1.Tenant, error)

	// CreateTenantMember creates a new member in the tenant
	CreateTenantMember(ctx context.Context, tenantId string, opts *CreateTenantMemberOpts) (*sqlcv1.PopulateTenantMembersRow, error)

	// GetTenantMemberByID returns the tenant member with the given id
	GetTenantMemberByID(ctx context.Context, memberId string) (*sqlcv1.PopulateTenantMembersRow, error)

	// GetTenantMemberByUserID returns the tenant member with the given user id
	GetTenantMemberByUserID(ctx context.Context, tenantId string, userId string) (*sqlcv1.PopulateTenantMembersRow, error)

	// GetTenantMemberByEmail returns the tenant member with the given email
	GetTenantMemberByEmail(ctx context.Context, tenantId string, email string) (*sqlcv1.PopulateTenantMembersRow, error)

	// ListTenantMembers returns the list of tenant members for the given tenant
	ListTenantMembers(ctx context.Context, tenantId string) ([]*sqlcv1.PopulateTenantMembersRow, error)

	// UpdateTenantMember updates the tenant member with the given id
	UpdateTenantMember(ctx context.Context, memberId string, opts *UpdateTenantMemberOpts) (*sqlcv1.PopulateTenantMembersRow, error)

	// DeleteTenantMember deletes the tenant member with the given id
	DeleteTenantMember(ctx context.Context, memberId string) error

	// GetQueueMetrics returns the queue metrics for the given tenant
	GetQueueMetrics(ctx context.Context, tenantId string, opts *GetQueueMetricsOpts) (*GetQueueMetricsResponse, error)

	// ListTenants lists all tenants in the instance
	ListTenants(ctx context.Context) ([]*sqlcv1.Tenant, error)

	// Gets the tenant corresponding to the "internal" tenant if it's assigned to this controller.
	// Returns nil if the tenant is not assigned to this controller.
	GetInternalTenantForController(ctx context.Context, controllerPartitionId string) (*sqlcv1.Tenant, error)

	// ListTenantsByPartition lists all tenants in the given partition
	ListTenantsByControllerPartition(ctx context.Context, controllerPartitionId string, majorVersion sqlcv1.TenantMajorEngineVersion) ([]*sqlcv1.Tenant, error)

	ListTenantsByWorkerPartition(ctx context.Context, workerPartitionId string, majorVersion sqlcv1.TenantMajorEngineVersion) ([]*sqlcv1.Tenant, error)

	ListTenantsBySchedulerPartition(ctx context.Context, schedulerPartitionId string, majorVersion sqlcv1.TenantMajorEngineVersion) ([]*sqlcv1.Tenant, error)

	// CreateEnginePartition creates a new partition for tenants within the engine
	CreateControllerPartition(ctx context.Context) (string, error)

	// UpdateControllerPartitionHeartbeat updates the heartbeat for the given partition. If the partition no longer exists,
	// it creates a new partition and returns the new partition id. Otherwise, it returns the existing partition id.
	UpdateControllerPartitionHeartbeat(ctx context.Context, partitionId string) (string, error)

	DeleteControllerPartition(ctx context.Context, id string) error

	RebalanceAllControllerPartitions(ctx context.Context) error

	RebalanceInactiveControllerPartitions(ctx context.Context) error

	CreateSchedulerPartition(ctx context.Context) (string, error)

	UpdateSchedulerPartitionHeartbeat(ctx context.Context, partitionId string) (string, error)

	DeleteSchedulerPartition(ctx context.Context, id string) error

	RebalanceAllSchedulerPartitions(ctx context.Context) error

	RebalanceInactiveSchedulerPartitions(ctx context.Context) error

	CreateTenantWorkerPartition(ctx context.Context) (string, error)

	UpdateWorkerPartitionHeartbeat(ctx context.Context, partitionId string) (string, error)

	DeleteTenantWorkerPartition(ctx context.Context, id string) error

	RebalanceAllTenantWorkerPartitions(ctx context.Context) error

	RebalanceInactiveTenantWorkerPartitions(ctx context.Context) error
}

type tenantRepository struct {
	*sharedRepository

	cache                cache.Cacheable
	defaultTenantVersion sqlcv1.TenantMajorEngineVersion
}

func newTenantRepository(shared *sharedRepository, cacheDuration time.Duration) TenantRepository {
	return &tenantRepository{
		sharedRepository:     shared,
		cache:                cache.New(cacheDuration),
		defaultTenantVersion: sqlcv1.TenantMajorEngineVersionV1,
	}
}

func (r *tenantRepository) CreateTenant(ctx context.Context, opts *CreateTenantOpts) (*sqlcv1.Tenant, error) {
	if err := r.v.Validate(opts); err != nil {
		return nil, err
	}

	tenantId := uuid.New().String()

	if opts.ID != nil {
		tenantId = *opts.ID
	}

	var dataRetentionPeriod pgtype.Text

	if opts.DataRetentionPeriod != nil {
		dataRetentionPeriod = sqlchelpers.TextFromStr(*opts.DataRetentionPeriod)
	}

	engineVersion := r.defaultTenantVersion
	if opts.EngineVersion != nil {
		engineVersion = *opts.EngineVersion
	}

	tx, err := r.pool.Begin(ctx)

	if err != nil {
		return nil, err
	}

	defer sqlchelpers.DeferRollback(context.Background(), r.l, tx.Rollback)

	var onboardingDataBytes []byte
	if opts.OnboardingData != nil {
		onboardingDataBytes, err = json.Marshal(opts.OnboardingData)
		if err != nil {
			return nil, fmt.Errorf("failed to marshal onboarding data: %w", err)
		}
	}

	var environment sqlcv1.NullTenantEnvironment
	if opts.Environment != nil {
		environment = sqlcv1.NullTenantEnvironment{
			TenantEnvironment: sqlcv1.TenantEnvironment(*opts.Environment),
			Valid:             true,
		}
	} else {
		// Default to development environment if none is specified
		environment = sqlcv1.NullTenantEnvironment{
			TenantEnvironment: sqlcv1.TenantEnvironmentDevelopment,
			Valid:             true,
		}
	}

	createTenant, err := r.queries.CreateTenant(context.Background(), tx, sqlcv1.CreateTenantParams{
		ID:                  sqlchelpers.UUIDFromStr(tenantId),
		Slug:                opts.Slug,
		Name:                opts.Name,
		DataRetentionPeriod: dataRetentionPeriod,
		Version: sqlcv1.NullTenantMajorEngineVersion{
			TenantMajorEngineVersion: engineVersion,
			Valid:                    true,
		},
		OnboardingData: onboardingDataBytes,
		Environment:    environment,
	})

	if err != nil {
		return nil, err
	}

	_, err = r.queries.CreateTenantAlertingSettings(ctx, tx, sqlchelpers.UUIDFromStr(tenantId))

	if err != nil {
		return nil, err
	}

	if err := tx.Commit(ctx); err != nil {
		return nil, err
	}

	return createTenant, nil
}

func (r *tenantRepository) UpdateTenant(ctx context.Context, id string, opts *UpdateTenantOpts) (*sqlcv1.Tenant, error) {
	if err := r.v.Validate(opts); err != nil {
		return nil, err
	}

	params := sqlcv1.UpdateTenantParams{
		ID: sqlchelpers.UUIDFromStr(id),
	}

	if opts.Name != nil {
		params.Name = sqlchelpers.TextFromStr(*opts.Name)
	}

	if opts.AnalyticsOptOut != nil {
		params.AnalyticsOptOut = sqlchelpers.BoolFromBoolean(*opts.AnalyticsOptOut)
	}

	if opts.AlertMemberEmails != nil {
		params.AlertMemberEmails = sqlchelpers.BoolFromBoolean(*opts.AlertMemberEmails)
	}

	if opts.Version != nil && opts.Version.Valid {
		params.Version = *opts.Version
	}

	return r.queries.UpdateTenant(
		ctx,
		r.pool,
		params,
	)
}

func (r *tenantRepository) GetTenantByID(ctx context.Context, id string) (*sqlcv1.Tenant, error) {
	return cache.MakeCacheable(r.cache, "api"+id, func() (*sqlcv1.Tenant, error) {
		return r.queries.GetTenantByID(ctx, r.pool, sqlchelpers.UUIDFromStr(id))
	})
}

func (r *tenantRepository) GetTenantBySlug(ctx context.Context, slug string) (*sqlcv1.Tenant, error) {
	return r.queries.GetTenantBySlug(
		ctx,
		r.pool,
		slug,
	)
}

func (r *tenantRepository) CreateTenantMember(ctx context.Context, tenantId string, opts *CreateTenantMemberOpts) (*sqlcv1.PopulateTenantMembersRow, error) {
	if err := r.v.Validate(opts); err != nil {
		return nil, err
	}

	createdMember, err := r.queries.CreateTenantMember(
		ctx,
		r.pool,
		sqlcv1.CreateTenantMemberParams{
			Tenantid: sqlchelpers.UUIDFromStr(tenantId),
			Userid:   sqlchelpers.UUIDFromStr(opts.UserId),
			Role:     sqlcv1.TenantMemberRole(opts.Role),
		},
	)

	if err != nil {
		return nil, err
	}

	return r.populateSingleTenantMember(ctx, createdMember.ID)
}

func (r *tenantRepository) GetTenantMemberByID(ctx context.Context, memberId string) (*sqlcv1.PopulateTenantMembersRow, error) {
	member, err := r.queries.GetTenantMemberByID(
		ctx,
		r.pool,
		sqlchelpers.UUIDFromStr(memberId),
	)

	if err != nil {
		return nil, err
	}

	return r.populateSingleTenantMember(ctx, member.ID)
}

func (r *tenantRepository) GetTenantMemberByUserID(ctx context.Context, tenantId string, userId string) (*sqlcv1.PopulateTenantMembersRow, error) {
	member, err := r.queries.GetTenantMemberByUserID(
		ctx,
		r.pool,
		sqlcv1.GetTenantMemberByUserIDParams{
			Tenantid: sqlchelpers.UUIDFromStr(tenantId),
			Userid:   sqlchelpers.UUIDFromStr(userId),
		},
	)

	if err != nil {
		return nil, err
	}

	return r.populateSingleTenantMember(ctx, member.ID)
}

func (r *tenantRepository) ListTenantMembers(ctx context.Context, tenantId string) ([]*sqlcv1.PopulateTenantMembersRow, error) {
	members, err := r.queries.ListTenantMembers(
		ctx,
		r.pool,
		sqlchelpers.UUIDFromStr(tenantId),
	)

	if err != nil {
		return nil, err
	}

	ids := make([]pgtype.UUID, len(members))

	for i, member := range members {
		ids[i] = member.ID
	}

	return r.populateTenantMembers(ctx, ids)
}

func (r *tenantRepository) GetTenantMemberByEmail(ctx context.Context, tenantId string, email string) (*sqlcv1.PopulateTenantMembersRow, error) {
	member, err := r.queries.GetTenantMemberByEmail(
		ctx,
		r.pool,
		sqlcv1.GetTenantMemberByEmailParams{
			Tenantid: sqlchelpers.UUIDFromStr(tenantId),
			Email:    email,
		},
	)

	if err != nil {
		return nil, err
	}

	return r.populateSingleTenantMember(ctx, member.ID)
}

func (r *tenantRepository) UpdateTenantMember(ctx context.Context, memberId string, opts *UpdateTenantMemberOpts) (*sqlcv1.PopulateTenantMembersRow, error) {
	if err := r.v.Validate(opts); err != nil {
		return nil, err
	}

	params := sqlcv1.UpdateTenantMemberParams{
		ID: sqlchelpers.UUIDFromStr(memberId),
	}

	if opts.Role != nil {
		params.Role = sqlcv1.NullTenantMemberRole{
			TenantMemberRole: sqlcv1.TenantMemberRole(*opts.Role),
			Valid:            true,
		}
	}

	updatedMember, err := r.queries.UpdateTenantMember(
		ctx,
		r.pool,
		params,
	)

	if err != nil {
		return nil, err
	}

	return r.populateSingleTenantMember(ctx, updatedMember.ID)
}

func (r *sharedRepository) populateSingleTenantMember(ctx context.Context, ids pgtype.UUID) (*sqlcv1.PopulateTenantMembersRow, error) {
	res, err := r.populateTenantMembers(ctx, []pgtype.UUID{ids})

	if err != nil {
		return nil, err
	}

	if len(res) == 0 {
		return nil, pgx.ErrNoRows
	}

	return res[0], nil
}

func (r *sharedRepository) populateTenantMembers(ctx context.Context, ids []pgtype.UUID) ([]*sqlcv1.PopulateTenantMembersRow, error) {
	return r.queries.PopulateTenantMembers(
		ctx,
		r.pool,
		ids,
	)
}

func (r *tenantRepository) DeleteTenantMember(ctx context.Context, memberId string) error {
	return r.queries.DeleteTenantMember(
		ctx,
		r.pool,
		sqlchelpers.UUIDFromStr(memberId),
	)
}

func (r *tenantRepository) GetQueueMetrics(ctx context.Context, tenantId string, opts *GetQueueMetricsOpts) (*GetQueueMetricsResponse, error) {
	if err := r.v.Validate(opts); err != nil {
		return nil, err
	}

	totalParams := sqlcv1.GetTenantTotalQueueMetricsParams{
		TenantId: sqlchelpers.UUIDFromStr(tenantId),
	}

	workflowParams := sqlcv1.GetTenantWorkflowQueueMetricsParams{
		TenantId: sqlchelpers.UUIDFromStr(tenantId),
	}

	if opts.AdditionalMetadata != nil {
		additionalMetadataBytes, err := json.Marshal(opts.AdditionalMetadata)
		if err != nil {
			return nil, err
		}

		totalParams.AdditionalMetadata = additionalMetadataBytes
		workflowParams.AdditionalMetadata = additionalMetadataBytes
	}

	if opts.WorkflowIds != nil {
		uuids := make([]pgtype.UUID, len(opts.WorkflowIds))

		for i, id := range opts.WorkflowIds {
			uuids[i] = sqlchelpers.UUIDFromStr(id)
		}

		workflowParams.WorkflowIds = uuids
		totalParams.WorkflowIds = uuids
	}

	tx, commit, rollback, err := sqlchelpers.PrepareTx(ctx, r.pool, r.l, 60*1000)

	if err != nil {
		return nil, err
	}

	defer rollback()

	// get the totals
	total, err := r.queries.GetTenantTotalQueueMetrics(ctx, tx, totalParams)

	if err != nil {
		return nil, err
	}

	// get the workflow metrics
	workflowMetrics, err := r.queries.GetTenantWorkflowQueueMetrics(ctx, tx, workflowParams)

	if err != nil {
		return nil, err
	}

	if err := commit(ctx); err != nil {
		return nil, err
	}

	workflowMetricsMap := make(map[string]QueueMetric)

	for _, metric := range workflowMetrics {
		workflowMetricsMap[sqlchelpers.UUIDToStr(metric.WorkflowId)] = QueueMetric{
			PendingAssignment: int(metric.PendingAssignmentCount),
			Pending:           int(metric.PendingCount),
			Running:           int(metric.RunningCount),
		}
	}

	return &GetQueueMetricsResponse{
		Total: QueueMetric{
			PendingAssignment: int(total.PendingAssignmentCount),
			Pending:           int(total.PendingCount),
			Running:           int(total.RunningCount),
		},
		ByWorkflowId: workflowMetricsMap,
	}, nil
}

func (r *tenantRepository) ListTenants(ctx context.Context) ([]*sqlcv1.Tenant, error) {
	return r.queries.ListTenants(ctx, r.pool)
}

func (r *tenantRepository) UpdateControllerPartitionHeartbeat(ctx context.Context, partitionId string) (string, error) {
	tx, err := r.pool.Begin(ctx)

	if err != nil {
		return "", err
	}

	defer sqlchelpers.DeferRollback(ctx, r.l, tx.Rollback)

	// set tx timeout to 5 seconds to avoid deadlocks
	_, err = tx.Exec(ctx, "SET statement_timeout=5000")

	if err != nil {
		return "", err
	}

	partition, err := r.queries.ControllerPartitionHeartbeat(ctx, tx, partitionId)

	if err != nil {
		if errors.Is(err, pgx.ErrNoRows) {
			// create a new partition
			partition, err = r.queries.CreateControllerPartition(ctx, tx, getPartitionName())

			if err != nil {
				return "", err
			}
		} else {
			return "", err
		}
	}

	if err := tx.Commit(ctx); err != nil {
		return "", err
	}

	return partition.ID, nil
}

func (r *tenantRepository) UpdateWorkerPartitionHeartbeat(ctx context.Context, partitionId string) (string, error) {
	tx, err := r.pool.Begin(ctx)

	if err != nil {
		return "", err
	}

	defer sqlchelpers.DeferRollback(ctx, r.l, tx.Rollback)

	// set tx timeout to 5 seconds to avoid deadlocks
	_, err = tx.Exec(ctx, "SET statement_timeout=5000")

	if err != nil {
		return "", err
	}

	partition, err := r.queries.WorkerPartitionHeartbeat(ctx, tx, partitionId)

	if err != nil {
		if errors.Is(err, pgx.ErrNoRows) {
			// create a new partition
			partition, err = r.queries.CreateTenantWorkerPartition(ctx, tx, getPartitionName())

			if err != nil {
				return "", err
			}
		} else {
			return "", err
		}
	}

	if err := tx.Commit(ctx); err != nil {
		return "", err
	}

	return partition.ID, nil
}

func (r *tenantRepository) GetInternalTenantForController(ctx context.Context, controllerPartitionId string) (*sqlcv1.Tenant, error) {
	tenant, err := r.queries.GetInternalTenantForController(ctx, r.pool, controllerPartitionId)

	if err != nil && errors.Is(err, pgx.ErrNoRows) {
		return nil, nil
	} else if err != nil {
		return nil, err
	}

	return tenant, nil
}

func (r *tenantRepository) ListTenantsByControllerPartition(ctx context.Context, controllerPartitionId string, majorVersion sqlcv1.TenantMajorEngineVersion) ([]*sqlcv1.Tenant, error) {
	if controllerPartitionId == "" {
		return nil, fmt.Errorf("partitionId is required")
	}

	return r.queries.ListTenantsByControllerPartitionId(ctx, r.pool, sqlcv1.ListTenantsByControllerPartitionIdParams{
		ControllerPartitionId: controllerPartitionId,
		Majorversion:          majorVersion,
	})
}

func (r *tenantRepository) ListTenantsByWorkerPartition(ctx context.Context, workerPartitionId string, majorVersion sqlcv1.TenantMajorEngineVersion) ([]*sqlcv1.Tenant, error) {
	if workerPartitionId == "" {
		return nil, fmt.Errorf("partitionId is required")
	}

	return r.queries.ListTenantsByTenantWorkerPartitionId(ctx, r.pool, sqlcv1.ListTenantsByTenantWorkerPartitionIdParams{
		WorkerPartitionId: workerPartitionId,
		Majorversion:      majorVersion,
	})
}

func (r *tenantRepository) CreateControllerPartition(ctx context.Context) (string, error) {

	partition, err := r.queries.CreateControllerPartition(ctx, r.pool, getPartitionName())

	if err != nil {
		return "", err
	}

	return partition.ID, nil
}

func (r *tenantRepository) DeleteControllerPartition(ctx context.Context, id string) error {
	_, err := r.queries.DeleteControllerPartition(ctx, r.pool, id)
	return err
}

func (r *tenantRepository) RebalanceAllControllerPartitions(ctx context.Context) error {
	return r.queries.RebalanceAllControllerPartitions(ctx, r.pool)
}

func (r *tenantRepository) RebalanceInactiveControllerPartitions(ctx context.Context) error {
	return r.queries.RebalanceInactiveControllerPartitions(ctx, r.pool)
}

func (r *tenantRepository) CreateTenantWorkerPartition(ctx context.Context) (string, error) {
	partition, err := r.queries.CreateTenantWorkerPartition(ctx, r.pool, getPartitionName())

	if err != nil {
		return "", err
	}

	return partition.ID, nil
}

func (r *tenantRepository) DeleteTenantWorkerPartition(ctx context.Context, id string) error {
	_, err := r.queries.DeleteTenantWorkerPartition(ctx, r.pool, id)
	return err
}

func (r *tenantRepository) RebalanceAllTenantWorkerPartitions(ctx context.Context) error {
	return r.queries.RebalanceAllTenantWorkerPartitions(ctx, r.pool)
}

func (r *tenantRepository) RebalanceInactiveTenantWorkerPartitions(ctx context.Context) error {
	return r.queries.RebalanceInactiveTenantWorkerPartitions(ctx, r.pool)
}

func (r *tenantRepository) UpdateSchedulerPartitionHeartbeat(ctx context.Context, partitionId string) (string, error) {
	tx, err := r.pool.Begin(ctx)

	if err != nil {
		return "", err
	}

	defer sqlchelpers.DeferRollback(ctx, r.l, tx.Rollback)

	// set tx timeout to 5 seconds to avoid deadlocks
	_, err = tx.Exec(ctx, "SET statement_timeout=5000")

	if err != nil {
		return "", err
	}

	partition, err := r.queries.SchedulerPartitionHeartbeat(ctx, tx, partitionId)

	if err != nil {
		if errors.Is(err, pgx.ErrNoRows) {
			// create a new partition
			partition, err = r.queries.CreateSchedulerPartition(ctx, tx, getPartitionName())

			if err != nil {
				return "", err
			}
		} else {
			return "", err
		}
	}

	if err := tx.Commit(ctx); err != nil {
		return "", err
	}

	return partition.ID, nil
}

func (r *tenantRepository) ListTenantsBySchedulerPartition(ctx context.Context, schedulerPartitionId string, majorVersion sqlcv1.TenantMajorEngineVersion) ([]*sqlcv1.Tenant, error) {
	if schedulerPartitionId == "" {
		return nil, fmt.Errorf("partitionId is required")
	}

	return r.queries.ListTenantsBySchedulerPartitionId(ctx, r.pool, sqlcv1.ListTenantsBySchedulerPartitionIdParams{
		SchedulerPartitionId: schedulerPartitionId,
		Majorversion:         majorVersion,
	})
}

func (r *tenantRepository) CreateSchedulerPartition(ctx context.Context) (string, error) {

	partition, err := r.queries.CreateSchedulerPartition(ctx, r.pool, getPartitionName())

	if err != nil {
		return "", err
	}

	return partition.ID, nil
}

func (r *tenantRepository) DeleteSchedulerPartition(ctx context.Context, id string) error {
	_, err := r.queries.DeleteSchedulerPartition(ctx, r.pool, id)
	return err
}

func (r *tenantRepository) RebalanceAllSchedulerPartitions(ctx context.Context) error {
	return r.queries.RebalanceAllSchedulerPartitions(ctx, r.pool)
}

func (r *tenantRepository) RebalanceInactiveSchedulerPartitions(ctx context.Context) error {
	return r.queries.RebalanceInactiveSchedulerPartitions(ctx, r.pool)
}

func getPartitionName() pgtype.Text {
	hostname, ok := os.LookupEnv("HOSTNAME")

	if !ok || hostname == "" {
		return pgtype.Text{}
	}

	return sqlchelpers.TextFromStr(hostname)
}<|MERGE_RESOLUTION|>--- conflicted
+++ resolved
@@ -84,14 +84,9 @@
 	ByWorkflowId map[string]QueueMetric `json:"by_workflow"`
 }
 
-<<<<<<< HEAD
-type TenantAPIRepository interface {
-	// RegisterCreateCallback registers a callback to be called when a tenant is created
-	RegisterCreateCallback(callback UnscopedCallback[*dbsqlc.Tenant])
-
-=======
 type TenantRepository interface {
->>>>>>> 9f463e92
+	RegisterCreateCallback(callback UnscopedCallback[*sqlcv1.Tenant])
+
 	// CreateTenant creates a new tenant.
 	CreateTenant(ctx context.Context, opts *CreateTenantOpts) (*sqlcv1.Tenant, error)
 
@@ -181,6 +176,7 @@
 
 	cache                cache.Cacheable
 	defaultTenantVersion sqlcv1.TenantMajorEngineVersion
+	createCallbacks      []UnscopedCallback[*sqlcv1.Tenant]
 }
 
 func newTenantRepository(shared *sharedRepository, cacheDuration time.Duration) TenantRepository {
@@ -189,6 +185,14 @@
 		cache:                cache.New(cacheDuration),
 		defaultTenantVersion: sqlcv1.TenantMajorEngineVersionV1,
 	}
+}
+
+func (r *tenantRepository) RegisterCreateCallback(callback UnscopedCallback[*sqlcv1.Tenant]) {
+	if r.createCallbacks == nil {
+		r.createCallbacks = make([]UnscopedCallback[*sqlcv1.Tenant], 0)
+	}
+
+	r.createCallbacks = append(r.createCallbacks, callback)
 }
 
 func (r *tenantRepository) CreateTenant(ctx context.Context, opts *CreateTenantOpts) (*sqlcv1.Tenant, error) {
@@ -270,6 +274,10 @@
 		return nil, err
 	}
 
+	for _, cb := range r.createCallbacks {
+		cb.Do(r.l, createTenant)
+	}
+
 	return createTenant, nil
 }
 
