--- conflicted
+++ resolved
@@ -42,14 +42,10 @@
 }
 
 // UserCreateCallback is a callback that receives both the opts and created user
-type UserCreateCallback func(opts *CreateUserOpts, user *dbsqlc.User) error
+type UserCreateCallback func(opts *CreateUserOpts, user *sqlcv1.User) error
 
 type UserRepository interface {
-<<<<<<< HEAD
 	RegisterCreateCallback(callback UserCreateCallback)
-=======
-	RegisterCreateCallback(callback UnscopedCallback[*sqlcv1.User])
->>>>>>> 9f463e92
 
 	// GetUserByID returns the user with the given id
 	GetUserByID(ctx context.Context, id string) (*sqlcv1.User, error)
@@ -98,7 +94,7 @@
 type userRepository struct {
 	*sharedRepository
 
-	createCallbacks []UnscopedCallback[*sqlcv1.User]
+	createCallbacks []UserCreateCallback
 }
 
 func newUserRepository(shared *sharedRepository) UserRepository {
@@ -107,9 +103,9 @@
 	}
 }
 
-func (r *userRepository) RegisterCreateCallback(callback UnscopedCallback[*sqlcv1.User]) {
+func (r *userRepository) RegisterCreateCallback(callback UserCreateCallback) {
 	if r.createCallbacks == nil {
-		r.createCallbacks = make([]UnscopedCallback[*sqlcv1.User], 0)
+		r.createCallbacks = make([]UserCreateCallback, 0)
 	}
 
 	r.createCallbacks = append(r.createCallbacks, callback)
@@ -199,7 +195,12 @@
 	}
 
 	for _, cb := range r.createCallbacks {
-		cb.Do(r.l, user)
+		err = cb(opts, user)
+
+		if err != nil {
+			// just log an error here, don't fail the user creation
+			r.l.Error().Err(err).Msg("user create callback failed")
+		}
 	}
 
 	return user, nil
