package repository

import (
	"context"
	"errors"
	"fmt"
	"time"

	"github.com/hatchet-dev/hatchet/internal/datautils"
	"github.com/hatchet-dev/hatchet/internal/digest"
	"github.com/hatchet-dev/hatchet/pkg/repository/prisma/dbsqlc"
)

var ErrDagParentNotFound = errors.New("dag parent not found")

type CreateWorkflowVersionOpts struct {
	// (required) the workflow name
	Name string `validate:"required,hatchetName"`

	Tags []CreateWorkflowTagOpts `validate:"dive"`

	// (optional) the workflow description
	Description *string `json:"description,omitempty"`

	// (optional) the workflow version
	Version *string `json:"version,omitempty"`

	// (optional) event triggers for the workflow
	EventTriggers []string

	// (optional) cron triggers for the workflow
	CronTriggers []string `validate:"dive,cron"`

	// (optional) the input bytes for the cron triggers
	CronInput []byte

	// (optional) scheduled triggers for the workflow
	ScheduledTriggers []time.Time

	// (required) the workflow jobs
	Jobs []CreateWorkflowJobOpts `validate:"required,min=1,dive"`

	OnFailureJob *CreateWorkflowJobOpts `json:"onFailureJob,omitempty" validate:"omitempty"`

	// (optional) the workflow concurrency groups
	Concurrency *CreateWorkflowConcurrencyOpts `json:"concurrency,omitempty" validator:"omitnil"`

	// (optional) the amount of time for step runs to wait to be scheduled before timing out
	ScheduleTimeout *string `validate:"omitempty,duration"`

	// (optional) sticky strategy
	Sticky *string `validate:"omitempty,oneof=SOFT HARD"`

	// (optional) the workflow kind
	Kind *string `validate:"omitempty,oneof=FUNCTION DURABLE DAG"`

	// (optional) the default priority for steps in the workflow (1-3)
	DefaultPriority *int32 `validate:"omitempty,min=1,max=3"`
}

type CreateWorkflowConcurrencyOpts struct {
	// (optional) the action id for getting the concurrency group
	Action *string `validate:"omitempty,actionId"`

	// (optional) the maximum number of concurrent workflow runs, default 1
	MaxRuns *int32

	// (optional) the strategy to use when the concurrency limit is reached, default CANCEL_IN_PROGRESS
	LimitStrategy *string `validate:"omitnil,oneof=CANCEL_IN_PROGRESS DROP_NEWEST QUEUE_NEWEST GROUP_ROUND_ROBIN"`

	// (optional) a concurrency expression for evaluating the concurrency key
	Expression *string `validate:"omitempty,celworkflowrunstr"`
}

func (o *CreateWorkflowVersionOpts) Checksum() (string, error) {
	// compute a checksum for the workflow
	declaredValues, err := datautils.ToJSONMap(o)

	if err != nil {
		return "", err
	}

	workflowChecksum, err := digest.DigestValues(declaredValues)

	if err != nil {
		return "", err
	}

	return workflowChecksum.String(), nil
}

type CreateWorkflowSchedulesOpts struct {
	ScheduledTriggers []time.Time

	Input []byte
}

type CreateWorkflowTagOpts struct {
	// (required) the tag name
	Name string `validate:"required"`

	// (optional) the tag color
	Color *string
}

type CreateWorkflowJobOpts struct {
	// (required) the job name
	Name string `validate:"required,hatchetName"`

	// (optional) the job description
	Description *string

	// (required) the job steps
	Steps []CreateWorkflowStepOpts `validate:"required,min=1,dive"`

	Kind string `validate:"required,oneof=DEFAULT ON_FAILURE"`
}

type CreateWorkflowStepOpts struct {
	// (required) the step name
	ReadableId string `validate:"hatchetName"`

	// (required) the step action id
	Action string `validate:"required,actionId"`

	// (optional) the step timeout
	Timeout *string `validate:"omitnil,duration"`

	// (optional) the parents that this step depends on
	Parents []string `validate:"dive,hatchetName"`

	// (optional) the custom user data for the step, serialized as a json string
	UserData *string `validate:"omitnil,json"`

	// (optional) the step retry max
	Retries *int `validate:"omitempty,min=0"`

	// (optional) rate limits for this step
	RateLimits []CreateWorkflowStepRateLimitOpts `validate:"dive"`

	// (optional) desired worker affinity state for this step
	DesiredWorkerLabels map[string]DesiredWorkerLabelOpts `validate:"omitempty"`
}

type DesiredWorkerLabelOpts struct {
	// (required) the label key
	Key string `validate:"required"`

	// (required if StringValue is nil) the label integer value
	IntValue *int32 `validate:"omitnil,required_without=StrValue"`

	// (required if StrValue is nil) the label string value
	StrValue *string `validate:"omitnil,required_without=IntValue"`

	// (optional) if the label is required
	Required *bool `validate:"omitempty"`

	// (optional) the weight of the label for scheduling (default: 100)
	Weight *int32 `validate:"omitempty"`

	// (optional) the label comparator for scheduling (default: EQUAL)
	Comparator *string `validate:"omitempty,oneof=EQUAL NOT_EQUAL GREATER_THAN LESS_THAN GREATER_THAN_OR_EQUAL LESS_THAN_OR_EQUAL"`
}

type CreateWorkflowStepRateLimitOpts struct {
	// (required) the rate limit key
	Key string `validate:"required"`

	// (optional) a CEL expression for the rate limit key
	KeyExpr *string `validate:"omitnil,celsteprunstr,required_without=Key"`

	// (optional) the rate limit units to consume
	Units *int `validate:"omitnil,required_without=UnitsExpr"`

	// (optional) a CEL expression for the rate limit units
	UnitsExpr *string `validate:"omitnil,celsteprunstr,required_without=Units"`

	// (optional) a CEL expression for a dynamic limit value for the rate limit
	LimitExpr *string `validate:"omitnil,celsteprunstr"`

	// (optional) the rate limit duration, defaults to MINUTE
	Duration *string `validate:"omitnil,oneof=SECOND MINUTE HOUR DAY WEEK MONTH YEAR"`
}

type ListWorkflowsOpts struct {
	// (optional) number of workflows to skip
	Offset *int

	// (optional) number of workflows to return
	Limit *int
}

type ListWorkflowsResult struct {
	Rows  []*dbsqlc.Workflow
	Count int
}

type JobRunHasCycleError struct {
	JobName string
}

func (e *JobRunHasCycleError) Error() string {
	return fmt.Sprintf("job %s has a cycle", e.JobName)
}

type UpsertWorkflowDeploymentConfigOpts struct {
	// (required) the github app installation id
	GithubAppInstallationId string `validate:"required,uuid"`

	// (required) the github repository name
	GitRepoName string `validate:"required"`

	// (required) the github repository owner
	GitRepoOwner string `validate:"required"`

	// (required) the github repository branch
	GitRepoBranch string `validate:"required"`
}

type WorkflowMetrics struct {
	// the number of runs for a specific group key
	GroupKeyRunsCount int `json:"groupKeyRunsCount,omitempty"`

	// the total number of concurrency group keys
	GroupKeyCount int `json:"groupKeyCount,omitempty"`
}

type GetWorkflowMetricsOpts struct {
	// (optional) the group key to filter by
	GroupKey *string

	// (optional) the workflow run status to filter by
	Status *string `validate:"omitnil,oneof=PENDING QUEUED RUNNING SUCCEEDED FAILED"`
}

type UpdateWorkflowOpts struct {
	// (optional) is paused -- if true, the workflow will not be scheduled
	IsPaused *bool
}

type WorkflowAPIRepository interface {
	// ListWorkflows returns all workflows for a given tenant.
	ListWorkflows(tenantId string, opts *ListWorkflowsOpts) (*ListWorkflowsResult, error)

	// GetWorkflowById returns a workflow by its name. It will return db.ErrNotFound if the workflow does not exist.
	GetWorkflowById(context context.Context, workflowId string) (*dbsqlc.GetWorkflowByIdRow, error)

	// GetWorkflowVersionById returns a workflow version by its id. It will return db.ErrNotFound if the workflow
	// version does not exist.
	GetWorkflowVersionById(tenantId, workflowVersionId string) (*dbsqlc.GetWorkflowVersionByIdRow,
		[]*dbsqlc.WorkflowTriggerCronRef,
		[]*dbsqlc.WorkflowTriggerEventRef,
		[]*dbsqlc.WorkflowTriggerScheduledRef,
		error)

	// DeleteWorkflow deletes a workflow for a given tenant.
	DeleteWorkflow(tenantId, workflowId string) (*dbsqlc.Workflow, error)

	// GetWorkflowVersionMetrics returns the metrics for a given workflow version.
	GetWorkflowMetrics(tenantId, workflowId string, opts *GetWorkflowMetricsOpts) (*WorkflowMetrics, error)

<<<<<<< HEAD
	// UpdateWorkflow updates a workflow for a given tenant.
	UpdateWorkflow(tenantId, workflowId string, opts *UpdateWorkflowOpts) (*dbsqlc.Workflow, error)
=======
	// GetWorkflowWorkerCount returns the number of workers for a given workflow.
	GetWorkflowWorkerCount(tenantId, workflowId string) (int, int, error)
>>>>>>> bfb11cac
}

type WorkflowEngineRepository interface {
	// CreateNewWorkflow creates a new workflow for a given tenant. It will create the parent
	// workflow based on the version's name.
	CreateNewWorkflow(ctx context.Context, tenantId string, opts *CreateWorkflowVersionOpts) (*dbsqlc.GetWorkflowVersionForEngineRow, error)

	// CreateWorkflowVersion creates a new workflow version for a given tenant. This will fail if there is
	// not a parent workflow with the same name already in the database.
	CreateWorkflowVersion(ctx context.Context, tenantId string, opts *CreateWorkflowVersionOpts) (*dbsqlc.GetWorkflowVersionForEngineRow, error)

	// CreateSchedules creates schedules for a given workflow version.
	CreateSchedules(ctx context.Context, tenantId, workflowVersionId string, opts *CreateWorkflowSchedulesOpts) ([]*dbsqlc.WorkflowTriggerScheduledRef, error)

	// GetScheduledById returns a scheduled workflow by its id.
	// GetScheduledById(tenantId, scheduleTriggerId string) (*db.WorkflowTriggerScheduledRefModel, error)

	GetLatestWorkflowVersion(ctx context.Context, tenantId, workflowId string) (*dbsqlc.GetWorkflowVersionForEngineRow, error)

	// GetWorkflowByName returns a workflow by its name. It will return db.ErrNotFound if the workflow does not exist.
	GetWorkflowByName(ctx context.Context, tenantId, workflowName string) (*dbsqlc.Workflow, error)

	// ListWorkflowsForEvent returns the latest workflow versions for a given tenant that are triggered by the
	// given event.
	ListWorkflowsForEvent(ctx context.Context, tenantId, eventKey string) ([]*dbsqlc.GetWorkflowVersionForEngineRow, error)

	// GetWorkflowVersionById returns a workflow version by its id. It will return db.ErrNotFound if the workflow
	// version does not exist.
	GetWorkflowVersionById(ctx context.Context, tenantId, workflowVersionId string) (*dbsqlc.GetWorkflowVersionForEngineRow, error)
}<|MERGE_RESOLUTION|>--- conflicted
+++ resolved
@@ -259,13 +259,11 @@
 	// GetWorkflowVersionMetrics returns the metrics for a given workflow version.
 	GetWorkflowMetrics(tenantId, workflowId string, opts *GetWorkflowMetricsOpts) (*WorkflowMetrics, error)
 
-<<<<<<< HEAD
 	// UpdateWorkflow updates a workflow for a given tenant.
 	UpdateWorkflow(tenantId, workflowId string, opts *UpdateWorkflowOpts) (*dbsqlc.Workflow, error)
-=======
+
 	// GetWorkflowWorkerCount returns the number of workers for a given workflow.
 	GetWorkflowWorkerCount(tenantId, workflowId string) (int, int, error)
->>>>>>> bfb11cac
 }
 
 type WorkflowEngineRepository interface {
