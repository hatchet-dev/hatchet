package repository

import "fmt"

type APIRepository interface {
	Health() HealthRepository
	APIToken() APITokenRepository
	Event() EventAPIRepository
	Log() LogsAPIRepository
	Tenant() TenantAPIRepository
	TenantAlertingSettings() TenantAlertingAPIRepository
	TenantInvite() TenantInviteRepository
	Workflow() WorkflowAPIRepository
	WorkflowRun() WorkflowRunAPIRepository
	JobRun() JobRunAPIRepository
	StepRun() StepRunAPIRepository
	Slack() SlackRepository
	SNS() SNSRepository
	Step() StepRepository
	Worker() WorkerAPIRepository
	UserSession() UserSessionRepository
	User() UserRepository
<<<<<<< HEAD
	SecurityCheck() SecurityCheckRepository
=======
	WebhookWorker() WebhookWorkerRepository
>>>>>>> 1eafb49a
}

type EngineRepository interface {
	Health() HealthRepository
	APIToken() EngineTokenRepository
	Dispatcher() DispatcherEngineRepository
	Event() EventEngineRepository
	GetGroupKeyRun() GetGroupKeyRunEngineRepository
	JobRun() JobRunEngineRepository
	StepRun() StepRunEngineRepository
	Tenant() TenantEngineRepository
	TenantAlertingSettings() TenantAlertingEngineRepository
	Ticker() TickerEngineRepository
	Worker() WorkerEngineRepository
	Workflow() WorkflowEngineRepository
	WorkflowRun() WorkflowRunEngineRepository
	StreamEvent() StreamEventsEngineRepository
	Log() LogsEngineRepository
	RateLimit() RateLimitEngineRepository
	WebhookWorker() WebhookWorkerEngineRepository
}

type EntitlementsRepository interface {
	TenantLimit() TenantLimitRepository
}

func BoolPtr(b bool) *bool {
	return &b
}

func StringPtr(s string) *string {
	return &s
}

type Callback[T any] func(T) error

func (c Callback[T]) Do(v T) (err error) {
	// wrap in panic recover to avoid panics in the callback
	defer func() {
		if r := recover(); r != nil {
			err = fmt.Errorf("panic in callback: %v", r)
		}
	}()

	go c(v) // nolint: errcheck

	return err
}<|MERGE_RESOLUTION|>--- conflicted
+++ resolved
@@ -20,11 +20,8 @@
 	Worker() WorkerAPIRepository
 	UserSession() UserSessionRepository
 	User() UserRepository
-<<<<<<< HEAD
 	SecurityCheck() SecurityCheckRepository
-=======
 	WebhookWorker() WebhookWorkerRepository
->>>>>>> 1eafb49a
 }
 
 type EngineRepository interface {
