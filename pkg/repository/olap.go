package repository

import (
	"context"
	"fmt"
	"log"
	"time"

	"github.com/google/uuid"
	lru "github.com/hashicorp/golang-lru/v2"

	"github.com/ClickHouse/clickhouse-go/v2"
	"github.com/hatchet-dev/hatchet/api/v1/server/oas/gen"
	"github.com/hatchet-dev/hatchet/pkg/repository/olap"
)

type OLAPEventRepository interface {
	ReadTaskRun(tenantId, taskRunId uuid.UUID) (olap.WorkflowRun, error)
	ReadTaskRuns(tenantId uuid.UUID, since time.Time, statuses []gen.V2TaskStatus, workflowIds []uuid.UUID, limit, offset int64) ([]olap.WorkflowRun, uint64, error)
	ReadTaskRunEvents(tenantId, taskId uuid.UUID, limit, offset int64) ([]olap.TaskRunEvent, error)
	ReadTaskRunMetrics(tenantId uuid.UUID, since time.Time) ([]olap.TaskRunMetric, error)
	CreateTasks(tasks []olap.Task) error
	CreateTaskEvents(events []olap.TaskEvent) error
}

type olapEventRepository struct {
	conn clickhouse.Conn

	eventCache *lru.Cache[string, bool]
}

func NewOLAPEventRepository() OLAPEventRepository {
	conn, err := olap.CreateClickhouseConnection()

	if err != nil {
		log.Fatal(err)
	}

	eventCache, err := lru.New[string, bool](100000)

	if err != nil {
		log.Fatal(err)
	}

	return &olapEventRepository{
		conn:       conn,
		eventCache: eventCache,
	}
}

func StringToReadableStatus(status string) olap.ReadableTaskStatus {
	switch status {
	case "QUEUED":
		return olap.READABLE_TASK_STATUS_QUEUED
	case "RUNNING":
		return olap.READABLE_TASK_STATUS_RUNNING
	case "COMPLETED":
		return olap.READABLE_TASK_STATUS_COMPLETED
	case "CANCELLED":
		return olap.READABLE_TASK_STATUS_CANCELLED
	case "FAILED":
		return olap.READABLE_TASK_STATUS_FAILED
	default:
		return olap.READABLE_TASK_STATUS_QUEUED
	}
}

func CreateContext() context.Context {
	return clickhouse.Context(context.Background(), clickhouse.WithSettings(clickhouse.Settings{
		"join_use_nulls": "1",
	}))
}

type getRelevantTaskEventsRow struct {
	TaskId         uuid.UUID
	Timestamp      time.Time
	EventType      string
	ReadableStatus string
}

type getTaskRow struct {
	Id                 uuid.UUID
	AdditionalMetadata string
	DisplayName        string
	TenantId           uuid.UUID
	CreatedAt          time.Time
	WorkflowId         uuid.UUID
}

func (r *olapEventRepository) ReadTaskRuns(tenantId uuid.UUID, since time.Time, statuses []gen.V2TaskStatus, workflowIds []uuid.UUID, limit, offset int64) ([]olap.WorkflowRun, uint64, error) {
	var stringifiedStatuses = make([]string, len(statuses))
	for i, status := range statuses {
		stringifiedStatuses[i] = string(status)
	}

	if len(stringifiedStatuses) == 0 {
		stringifiedStatuses = []string{
			string(olap.READABLE_TASK_STATUS_QUEUED),
		}
	}

	ctx := CreateContext()

	// when we need to get all "queued" tasks, we need an unpaginated query of all tasks which have a queued event,
	// and then filter out the tasks which have a later event which is not "queued"

	var eventRows []getRelevantTaskEventsRow
	var err error

	// FIXME: this is ugly, but the frontend will pass in all statuses in which case we don't need a status filter
	if len(stringifiedStatuses) > 0 && len(stringifiedStatuses) != 5 {
		eventRows, err = r.getRelevantRowsWithStatusFilter(ctx, tenantId, since, limit, offset, stringifiedStatuses)
	} else {
		eventRows, err = r.getRelevantRowsNoStatusFilter(ctx, tenantId, since, limit, offset)
	}

	if err != nil {
		return nil, 0, err
	}

	greatestTaskStatus := make(map[string]int)
	taskStatuses := make(map[string]olap.ReadableTaskStatus)
	taskStartedAt := make(map[string]time.Time)
	taskFinishedAt := make(map[string]time.Time)

	for _, row := range eventRows {
		strVal := olap.ReadableTaskStatus(row.ReadableStatus)
		enumVal := strVal.EnumValue()

		currVal, ok := greatestTaskStatus[row.TaskId.String()]

		if !ok {
			greatestTaskStatus[row.TaskId.String()] = enumVal
			taskStatuses[row.TaskId.String()] = strVal
		} else if enumVal > currVal {
			greatestTaskStatus[row.TaskId.String()] = enumVal
			taskStatuses[row.TaskId.String()] = strVal
		}

		if row.EventType == string(olap.EVENT_TYPE_STARTED) {
			taskStartedAt[row.TaskId.String()] = row.Timestamp
		}

		if enumVal >= 3 {
			taskFinishedAt[row.TaskId.String()] = row.Timestamp
		}
	}

	taskDuration := make(map[string]int64)

	for taskId, finishedAt := range taskFinishedAt {
		startedAt, ok := taskStartedAt[taskId]

		if !ok {
			continue
		}

		taskDuration[taskId] = finishedAt.Sub(startedAt).Milliseconds()
	}

	taskIds := make([]string, 0)

	for taskId := range taskStatuses {
		taskIds = append(taskIds, taskId)
	}

	taskRows, err := r.conn.Query(ctx, `
		SELECT
			t.id AS id,
			t.additional_metadata,
			t.display_name,
			t.tenant_id,
			t.created_at AS timestamp,
			t.workflow_id
		FROM tasks t
		WHERE
			t.tenant_id = ?
			AND t.id IN (?)
		ORDER BY t.created_at DESC, t.id ASC
		`,
		tenantId,
		taskIds,
	)

	if err != nil {
		panic(err)
	}

	tasks := make([]getTaskRow, 0)

	for taskRows.Next() {
		var row getTaskRow

		err := taskRows.Scan(
			&row.Id,
			&row.AdditionalMetadata,
			&row.DisplayName,
			&row.TenantId,
			&row.CreatedAt,
			&row.WorkflowId,
		)

		if err != nil {
			panic(err)
		}

		tasks = append(tasks, row)
	}

	res := make([]olap.WorkflowRun, 0)

	for _, task := range tasks {
		status, ok := taskStatuses[task.Id.String()]

		if !ok {
			status = olap.READABLE_TASK_STATUS_QUEUED
		}

		startedAt, ok := taskStartedAt[task.Id.String()]

		if !ok {
			startedAt = time.Time{}
		}

		finishedAt, ok := taskFinishedAt[task.Id.String()]

		if !ok {
			finishedAt = time.Time{}
		}

		duration, ok := taskDuration[task.Id.String()]

		if !ok {
			duration = 0
		}

		res = append(res, olap.WorkflowRun{
			AdditionalMetadata: &task.AdditionalMetadata,
			DisplayName:        &task.DisplayName,
			Duration:           &duration,
			ErrorMessage:       nil,
			CreatedAt:          task.CreatedAt,
			FinishedAt:         &finishedAt,
			Id:                 task.Id,
			Input:              "",
			Output:             "",
			StartedAt:          &startedAt,
			Status:             string(status),
			TaskId:             task.Id,
			TenantId:           &task.TenantId,
			Timestamp:          task.CreatedAt,
			WorkflowId:         task.WorkflowId,
		})
	}

	count := r.conn.QueryRow(ctx, `
		WITH task_ids AS (
			SELECT DISTINCT(task_id)
			FROM task_events
			WHERE 
				tenant_id = ?
				AND timestamp > ?
				AND readable_status IN (?)
		)
		SELECT COUNT(*)
		FROM task_ids
		`,
		tenantId,
		since,
		stringifiedStatuses,
	)

	var total uint64
	if err := count.Scan(&total); err != nil {
		return []olap.WorkflowRun{}, 0, fmt.Errorf("failed to scan count: %w", err)
	}

	return res, 0, nil
}

func (r *olapEventRepository) getRelevantRowsNoStatusFilter(ctx context.Context, tenantId uuid.UUID, since time.Time, limit, offset int64) ([]getRelevantTaskEventsRow, error) {
	taskEventRows, err := r.conn.Query(ctx, `
		-- name: GetRelevantTaskEvents
		WITH task_ids AS (
			SELECT DISTINCT(task_id), tenant_id
			FROM task_events
			JOIN tasks t ON task_events.tenant_id = t.tenant_id AND task_events.task_id = t.id
			WHERE 
				tenant_id = ?
				AND timestamp > ?
				AND event_type = 'CREATED'
			ORDER BY t.created_at DESC, t.id ASC
			LIMIT ?
			OFFSET ?
		), max_retry_counts AS (
			SELECT task_id, MAX(retry_count) AS max_retry_count
			FROM task_events
			WHERE 
				tenant_id = ?
				AND timestamp > ?
				AND task_id = ANY((
					SELECT task_id FROM task_ids
				))
			GROUP BY task_id
<<<<<<< HEAD
=======
		), task_event_metadata AS (
			SELECT
				tct.task_id AS task_id,
				tct.created_at AS created_at,
				tst.started_at AS started_at,
				tft.finished_at AS finished_at,
				timeDiff(tst.started_at, tft.finished_at) AS duration,
				tct.status AS status
			FROM task_creation_times tct
			LEFT JOIN task_start_times tst ON tct.task_id = tst.task_id
			LEFT JOIN task_finish_times tft ON tct.task_id = tft.task_id
		), error_messages AS (
			SELECT
				task_id,
				error_message
			FROM relevant_task_events
			WHERE readable_status = 'FAILED'
		), outputs AS (
			SELECT
				task_id,
				LAST_VALUE(output) OVER(PARTITION BY task_id ORDER BY retry_count) AS output
			FROM relevant_task_events
			WHERE readable_status = 'COMPLETED'
>>>>>>> 8b461de3
		)
		SELECT 
			te.task_id,
			te.timestamp,
			te.event_type,
			te.readable_status
		FROM task_events te
		JOIN max_retry_counts mrc ON te.task_id = mrc.task_id AND te.retry_count = mrc.max_retry_count
		WHERE
			te.tenant_id = ?
			AND te.timestamp > ?
			AND te.task_id = ANY((
				SELECT task_id FROM task_ids
			))
		`,
		tenantId,
		since,
		limit,
		offset,
		tenantId,
		since,
		tenantId,
		since,
	)

	if err != nil {
		panic(err)
	}

	resRows := make([]getRelevantTaskEventsRow, 0)

	for taskEventRows.Next() {
		var row getRelevantTaskEventsRow

		err := taskEventRows.Scan(
			&row.TaskId,
			&row.Timestamp,
			&row.EventType,
			&row.ReadableStatus,
		)

		if err != nil {
			panic(err)
		}

		resRows = append(resRows, row)
	}

	return resRows, nil
}

func (r *olapEventRepository) getRelevantRowsWithStatusFilter(ctx context.Context, tenantId uuid.UUID, since time.Time, limit, offset int64, statuses []string) ([]getRelevantTaskEventsRow, error) {
	taskEventRows, err := r.conn.Query(ctx, `
		-- name: GetRelevantTaskEvents
		WITH task_ids AS (
			SELECT DISTINCT(task_id), tenant_id
			FROM task_events
			WHERE 
				tenant_id = ?
				AND timestamp > ?
				AND readable_status IN (?)
		), max_retry_counts AS (
			SELECT task_id, MAX(retry_count) AS max_retry_count
			FROM task_events
			WHERE 
				tenant_id = ?
				AND timestamp > ?
				AND task_id = ANY((
					SELECT task_id FROM task_ids
				))
			GROUP BY task_id
		), max_readable_statuses AS (
			SELECT te.task_id, MAX(te.readable_status) AS max_readable_status
			FROM task_events te
			JOIN max_retry_counts mrc ON te.task_id = mrc.task_id AND te.retry_count = mrc.max_retry_count
			WHERE 
				te.tenant_id = ?
				AND te.timestamp > ?
				AND te.task_id = ANY((
					SELECT task_id FROM task_ids
				))
			GROUP BY te.task_id
		)
		SELECT 
			te.task_id,
			te.timestamp,
			te.event_type,
			te.readable_status
		FROM task_events te
		JOIN max_readable_statuses mrs ON te.task_id = mrs.task_id AND te.readable_status = mrs.max_readable_status
		JOIN tasks t ON task_events.tenant_id = t.tenant_id AND task_events.task_id = t.id
		WHERE
			te.tenant_id = ?
			AND te.timestamp > ?
			AND te.task_id = ANY((
				SELECT task_id FROM task_ids
			))
			AND readable_status IN (?)
		ORDER BY t.created_at DESC, t.id ASC
		LIMIT ?
		OFFSET ?
		`,
		tenantId,
		since,
		statuses,
		tenantId,
		since,
		tenantId,
		since,
		tenantId,
		since,
		statuses,
		limit,
		offset,
	)

	if err != nil {
		panic(err)
	}

	resRows := make([]getRelevantTaskEventsRow, 0)

	for taskEventRows.Next() {
		var row getRelevantTaskEventsRow

		err := taskEventRows.Scan(
			&row.TaskId,
			&row.Timestamp,
			&row.EventType,
			&row.ReadableStatus,
		)

		if err != nil {
			panic(err)
		}

		resRows = append(resRows, row)
	}

	return resRows, nil
}

func (r *olapEventRepository) ReadTaskRunMetrics(tenantId uuid.UUID, since time.Time) ([]olap.TaskRunMetric, error) {
	ctx := CreateContext()
	rows, err := r.conn.Query(ctx, `
		WITH candidate_tasks AS (
			SELECT *
			FROM task_events
			WHERE 
				tenant_id = ?
				AND timestamp > ?
		), max_retry_counts AS (
			SELECT
				task_id,
				MAX(retry_count) AS max_retry_count
			FROM candidate_tasks
			GROUP BY task_id
		), final_status_events AS (
			SELECT ct.task_id, MAX(readable_status) AS readable_status
			FROM candidate_tasks ct
			JOIN max_retry_counts mrc ON ct.task_id = mrc.task_id AND ct.retry_count = mrc.max_retry_count
			GROUP BY ct.task_id
		)
		SELECT readable_status, COUNT(readable_status) AS count
		FROM final_status_events
		GROUP BY readable_status
		`,
		tenantId,
		since,
	)

	if err != nil {
		return []olap.TaskRunMetric{}, err
	}

	records := make([]olap.TaskRunMetric, 0)

	for rows.Next() {
		var (
			metric olap.TaskRunMetric
		)

		err = rows.Scan(
			&metric.Status,
			&metric.Count,
		)

		if err != nil {
			log.Fatal(err)
		}

		metric.Status = string(StringToReadableStatus(metric.Status))

		records = append(records, metric)
	}

	return records, nil
}

func (r *olapEventRepository) ReadTaskRun(tenantId, taskRunId uuid.UUID) (olap.WorkflowRun, error) {
	ctx := CreateContext()
	row := r.conn.QueryRow(ctx, `
		WITH max_retry_counts AS (
			SELECT task_id, MAX(retry_count) AS max_retry_count
			FROM task_events
			WHERE
				tenant_id = ?
				AND task_id = ?
			GROUP BY task_id
		), relevant_task_events AS (
			SELECT te.*
			FROM task_events te
			JOIN max_retry_counts mrc ON te.task_id = mrc.task_id AND te.retry_count = mrc.max_retry_count
			WHERE
				te.tenant_id = ?
				AND task_id = ?
		), task_creation_times AS (
			SELECT
				task_id,
				MIN(timestamp) AS created_at,
				MAX(readable_status) AS status
			FROM relevant_task_events
			GROUP BY task_id
		), task_start_times AS (
			SELECT
				task_id,
				MIN(timestamp) AS started_at
			FROM relevant_task_events
			WHERE event_type = 'STARTED'
			GROUP BY task_id
		), task_finish_times AS (
			SELECT
				task_id,
				MAX(timestamp) AS finished_at,
				MAX(readable_status) AS status
			FROM relevant_task_events

			-- 3 indicates a terminal event. See enum definition
			WHERE readable_status >= 3
			GROUP BY task_id
		), task_event_metadata AS (
			SELECT
				tct.task_id AS task_id,
				tct.created_at AS created_at,
				tst.started_at AS started_at,
				tft.finished_at AS finished_at,
				timeDiff(tst.started_at, tft.finished_at) AS duration,
				tct.status AS status
			FROM task_creation_times tct
			LEFT JOIN task_start_times tst ON tct.task_id = tst.task_id
			LEFT JOIN task_finish_times tft ON tct.task_id = tft.task_id
		), error_messages AS (
			SELECT
				task_id,
				error_message
			FROM relevant_task_events
			WHERE readable_status = 'FAILED'
		), outputs AS (
			SELECT
				LAST_VALUE(task_id) AS task_id,
				LAST_VALUE(output) AS output
			FROM relevant_task_events
			WHERE readable_status = 'COMPLETED'
		)

		SELECT
			ct.additional_metadata,
			ct.display_name,
			tem.duration,
			em.error_message,
			tem.finished_at,
			ct.id AS id,
			ct.input,
			o.output,
			tem.started_at,
			tem.created_at,
			toString(tem.status) AS status,
			ct.id AS task_id,
			ct.tenant_id,
			-- NOTE: This is probably a bug, figure out which timestamp to use.
			ct.created_at AS timestamp,
			ct.workflow_id
		FROM tasks ct
		JOIN task_event_metadata tem ON ct.id = tem.task_id
		LEFT JOIN error_messages em ON ct.id = em.task_id
		LEFT JOIN outputs o ON ct.id = o.task_id
		WHERE ct.id = ?
		`,
		tenantId,
		taskRunId,
		tenantId,
		taskRunId,
		taskRunId,
	)

	var (
		taskRun olap.WorkflowRun
	)

	err := row.Scan(
		&taskRun.AdditionalMetadata,
		&taskRun.DisplayName,
		&taskRun.Duration,
		&taskRun.ErrorMessage,
		&taskRun.FinishedAt,
		&taskRun.Id,
		&taskRun.Input,
		&taskRun.Output,
		&taskRun.StartedAt,
		&taskRun.CreatedAt,
		&taskRun.Status,
		&taskRun.TaskId,
		&taskRun.TenantId,
		&taskRun.Timestamp,
		&taskRun.WorkflowId,
	)

	if err != nil {
		log.Fatal(err)
		return olap.WorkflowRun{}, err
	}

	taskRun.Status = string(StringToReadableStatus(taskRun.Status))

	return taskRun, nil
}

func (r *olapEventRepository) ReadTaskRunEvents(tenantId, taskRunId uuid.UUID, limit, offset int64) ([]olap.TaskRunEvent, error) {
	ctx := CreateContext()
	rows, err := r.conn.Query(ctx, `
		SELECT
			te.id,
			te.task_id,
			te.additional__event_message AS message,
			te.timestamp,
			te.additional__event_data,
			te.event_type,
			te.error_message,
			te.worker_id,
			t.display_name AS task_display_name,
			t.input AS task_input,
			t.additional_metadata
		FROM task_events te
		JOIN tasks t ON te.task_id = t.id
   		WHERE task_id = ? AND tenant_id = ?
		ORDER BY te.retry_count DESC, te.readable_status DESC
		`,
		taskRunId,
		tenantId,
	)

	if err != nil {
		return []olap.TaskRunEvent{}, err
	}

	records := make([]olap.TaskRunEvent, 0)

	for rows.Next() {
		var (
			taskRunEvent olap.TaskRunEvent
		)

		err := rows.Scan(
			&taskRunEvent.Id,
			&taskRunEvent.TaskId,
			&taskRunEvent.Message,
			&taskRunEvent.Timestamp,
			&taskRunEvent.Data,
			&taskRunEvent.EventType,
			&taskRunEvent.ErrorMsg,
			&taskRunEvent.WorkerId,
			&taskRunEvent.TaskDisplayName,
			&taskRunEvent.TaskInput,
			&taskRunEvent.AdditionalMetadata,
		)

		if err != nil {
			log.Fatal(err)
		}

		records = append(records, taskRunEvent)
	}

	return records, nil
}

func (r *olapEventRepository) saveEventsToCache(events []olap.TaskEvent) {
	for _, event := range events {
		key := getCacheKey(event)
		r.eventCache.Add(key, true)
	}
}

func getCacheKey(event olap.TaskEvent) string {
	// key on the task_id, retry_count, and event_type
	return fmt.Sprintf("%s-%s-%d", event.TaskId.String(), event.EventType, event.RetryCount)
}

func (r *olapEventRepository) writeTaskEventBatch(c context.Context, events []olap.TaskEvent) error {
	// skip any events which have a corresponding event already
	eventsToWrite := make([]olap.TaskEvent, 0)

	for _, event := range events {
		key := getCacheKey(event)

		if _, ok := r.eventCache.Get(key); !ok {
			eventsToWrite = append(eventsToWrite, event)
		}
	}

	// Clickhouse recommends using bulk (batch) inserts for performance
	// https://clickhouse.com/docs/en/integrations/go#batch-insert
	// If https://clickhouse.com/docs/en/cloud/bestpractices/bulk-inserts#ingest-data-in-bulk

	batch, err := r.conn.PrepareBatch(c, `
		INSERT INTO task_events (
			task_id,
			tenant_id,
			event_type,
			readable_status,
			timestamp,
			retry_count,
			error_message,
			output,
			worker_id,
			additional__event_data,
			additional__event_message
		)
	`)

	if err != nil {
		return err
	}

	for _, event := range eventsToWrite {
		readableStatus := olap.READABLE_TASK_STATUS_QUEUED

		switch event.EventType {
		case olap.EVENT_TYPE_REQUEUED_NO_WORKER:
			readableStatus = olap.READABLE_TASK_STATUS_QUEUED
		case olap.EVENT_TYPE_REQUEUED_RATE_LIMIT:
			readableStatus = olap.READABLE_TASK_STATUS_QUEUED
		case olap.EVENT_TYPE_SCHEDULING_TIMED_OUT:
			readableStatus = olap.READABLE_TASK_STATUS_FAILED
		case olap.EVENT_TYPE_ASSIGNED:
			readableStatus = olap.READABLE_TASK_STATUS_RUNNING
		case olap.EVENT_TYPE_STARTED:
			readableStatus = olap.READABLE_TASK_STATUS_RUNNING
		case olap.EVENT_TYPE_FINISHED:
			readableStatus = olap.READABLE_TASK_STATUS_COMPLETED
		case olap.EVENT_TYPE_FAILED:
			readableStatus = olap.READABLE_TASK_STATUS_FAILED
		case olap.EVENT_TYPE_RETRYING:
			readableStatus = olap.READABLE_TASK_STATUS_RUNNING
		case olap.EVENT_TYPE_CANCELLED:
			readableStatus = olap.READABLE_TASK_STATUS_CANCELLED
		case olap.EVENT_TYPE_TIMED_OUT:
			readableStatus = olap.READABLE_TASK_STATUS_FAILED
		case olap.EVENT_TYPE_REASSIGNED:
			readableStatus = olap.READABLE_TASK_STATUS_RUNNING
		case olap.EVENT_TYPE_SLOT_RELEASED:
			readableStatus = olap.READABLE_TASK_STATUS_QUEUED
		case olap.EVENT_TYPE_TIMEOUT_REFRESHED:
			readableStatus = olap.READABLE_TASK_STATUS_RUNNING
		case olap.EVENT_TYPE_RETRIED_BY_USER:
			readableStatus = olap.READABLE_TASK_STATUS_RUNNING
		case olap.EVENT_TYPE_SENT_TO_WORKER:
			readableStatus = olap.READABLE_TASK_STATUS_RUNNING
		case olap.EVENT_TYPE_RATE_LIMIT_ERROR:
			readableStatus = olap.READABLE_TASK_STATUS_FAILED
		case olap.EVENT_TYPE_ACKNOWLEDGED:
			readableStatus = olap.READABLE_TASK_STATUS_RUNNING
		case olap.EVENT_TYPE_CREATED:
			readableStatus = olap.READABLE_TASK_STATUS_QUEUED
		case olap.EVENT_TYPE_QUEUED:
			readableStatus = olap.READABLE_TASK_STATUS_QUEUED
		}

		err := batch.Append(
			event.TaskId,
			event.TenantId,
			string(event.EventType),
			string(readableStatus),
			event.Timestamp,
			event.RetryCount,
			event.ErrorMsg,
			event.Output,
			event.WorkerId,
			event.AdditionalEventData,
			event.AdditionalEventMessage,
		)

		if err != nil {
			return err
		}
	}

	err = batch.Send()

	if err != nil {
		return err
	}

	r.saveEventsToCache(eventsToWrite)

	return nil
}

func (r *olapEventRepository) writeTaskBatch(c context.Context, tasks []olap.Task) error {
	// Clickhouse recommends using bulk (batch) inserts for performance
	// https://clickhouse.com/docs/en/integrations/go#batch-insert
	// If https://clickhouse.com/docs/en/cloud/bestpractices/bulk-inserts#ingest-data-in-bulk
	batch, err := r.conn.PrepareBatch(c, `
		INSERT INTO tasks (
			id,
			source_id,
			tenant_id,
			workflow_id,
			queue,
			action_id,
			schedule_timeout,
			step_timeout,
			priority,
			sticky,
			desired_worker_id,
			display_name,
			input,
			additional_metadata,
			inserted_at
		)
	`)

	if err != nil {
		return err
	}

	for _, task := range tasks {
		err := batch.Append(
			task.Id,
			task.SourceId,
			task.TenantId,
			task.WorkflowId,
			task.Queue,
			task.ActionId,
			task.ScheduleTimeout,
			task.StepTimeout,
			task.Priority,
			string(task.Sticky),
			task.DesiredWorkerId,
			task.DisplayName,
			task.Input,
			task.AdditionalMetadata,
			task.InsertedAt,
		)

		if err != nil {
			return err
		}
	}

	return batch.Send()
}

func (r *olapEventRepository) CreateTaskEvents(events []olap.TaskEvent) error {
	return r.writeTaskEventBatch(context.Background(), events)
}

func (r *olapEventRepository) CreateTasks(tasks []olap.Task) error {
	return r.writeTaskBatch(context.Background(), tasks)
}<|MERGE_RESOLUTION|>--- conflicted
+++ resolved
@@ -302,32 +302,6 @@
 					SELECT task_id FROM task_ids
 				))
 			GROUP BY task_id
-<<<<<<< HEAD
-=======
-		), task_event_metadata AS (
-			SELECT
-				tct.task_id AS task_id,
-				tct.created_at AS created_at,
-				tst.started_at AS started_at,
-				tft.finished_at AS finished_at,
-				timeDiff(tst.started_at, tft.finished_at) AS duration,
-				tct.status AS status
-			FROM task_creation_times tct
-			LEFT JOIN task_start_times tst ON tct.task_id = tst.task_id
-			LEFT JOIN task_finish_times tft ON tct.task_id = tft.task_id
-		), error_messages AS (
-			SELECT
-				task_id,
-				error_message
-			FROM relevant_task_events
-			WHERE readable_status = 'FAILED'
-		), outputs AS (
-			SELECT
-				task_id,
-				LAST_VALUE(output) OVER(PARTITION BY task_id ORDER BY retry_count) AS output
-			FROM relevant_task_events
-			WHERE readable_status = 'COMPLETED'
->>>>>>> 8b461de3
 		)
 		SELECT 
 			te.task_id,
