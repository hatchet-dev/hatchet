package client

import (
	"context"
	"encoding/json"
	"fmt"
	"time"

	"github.com/rs/zerolog"
	"google.golang.org/grpc"
	"google.golang.org/grpc/codes"
	"google.golang.org/grpc/status"
	"google.golang.org/protobuf/types/known/timestamppb"

	dispatchercontracts "github.com/hatchet-dev/hatchet/internal/services/dispatcher/contracts"
	"github.com/hatchet-dev/hatchet/internal/validator"
)

type DispatcherClient interface {
	GetActionListener(ctx context.Context, req *GetActionListenerRequest) (WorkerActionListener, error)

	SendStepActionEvent(ctx context.Context, in *ActionEvent) (*ActionEventResponse, error)

	SendGroupKeyActionEvent(ctx context.Context, in *ActionEvent) (*ActionEventResponse, error)

<<<<<<< HEAD
	RegisterWorker(ctx context.Context, req *GetActionListenerRequest) error
=======
	ReleaseSlot(ctx context.Context, stepRunId string) error
>>>>>>> a6845f21
}

const (
	DefaultActionListenerRetryInterval = 5 * time.Second
	DefaultActionListenerRetryCount    = 5
)

// TODO: add validator to client side
type GetActionListenerRequest struct {
	WorkerName string
	Services   []string
	Actions    []string
	MaxRuns    *int
	Webhook    bool
}

// ActionPayload unmarshals the action payload into the target. It also validates the resulting target.
type ActionPayload func(target interface{}) error

type ActionType string

const (
	ActionTypeStartStepRun     ActionType = "START_STEP_RUN"
	ActionTypeCancelStepRun    ActionType = "CANCEL_STEP_RUN"
	ActionTypeStartGetGroupKey ActionType = "START_GET_GROUP_KEY"
)

type Action struct {
	// the worker id
	WorkerId string

	// the tenant id
	TenantId string

	// the workflow run id
	WorkflowRunId string

	// the get group key run id
	GetGroupKeyRunId string

	// the job id
	JobId string

	// the job name
	JobName string

	// the job run id
	JobRunId string

	// the step id
	StepId string

	// the step name
	StepName string

	// the step run id
	StepRunId string

	// the action id
	ActionId string

	// the action payload
	ActionPayload []byte

	// the action type
	ActionType ActionType
}

type WorkerActionListener interface {
	Actions(ctx context.Context) (<-chan *Action, error)

	Unregister() error
}

type ActionEventType string

const (
	ActionEventTypeUnknown   ActionEventType = "STEP_EVENT_TYPE_UNKNOWN"
	ActionEventTypeStarted   ActionEventType = "STEP_EVENT_TYPE_STARTED"
	ActionEventTypeCompleted ActionEventType = "STEP_EVENT_TYPE_COMPLETED"
	ActionEventTypeFailed    ActionEventType = "STEP_EVENT_TYPE_FAILED"
)

type ActionEvent struct {
	*Action

	// the event timestamp
	EventTimestamp *time.Time

	// the step event type
	EventType ActionEventType

	// The event payload. This must be JSON-compatible as it gets marshalled to a JSON string.
	EventPayload interface{}
}

type ActionEventResponse struct {
	// the tenant id
	TenantId string

	// the id of the worker
	WorkerId string
}

type dispatcherClientImpl struct {
	client dispatchercontracts.DispatcherClient

	tenantId string

	l *zerolog.Logger

	v validator.Validator

	ctx *contextLoader
}

func newDispatcher(conn *grpc.ClientConn, opts *sharedClientOpts) DispatcherClient {
	return &dispatcherClientImpl{
		client:   dispatchercontracts.NewDispatcherClient(conn),
		tenantId: opts.tenantId,
		l:        opts.l,
		v:        opts.v,
		ctx:      opts.ctxLoader,
	}
}

type ListenerStrategy string

const (
	ListenerStrategyV1 ListenerStrategy = "v1"
	ListenerStrategyV2 ListenerStrategy = "v2"
)

type actionListenerImpl struct {
	client dispatchercontracts.DispatcherClient

	tenantId string

	listenClient dispatchercontracts.Dispatcher_ListenClient

	workerId string

	l *zerolog.Logger

	v validator.Validator

	ctx *contextLoader

	listenerStrategy ListenerStrategy
}

func (d *dispatcherClientImpl) registerWorker(ctx context.Context, req *GetActionListenerRequest) (string, error) {
	// validate the request
	if err := d.v.Validate(req); err != nil {
		return "", err
	}

	registerReq := &dispatchercontracts.WorkerRegisterRequest{
		WorkerName: req.WorkerName,
		Actions:    req.Actions,
		Services:   req.Services,
		Webhook:    &req.Webhook,
	}

	if req.MaxRuns != nil {
		mr := int32(*req.MaxRuns)
		registerReq.MaxRuns = &mr
	}

	// register the worker
	resp, err := d.client.Register(d.ctx.newContext(ctx), registerReq)

	if err != nil {
		return "", fmt.Errorf("could not register the worker: %w", err)
	}

	d.l.Debug().Msgf("Registered worker with id: %s", resp.WorkerId)

	return resp.WorkerId, nil
}

func (d *dispatcherClientImpl) newActionListener(ctx context.Context, req *GetActionListenerRequest) (*actionListenerImpl, error) {
	// validate the request
	if err := d.v.Validate(req); err != nil {
		return nil, err
	}

	workerId, err := d.registerWorker(ctx, req)
	if err != nil {
		return nil, fmt.Errorf("could not register worker: %w", err)
	}

	// subscribe to the worker
	listener, err := d.client.ListenV2(d.ctx.newContext(ctx), &dispatchercontracts.WorkerListenRequest{
		WorkerId: workerId,
	})

	if err != nil {
		return nil, fmt.Errorf("could not subscribe to the worker: %w", err)
	}

	return &actionListenerImpl{
		client:           d.client,
		listenClient:     listener,
		workerId:         workerId,
		l:                d.l,
		v:                d.v,
		tenantId:         d.tenantId,
		ctx:              d.ctx,
		listenerStrategy: ListenerStrategyV2,
	}, nil
}

func (a *actionListenerImpl) Actions(ctx context.Context) (<-chan *Action, error) {
	ch := make(chan *Action)

	a.l.Debug().Msgf("Starting to listen for actions")

	// update the worker with a last heartbeat time every 4 seconds as long as the worker is connected
	go func() {
		timer := time.NewTicker(100 * time.Millisecond)
		defer timer.Stop()

		// set last heartbeat to 5 seconds ago so that the first heartbeat is sent immediately
		lastHeartbeat := time.Now().Add(-5 * time.Second)

		for {
			select {
			case <-ctx.Done():
				return
			case <-timer.C:
				if now := time.Now().UTC(); lastHeartbeat.Add(4 * time.Second).Before(now) {
					a.l.Debug().Msgf("updating worker %s heartbeat", a.workerId)

					_, err := a.client.Heartbeat(a.ctx.newContext(ctx), &dispatchercontracts.HeartbeatRequest{
						WorkerId:    a.workerId,
						HeartbeatAt: timestamppb.New(now),
					})

					if err != nil {
						a.l.Error().Err(err).Msgf("could not update worker %s heartbeat", a.workerId)

						// if the heartbeat method is unimplemented, don't continue to send heartbeats
						if status.Code(err) == codes.Unimplemented {
							return
						}
					}

					lastHeartbeat = time.Now().UTC()
				}
			}
		}
	}()

	go func() {
		for {
			assignedAction, err := a.listenClient.Recv()

			if err != nil {
				// if context is cancelled, unsubscribe and close the channel
				if ctx.Err() != nil {
					a.l.Debug().Msgf("Context cancelled, closing channel")

					defer close(ch)
					err := a.listenClient.CloseSend()

					if err != nil {
						a.l.Error().Msgf("Failed to close send: %v", err)
						panic(fmt.Errorf("failed to close send: %w", err))
					}

					return
				}

				// if this is an unimplemented error, default to v1
				if a.listenerStrategy == ListenerStrategyV2 && status.Code(err) == codes.Unimplemented {
					a.l.Debug().Msgf("Falling back to v1 listener strategy")
					a.listenerStrategy = ListenerStrategyV1
				}

				err = a.retrySubscribe(ctx)

				if err != nil {
					a.l.Error().Msgf("Failed to resubscribe: %v", err)
					panic(fmt.Errorf("failed to resubscribe: %w", err))
				}

				continue
			}

			var actionType ActionType

			switch assignedAction.ActionType {
			case dispatchercontracts.ActionType_START_STEP_RUN:
				actionType = ActionTypeStartStepRun
			case dispatchercontracts.ActionType_CANCEL_STEP_RUN:
				actionType = ActionTypeCancelStepRun
			case dispatchercontracts.ActionType_START_GET_GROUP_KEY:
				actionType = ActionTypeStartGetGroupKey
			default:
				a.l.Error().Msgf("Unknown action type: %s", assignedAction.ActionType)
				continue
			}

			a.l.Debug().Msgf("Received action type: %s", actionType)

			unquoted := assignedAction.ActionPayload

			ch <- &Action{
				TenantId:         assignedAction.TenantId,
				WorkflowRunId:    assignedAction.WorkflowRunId,
				GetGroupKeyRunId: assignedAction.GetGroupKeyRunId,
				WorkerId:         a.workerId,
				JobId:            assignedAction.JobId,
				JobName:          assignedAction.JobName,
				JobRunId:         assignedAction.JobRunId,
				StepId:           assignedAction.StepId,
				StepName:         assignedAction.StepName,
				StepRunId:        assignedAction.StepRunId,
				ActionId:         assignedAction.ActionId,
				ActionType:       actionType,
				ActionPayload:    []byte(unquoted),
			}
		}
	}()

	return ch, nil
}

func (a *actionListenerImpl) retrySubscribe(ctx context.Context) error {
	retries := 0

	for retries < DefaultActionListenerRetryCount {
		time.Sleep(DefaultActionListenerRetryInterval)

		var err error
		var listenClient dispatchercontracts.Dispatcher_ListenClient

		if a.listenerStrategy == ListenerStrategyV1 {
			listenClient, err = a.client.Listen(a.ctx.newContext(ctx), &dispatchercontracts.WorkerListenRequest{
				WorkerId: a.workerId,
			})
		} else if a.listenerStrategy == ListenerStrategyV2 {
			listenClient, err = a.client.ListenV2(a.ctx.newContext(ctx), &dispatchercontracts.WorkerListenRequest{
				WorkerId: a.workerId,
			})
		}

		if err != nil {
			retries++
			a.l.Error().Err(err).Msgf("could not subscribe to the worker")
			continue
		}

		a.listenClient = listenClient

		return nil
	}

	return fmt.Errorf("could not subscribe to the worker after %d retries", retries)
}

func (a *actionListenerImpl) Unregister() error {
	_, err := a.client.Unsubscribe(
		a.ctx.newContext(context.Background()),
		&dispatchercontracts.WorkerUnsubscribeRequest{
			WorkerId: a.workerId,
		},
	)

	if err != nil {
		return err
	}

	return nil
}

func (d *dispatcherClientImpl) GetActionListener(ctx context.Context, req *GetActionListenerRequest) (WorkerActionListener, error) {
	return d.newActionListener(ctx, req)
}

func (d *dispatcherClientImpl) RegisterWorker(ctx context.Context, req *GetActionListenerRequest) error {
	if _, err := d.registerWorker(ctx, req); err != nil {
		return err
	}

	return nil
}

func (d *dispatcherClientImpl) SendStepActionEvent(ctx context.Context, in *ActionEvent) (*ActionEventResponse, error) {
	// validate the request
	if err := d.v.Validate(in); err != nil {
		return nil, err
	}

	payloadBytes, err := json.Marshal(in.EventPayload)

	if err != nil {
		return nil, err
	}

	var actionEventType dispatchercontracts.StepActionEventType

	switch in.EventType {
	case ActionEventTypeStarted:
		actionEventType = dispatchercontracts.StepActionEventType_STEP_EVENT_TYPE_STARTED
	case ActionEventTypeCompleted:
		actionEventType = dispatchercontracts.StepActionEventType_STEP_EVENT_TYPE_COMPLETED
	case ActionEventTypeFailed:
		actionEventType = dispatchercontracts.StepActionEventType_STEP_EVENT_TYPE_FAILED
	default:
		actionEventType = dispatchercontracts.StepActionEventType_STEP_EVENT_TYPE_UNKNOWN
	}

	resp, err := d.client.SendStepActionEvent(d.ctx.newContext(ctx), &dispatchercontracts.StepActionEvent{
		WorkerId:       in.WorkerId,
		JobId:          in.JobId,
		JobRunId:       in.JobRunId,
		StepId:         in.StepId,
		StepRunId:      in.StepRunId,
		ActionId:       in.ActionId,
		EventTimestamp: timestamppb.New(*in.EventTimestamp),
		EventType:      actionEventType,
		EventPayload:   string(payloadBytes),
	})

	if err != nil {
		return nil, err
	}

	return &ActionEventResponse{
		TenantId: resp.TenantId,
		WorkerId: resp.WorkerId,
	}, nil
}

func (d *dispatcherClientImpl) SendGroupKeyActionEvent(ctx context.Context, in *ActionEvent) (*ActionEventResponse, error) {
	// validate the request
	if err := d.v.Validate(in); err != nil {
		return nil, err
	}

	payloadBytes, err := json.Marshal(in.EventPayload)

	if err != nil {
		return nil, err
	}

	var actionEventType dispatchercontracts.GroupKeyActionEventType

	switch in.EventType {
	case ActionEventTypeStarted:
		actionEventType = dispatchercontracts.GroupKeyActionEventType_GROUP_KEY_EVENT_TYPE_STARTED
	case ActionEventTypeCompleted:
		actionEventType = dispatchercontracts.GroupKeyActionEventType_GROUP_KEY_EVENT_TYPE_COMPLETED
	case ActionEventTypeFailed:
		actionEventType = dispatchercontracts.GroupKeyActionEventType_GROUP_KEY_EVENT_TYPE_FAILED
	default:
		actionEventType = dispatchercontracts.GroupKeyActionEventType_GROUP_KEY_EVENT_TYPE_UNKNOWN
	}

	resp, err := d.client.SendGroupKeyActionEvent(d.ctx.newContext(ctx), &dispatchercontracts.GroupKeyActionEvent{
		WorkerId:         in.WorkerId,
		WorkflowRunId:    in.WorkflowRunId,
		GetGroupKeyRunId: in.GetGroupKeyRunId,
		ActionId:         in.ActionId,
		EventTimestamp:   timestamppb.New(*in.EventTimestamp),
		EventType:        actionEventType,
		EventPayload:     string(payloadBytes),
	})

	if err != nil {
		return nil, err
	}

	return &ActionEventResponse{
		TenantId: resp.TenantId,
		WorkerId: resp.WorkerId,
	}, nil
}

func (a *dispatcherClientImpl) ReleaseSlot(ctx context.Context, stepRunId string) error {
	_, err := a.client.ReleaseSlot(a.ctx.newContext(ctx), &dispatchercontracts.ReleaseSlotRequest{
		StepRunId: stepRunId,
	})

	if err != nil {
		return err
	}

	return nil
}<|MERGE_RESOLUTION|>--- conflicted
+++ resolved
@@ -23,11 +23,9 @@
 
 	SendGroupKeyActionEvent(ctx context.Context, in *ActionEvent) (*ActionEventResponse, error)
 
-<<<<<<< HEAD
+	ReleaseSlot(ctx context.Context, stepRunId string) error
+
 	RegisterWorker(ctx context.Context, req *GetActionListenerRequest) error
-=======
-	ReleaseSlot(ctx context.Context, stepRunId string) error
->>>>>>> a6845f21
 }
 
 const (
