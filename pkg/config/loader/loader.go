// Adapted from: https://github.com/hatchet-dev/hatchet-v1-archived/blob/3c2c13168afa1af68d4baaf5ed02c9d49c5f0323/internal/config/loader/loader.go

package loader

import (
	"context"
	"fmt"
	"log"
	"net"
	"os"
	"path/filepath"
	"strings"
	"time"

	"github.com/exaring/otelpgx"
	pgxzero "github.com/jackc/pgx-zerolog"
	"github.com/jackc/pgx/v5"
	"github.com/jackc/pgx/v5/pgxpool"
	"github.com/jackc/pgx/v5/tracelog"
	"github.com/rs/zerolog"
	"golang.org/x/oauth2"

	"github.com/hatchet-dev/hatchet/internal/integrations/alerting"
	"github.com/hatchet-dev/hatchet/internal/integrations/email"
	"github.com/hatchet-dev/hatchet/internal/integrations/email/postmark"
	"github.com/hatchet-dev/hatchet/internal/msgqueue"
	"github.com/hatchet-dev/hatchet/internal/msgqueue/postgres"
	"github.com/hatchet-dev/hatchet/internal/msgqueue/rabbitmq"
	"github.com/hatchet-dev/hatchet/internal/services/ingestor"
	"github.com/hatchet-dev/hatchet/pkg/analytics"
	"github.com/hatchet-dev/hatchet/pkg/analytics/posthog"
	"github.com/hatchet-dev/hatchet/pkg/auth/cookie"
	"github.com/hatchet-dev/hatchet/pkg/auth/oauth"
	"github.com/hatchet-dev/hatchet/pkg/auth/token"
	"github.com/hatchet-dev/hatchet/pkg/config/client"
	"github.com/hatchet-dev/hatchet/pkg/config/database"
	"github.com/hatchet-dev/hatchet/pkg/config/loader/loaderutils"
	"github.com/hatchet-dev/hatchet/pkg/config/server"
	"github.com/hatchet-dev/hatchet/pkg/config/shared"
	"github.com/hatchet-dev/hatchet/pkg/encryption"
	"github.com/hatchet-dev/hatchet/pkg/errors"
	"github.com/hatchet-dev/hatchet/pkg/errors/sentry"
	"github.com/hatchet-dev/hatchet/pkg/logger"
	"github.com/hatchet-dev/hatchet/pkg/repository"
	"github.com/hatchet-dev/hatchet/pkg/repository/cache"
	"github.com/hatchet-dev/hatchet/pkg/repository/metered"
	postgresdb "github.com/hatchet-dev/hatchet/pkg/repository/postgres"
	v0 "github.com/hatchet-dev/hatchet/pkg/scheduling/v0"
	v1 "github.com/hatchet-dev/hatchet/pkg/scheduling/v1"
	"github.com/hatchet-dev/hatchet/pkg/security"
	"github.com/hatchet-dev/hatchet/pkg/validator"

	msgqueuev1 "github.com/hatchet-dev/hatchet/internal/msgqueue/v1"
	pgmqv1 "github.com/hatchet-dev/hatchet/internal/msgqueue/v1/postgres"
	rabbitmqv1 "github.com/hatchet-dev/hatchet/internal/msgqueue/v1/rabbitmq"
	clientv1 "github.com/hatchet-dev/hatchet/pkg/client/v1"
	repov1 "github.com/hatchet-dev/hatchet/pkg/repository/v1"
)

// LoadDatabaseConfigFile loads the database config file via viper
func LoadDatabaseConfigFile(files ...[]byte) (*database.ConfigFile, error) {
	configFile := &database.ConfigFile{}
	f := database.BindAllEnv

	_, err := loaderutils.LoadConfigFromViper(f, configFile, files...)

	return configFile, err
}

// LoadServerConfigFile loads the server config file via viper
func LoadServerConfigFile(files ...[]byte) (*server.ServerConfigFile, error) {
	configFile := &server.ServerConfigFile{}
	f := server.BindAllEnv

	_, err := loaderutils.LoadConfigFromViper(f, configFile, files...)
	return configFile, err
}

type RepositoryOverrides struct {
	LogsEngineRepository repository.LogsEngineRepository
	LogsAPIRepository    repository.LogsAPIRepository
}

type ConfigLoader struct {
	directory           string
	RepositoryOverrides RepositoryOverrides
}

func NewConfigLoader(directory string) *ConfigLoader {
	return &ConfigLoader{directory: directory}
}

// InitDataLayer initializes the database layer from the configuration
func (c *ConfigLoader) InitDataLayer() (res *database.Layer, err error) {
	sharedFilePath := filepath.Join(c.directory, "database.yaml")
	configFileBytes, err := loaderutils.GetConfigBytes(sharedFilePath)
	if err != nil {
		return nil, err
	}

	cf, err := LoadDatabaseConfigFile(configFileBytes...)
	if err != nil {
		return nil, err
	}

	serverSharedFilePath := filepath.Join(c.directory, "server.yaml")
	serverConfigFileBytes, err := loaderutils.GetConfigBytes(serverSharedFilePath)
	if err != nil {
		return nil, err
	}

	scf, err := LoadServerConfigFile(serverConfigFileBytes...)
	if err != nil {
		return nil, err
	}

	l := logger.NewStdErr(&cf.Logger, "database")

	databaseUrl := os.Getenv("DATABASE_URL")

	if databaseUrl == "" {
		databaseUrl = fmt.Sprintf(
			"postgresql://%s:%s@%s:%d/%s?sslmode=%s",
			cf.PostgresUsername,
			cf.PostgresPassword,
			cf.PostgresHost,
			cf.PostgresPort,
			cf.PostgresDbName,
			cf.PostgresSSLMode,
		)

		_ = os.Setenv("DATABASE_URL", databaseUrl)
	}

	config, err := pgxpool.ParseConfig(databaseUrl)
	if err != nil {
		return nil, err
	}

	// ref: https://github.com/jackc/pgx/issues/1549
	config.AfterConnect = func(ctx context.Context, conn *pgx.Conn) error {
		t, err := conn.LoadType(ctx, "v1_readable_status_olap")
		if err != nil {
			return err
		}

		conn.TypeMap().RegisterType(t)

		t, err = conn.LoadType(ctx, "_v1_readable_status_olap")
		if err != nil {
			return err
		}

		conn.TypeMap().RegisterType(t)

		return nil
	}

	if cf.LogQueries {
		config.ConnConfig.Tracer = &tracelog.TraceLog{
			Logger:   pgxzero.NewLogger(l),
			LogLevel: tracelog.LogLevelDebug,
		}
	}

	config.ConnConfig.Tracer = otelpgx.NewTracer()

	if cf.MaxConns != 0 {
		config.MaxConns = int32(cf.MaxConns) // nolint: gosec
	}

	if cf.MinConns != 0 {
		config.MinConns = int32(cf.MinConns) // nolint: gosec
	}

	config.MaxConnLifetime = 15 * 60 * time.Second

	if cf.Logger.Level == "debug" {
		debugger := &debugger{
			callerCounts: make(map[string]int),
			l:            &l,
		}

		config.BeforeAcquire = debugger.beforeAcquire
	}

<<<<<<< HEAD
	// a smaller pool for essential services like the heartbeat
	essentialConfig := config.Copy()
	essentialConfig.MinConns = 1

	essentialConfig.MaxConns /= 100
	if essentialConfig.MaxConns < 1 {
		essentialConfig.MaxConns = 1
	}

	config.MaxConns -= essentialConfig.MaxConns

	essentialPool, err := pgxpool.NewWithConfig(context.Background(), essentialConfig)
	if err != nil {
		return nil, fmt.Errorf("could not connect to database: %w", err)
	}

=======
>>>>>>> e8410686
	pool, err := pgxpool.NewWithConfig(context.Background(), config)
	if err != nil {
		return nil, fmt.Errorf("could not connect to database: %w", err)
	}

	// a pool for read replicas, if enabled
	var readReplicaPool *pgxpool.Pool

	if cf.ReadReplicaEnabled {
		if cf.ReadReplicaDatabaseURL == "" {
			return nil, fmt.Errorf("read replica database url is required if read replica is enabled")
		}

		readReplicaConfig, err := pgxpool.ParseConfig(cf.ReadReplicaDatabaseURL)
		if err != nil {
			return nil, fmt.Errorf("could not parse read replica database url: %w", err)
		}

		if cf.ReadReplicaMaxConns != 0 {
			readReplicaConfig.MaxConns = int32(cf.ReadReplicaMaxConns) // nolint: gosec
		}

		if cf.ReadReplicaMinConns != 0 {
			readReplicaConfig.MinConns = int32(cf.ReadReplicaMinConns) // nolint: gosec
		}

		readReplicaConfig.MaxConnLifetime = 15 * 60 * time.Second
		readReplicaConfig.ConnConfig.Tracer = otelpgx.NewTracer()

		readReplicaPool, err = pgxpool.NewWithConfig(context.Background(), readReplicaConfig)
		if err != nil {
			return nil, fmt.Errorf("could not connect to read replica database: %w", err)
		}
	}

	ch := cache.New(cf.CacheDuration)

	entitlementRepo := postgresdb.NewEntitlementRepository(pool, &scf.Runtime, postgresdb.WithLogger(&l), postgresdb.WithCache(ch))

	meter := metered.NewMetered(entitlementRepo, &l)

	var opts []postgresdb.PostgresRepositoryOpt

	opts = append(opts, postgresdb.WithLogger(&l), postgresdb.WithCache(ch), postgresdb.WithMetered(meter))

	if c.RepositoryOverrides.LogsEngineRepository != nil {
		opts = append(opts, postgresdb.WithLogsEngineRepository(c.RepositoryOverrides.LogsEngineRepository))
	}

<<<<<<< HEAD
	cleanupEngine, engineRepo, err := postgresdb.NewEngineRepository(pool, essentialPool, &scf.Runtime, opts...)
=======
	cleanupEngine, engineRepo, err := postgresdb.NewEngineRepository(pool, &scf.Runtime, opts...)

>>>>>>> e8410686
	if err != nil {
		return nil, fmt.Errorf("could not create engine repository: %w", err)
	}

	if c.RepositoryOverrides.LogsAPIRepository != nil {
		opts = append(opts, postgresdb.WithLogsAPIRepository(c.RepositoryOverrides.LogsAPIRepository))
	}

	retentionPeriod, err := time.ParseDuration(scf.Runtime.Limits.DefaultTenantRetentionPeriod)
	if err != nil {
		return nil, fmt.Errorf("could not parse retention period %s: %w", scf.Runtime.Limits.DefaultTenantRetentionPeriod, err)
	}

	v1, cleanupV1 := repov1.NewRepository(pool, &l, retentionPeriod, retentionPeriod, scf.Runtime.MaxInternalRetryCount, entitlementRepo)

	apiRepo, cleanupApiRepo, err := postgresdb.NewAPIRepository(pool, &scf.Runtime, opts...)
	if err != nil {
		return nil, fmt.Errorf("could not create api repository: %w", err)
	}

	if readReplicaPool != nil {
		v1.OLAP().SetReadReplicaPool(readReplicaPool)
	}

	return &database.Layer{
		Disconnect: func() error {
			if err := cleanupEngine(); err != nil {
				return err
			}

			ch.Stop()
			meter.Stop()

			if err := cleanupV1(); err != nil {
				return err
			}

			return cleanupApiRepo()
		},
		Pool:                  pool,
		QueuePool:             pool,
		APIRepository:         apiRepo,
		EngineRepository:      engineRepo,
		EntitlementRepository: entitlementRepo,
		V1:                    v1,
		Seed:                  cf.Seed,
	}, nil
}

type ServerConfigFileOverride func(*server.ServerConfigFile)

// CreateServerFromConfig loads the server configuration and returns a server
func (c *ConfigLoader) CreateServerFromConfig(version string, overrides ...ServerConfigFileOverride) (cleanup func() error, res *server.ServerConfig, err error) {
	sharedFilePath := filepath.Join(c.directory, "server.yaml")

	configFileBytes, err := loaderutils.GetConfigBytes(sharedFilePath)
	if err != nil {
		return nil, nil, err
	}

	dc, err := c.InitDataLayer()
	if err != nil {
		return nil, nil, err
	}

	cf, err := LoadServerConfigFile(configFileBytes...)
	if err != nil {
		return nil, nil, err
	}

	for _, override := range overrides {
		override(cf)
	}

	return createControllerLayer(dc, cf, version)
}

func createControllerLayer(dc *database.Layer, cf *server.ServerConfigFile, version string) (cleanup func() error, res *server.ServerConfig, err error) {
	l := logger.NewStdErr(&cf.Logger, "server")
	queueLogger := logger.NewStdErr(&cf.AdditionalLoggers.Queue, "queue")

	tls, err := loaderutils.LoadServerTLSConfig(&cf.TLS)
	if err != nil {
		return nil, nil, fmt.Errorf("could not load TLS config: %w", err)
	}

	ss, err := cookie.NewUserSessionStore(
		cookie.WithSessionRepository(dc.APIRepository.UserSession()),
		cookie.WithCookieAllowInsecure(cf.Auth.Cookie.Insecure),
		cookie.WithCookieDomain(cf.Auth.Cookie.Domain),
		cookie.WithCookieName(cf.Auth.Cookie.Name),
		cookie.WithCookieSecrets(getStrArr(cf.Auth.Cookie.Secrets)...),
	)
	if err != nil {
		return nil, nil, fmt.Errorf("could not create session store: %w", err)
	}

	var mq msgqueue.MessageQueue
	var mqv1 msgqueuev1.MessageQueue
	cleanup1 := func() error {
		return nil
	}

	var ing ingestor.Ingestor

	if cf.MessageQueue.Enabled {
		switch strings.ToLower(cf.MessageQueue.Kind) {
		case "postgres":
			var cleanupv0 func() error
			var cleanupv1 func() error

			cleanupv0, mq = postgres.NewPostgresMQ(
				dc.EngineRepository.MessageQueue(),
				postgres.WithLogger(&l),
				postgres.WithQos(cf.MessageQueue.Postgres.Qos),
			)

			cleanupv1, mqv1 = pgmqv1.NewPostgresMQ(
				dc.EngineRepository.MessageQueue(),
				pgmqv1.WithLogger(&l),
				pgmqv1.WithQos(cf.MessageQueue.Postgres.Qos),
			)

			cleanup1 = func() error {
				if err := cleanupv0(); err != nil {
					return err
				}

				return cleanupv1()
			}
		case "rabbitmq":
			var cleanupv0 func() error
			var cleanupv1 func() error

			cleanupv0, mq = rabbitmq.New(
				rabbitmq.WithURL(cf.MessageQueue.RabbitMQ.URL),
				rabbitmq.WithLogger(&l),
				rabbitmq.WithQos(cf.MessageQueue.RabbitMQ.Qos),
				rabbitmq.WithDisableTenantExchangePubs(cf.Runtime.DisableTenantPubs),
			)

			cleanupv1, mqv1 = rabbitmqv1.New(
				rabbitmqv1.WithURL(cf.MessageQueue.RabbitMQ.URL),
				rabbitmqv1.WithLogger(&l),
				rabbitmqv1.WithQos(cf.MessageQueue.RabbitMQ.Qos),
				rabbitmqv1.WithDisableTenantExchangePubs(cf.Runtime.DisableTenantPubs),
			)

			cleanup1 = func() error {
				if err := cleanupv0(); err != nil {
					return err
				}

				return cleanupv1()
			}
		}

		ing, err = ingestor.NewIngestor(
			ingestor.WithEventRepository(dc.EngineRepository.Event()),
			ingestor.WithStreamEventsRepository(dc.EngineRepository.StreamEvent()),
			ingestor.WithLogRepository(dc.EngineRepository.Log()),
			ingestor.WithMessageQueue(mq),
			ingestor.WithMessageQueueV1(mqv1),
			ingestor.WithEntitlementsRepository(dc.EntitlementRepository),
			ingestor.WithStepRunRepository(dc.EngineRepository.StepRun()),
			ingestor.WithRepositoryV1(dc.V1),
		)
		if err != nil {
			return nil, nil, fmt.Errorf("could not create ingestor: %w", err)
		}
	}

	var alerter errors.Alerter

	if cf.Alerting.Sentry.Enabled {
		alerter, err = sentry.NewSentryAlerter(&sentry.SentryAlerterOpts{
			DSN:         cf.Alerting.Sentry.DSN,
			Environment: cf.Alerting.Sentry.Environment,
			SampleRate:  cf.Alerting.Sentry.SampleRate,
		})
		if err != nil {
			return nil, nil, fmt.Errorf("could not create sentry alerter: %w", err)
		}
	} else {
		alerter = errors.NoOpAlerter{}
	}

	if cf.SecurityCheck.Enabled {
		securityCheck := security.NewSecurityCheck(&security.DefaultSecurityCheck{
			Enabled:  cf.SecurityCheck.Enabled,
			Endpoint: cf.SecurityCheck.Endpoint,
			Logger:   &l,
			Version:  version,
		}, dc.APIRepository.SecurityCheck())

		defer securityCheck.Check()
	}

	var analyticsEmitter analytics.Analytics
	var feAnalyticsConfig *server.FePosthogConfig

	if cf.Analytics.Posthog.Enabled {
		analyticsEmitter, err = posthog.NewPosthogAnalytics(&posthog.PosthogAnalyticsOpts{
			ApiKey:   cf.Analytics.Posthog.ApiKey,
			Endpoint: cf.Analytics.Posthog.Endpoint,
		})

		if cf.Analytics.Posthog.FeApiKey != "" && cf.Analytics.Posthog.FeApiHost != "" {
			feAnalyticsConfig = &server.FePosthogConfig{
				ApiKey:  cf.Analytics.Posthog.FeApiKey,
				ApiHost: cf.Analytics.Posthog.FeApiHost,
			}
		}

		if err != nil {
			return nil, nil, fmt.Errorf("could not create posthog analytics: %w", err)
		}
	} else {
		analyticsEmitter = analytics.NoOpAnalytics{}
	}

	var pylon server.PylonConfig

	if cf.Pylon.Enabled {
		if cf.Pylon.AppID == "" {
			return nil, nil, fmt.Errorf("pylon app id is required")
		}

		pylon.AppID = cf.Pylon.AppID
		pylon.Secret = cf.Pylon.Secret
	}

	auth := server.AuthConfig{
		RestrictedEmailDomains: getStrArr(cf.Auth.RestrictedEmailDomains),
		ConfigFile:             cf.Auth,
	}

	if cf.Auth.Google.Enabled {
		if cf.Auth.Google.ClientID == "" {
			return nil, nil, fmt.Errorf("google client id is required")
		}

		if cf.Auth.Google.ClientSecret == "" {
			return nil, nil, fmt.Errorf("google client secret is required")
		}

		gClient := oauth.NewGoogleClient(&oauth.Config{
			ClientID:     cf.Auth.Google.ClientID,
			ClientSecret: cf.Auth.Google.ClientSecret,
			BaseURL:      cf.Runtime.ServerURL,
			Scopes:       cf.Auth.Google.Scopes,
		})

		auth.GoogleOAuthConfig = gClient
	}

	if cf.Auth.Github.Enabled {
		if cf.Auth.Github.ClientID == "" {
			return nil, nil, fmt.Errorf("github client id is required")
		}

		if cf.Auth.Github.ClientSecret == "" {
			return nil, nil, fmt.Errorf("github client secret is required")
		}

		auth.GithubOAuthConfig = oauth.NewGithubClient(&oauth.Config{
			ClientID:     cf.Auth.Github.ClientID,
			ClientSecret: cf.Auth.Github.ClientSecret,
			BaseURL:      cf.Runtime.ServerURL,
			Scopes:       cf.Auth.Github.Scopes,
		})
	}

	encryptionSvc, err := LoadEncryptionSvc(cf)
	if err != nil {
		return nil, nil, fmt.Errorf("could not load encryption service: %w", err)
	}

	// create a new JWT manager
	auth.JWTManager, err = token.NewJWTManager(encryptionSvc, dc.EngineRepository.APIToken(), &token.TokenOpts{
		Issuer:               cf.Runtime.ServerURL,
		Audience:             cf.Runtime.ServerURL,
		GRPCBroadcastAddress: cf.Runtime.GRPCBroadcastAddress,
		ServerURL:            cf.Runtime.ServerURL,
	})
	if err != nil {
		return nil, nil, fmt.Errorf("could not create JWT manager: %w", err)
	}

	var emailSvc email.EmailService = &email.NoOpService{}

	if cf.Email.Postmark.Enabled {
		emailSvc = postmark.NewPostmarkClient(
			cf.Email.Postmark.ServerKey,
			cf.Email.Postmark.FromEmail,
			cf.Email.Postmark.FromName,
			cf.Email.Postmark.SupportEmail,
		)
	}

	additionalOAuthConfigs := make(map[string]*oauth2.Config)

	if cf.TenantAlerting.Slack.Enabled {
		additionalOAuthConfigs["slack"] = oauth.NewSlackClient(&oauth.Config{
			ClientID:     cf.TenantAlerting.Slack.SlackAppClientID,
			ClientSecret: cf.TenantAlerting.Slack.SlackAppClientSecret,
			BaseURL:      cf.Runtime.ServerURL,
			Scopes:       cf.TenantAlerting.Slack.SlackAppScopes,
		})
	}

	v := validator.NewDefaultValidator()

	schedulingPool, cleanupSchedulingPool, err := v0.NewSchedulingPool(
		dc.EngineRepository.Scheduler(),
		&queueLogger,
		cf.Runtime.SingleQueueLimit,
	)
	if err != nil {
		return nil, nil, fmt.Errorf("could not create scheduling pool: %w", err)
	}

	schedulingPoolV1, cleanupSchedulingPoolV1, err := v1.NewSchedulingPool(
		dc.V1.Scheduler(),
		&queueLogger,
		cf.Runtime.SingleQueueLimit,
		cf.Runtime.SchedulerConcurrencyRateLimit,
	)
	if err != nil {
		return nil, nil, fmt.Errorf("could not create scheduling pool (v1): %w", err)
	}

	cleanup = func() error {
		log.Printf("cleaning up server config")

		if err := cleanupSchedulingPool(); err != nil {
			return fmt.Errorf("error cleaning up scheduling pool: %w", err)
		}

		if err := cleanupSchedulingPoolV1(); err != nil {
			return fmt.Errorf("error cleaning up scheduling pool (v1): %w", err)
		}

		if err := cleanup1(); err != nil {
			return fmt.Errorf("error cleaning up rabbitmq: %w", err)
		}
		return nil
	}

	services := cf.Services

	// edge case to support backwards-compatibility with the services array in the config file
	if cf.ServicesString != "" {
		services = strings.Split(cf.ServicesString, " ")
	}

	pausedControllers := make(map[string]bool)

	if cf.PausedControllers != "" {
		for _, controller := range strings.Split(cf.PausedControllers, " ") {
			pausedControllers[controller] = true
		}
	}

	if cf.Runtime.Monitoring.TLSRootCAFile == "" {
		cf.Runtime.Monitoring.TLSRootCAFile = cf.TLS.TLSRootCAFile
	}

	internalClientFactory, err := loadInternalClient(&l, &cf.InternalClient, cf.TLS, cf.Runtime.GRPCBroadcastAddress, cf.Runtime.GRPCInsecure)
	if err != nil {
		return nil, nil, fmt.Errorf("could not load internal client: %w", err)
	}

	return cleanup, &server.ServerConfig{
		Alerter:                alerter,
		Analytics:              analyticsEmitter,
		FePosthog:              feAnalyticsConfig,
		Pylon:                  &pylon,
		Runtime:                cf.Runtime,
		Auth:                   auth,
		Encryption:             encryptionSvc,
		Layer:                  dc,
		MessageQueue:           mq,
		MessageQueueV1:         mqv1,
		Services:               services,
		PausedControllers:      pausedControllers,
		InternalClientFactory:  internalClientFactory,
		Logger:                 &l,
		TLSConfig:              tls,
		SessionStore:           ss,
		Validator:              v,
		Ingestor:               ing,
		OpenTelemetry:          cf.OpenTelemetry,
		Prometheus:             cf.Prometheus,
		Email:                  emailSvc,
		TenantAlerter:          alerting.New(dc.EngineRepository, encryptionSvc, cf.Runtime.ServerURL, emailSvc),
		AdditionalOAuthConfigs: additionalOAuthConfigs,
		AdditionalLoggers:      cf.AdditionalLoggers,
		EnableDataRetention:    cf.EnableDataRetention,
		EnableWorkerRetention:  cf.EnableWorkerRetention,
		SchedulingPool:         schedulingPool,
		SchedulingPoolV1:       schedulingPoolV1,
		Version:                version,
		Sampling:               cf.Sampling,
		Operations:             cf.OLAP,
	}, nil
}

func getStrArr(v string) []string {
	return strings.Split(v, " ")
}

func LoadEncryptionSvc(cf *server.ServerConfigFile) (encryption.EncryptionService, error) {
	var err error

	hasLocalMasterKeyset := cf.Encryption.MasterKeyset != "" || cf.Encryption.MasterKeysetFile != ""
	isCloudKMSEnabled := cf.Encryption.CloudKMS.Enabled

	if !hasLocalMasterKeyset && !isCloudKMSEnabled {
		return nil, fmt.Errorf("encryption is required")
	}

	if hasLocalMasterKeyset && isCloudKMSEnabled {
		return nil, fmt.Errorf("cannot use both encryption and cloud kms")
	}

	hasJWTKeys := (cf.Encryption.JWT.PublicJWTKeyset != "" || cf.Encryption.JWT.PublicJWTKeysetFile != "") &&
		(cf.Encryption.JWT.PrivateJWTKeyset != "" || cf.Encryption.JWT.PrivateJWTKeysetFile != "")

	if !hasJWTKeys {
		return nil, fmt.Errorf("jwt encryption is required")
	}

	privateJWT := cf.Encryption.JWT.PrivateJWTKeyset

	if cf.Encryption.JWT.PrivateJWTKeysetFile != "" {
		privateJWTBytes, err := loaderutils.GetFileBytes(cf.Encryption.JWT.PrivateJWTKeysetFile)
		if err != nil {
			return nil, fmt.Errorf("could not load private jwt keyset file: %w", err)
		}

		privateJWT = string(privateJWTBytes)
	}

	publicJWT := cf.Encryption.JWT.PublicJWTKeyset

	if cf.Encryption.JWT.PublicJWTKeysetFile != "" {
		publicJWTBytes, err := loaderutils.GetFileBytes(cf.Encryption.JWT.PublicJWTKeysetFile)
		if err != nil {
			return nil, fmt.Errorf("could not load public jwt keyset file: %w", err)
		}

		publicJWT = string(publicJWTBytes)
	}

	var encryptionSvc encryption.EncryptionService

	if hasLocalMasterKeyset {
		masterKeyset := cf.Encryption.MasterKeyset

		if cf.Encryption.MasterKeysetFile != "" {
			masterKeysetBytes, err := loaderutils.GetFileBytes(cf.Encryption.MasterKeysetFile)
			if err != nil {
				return nil, fmt.Errorf("could not load master keyset file: %w", err)
			}

			masterKeyset = string(masterKeysetBytes)
		}

		encryptionSvc, err = encryption.NewLocalEncryption(
			[]byte(masterKeyset),
			[]byte(privateJWT),
			[]byte(publicJWT),
		)
		if err != nil {
			return nil, fmt.Errorf("could not create raw keyset encryption service: %w", err)
		}
	}

	if isCloudKMSEnabled {
		encryptionSvc, err = encryption.NewCloudKMSEncryption(
			cf.Encryption.CloudKMS.KeyURI,
			[]byte(cf.Encryption.CloudKMS.CredentialsJSON),
			[]byte(privateJWT),
			[]byte(publicJWT),
		)
		if err != nil {
			return nil, fmt.Errorf("could not create CloudKMS encryption service: %w", err)
		}
	}

	return encryptionSvc, nil
}

func loadInternalClient(l *zerolog.Logger, conf *server.InternalClientTLSConfigFile, baseServerTLS shared.TLSConfigFile, grpcBroadcastAddress string, grpcInsecure bool) (*clientv1.GRPCClientFactory, error) {
	// get gRPC broadcast address
	broadcastAddress := grpcBroadcastAddress

	if conf.InternalGRPCBroadcastAddress != "" {
		broadcastAddress = conf.InternalGRPCBroadcastAddress
	}

	tlsServerName := conf.TLSServerName

	if tlsServerName == "" {
		// parse host from broadcast address
		host, _, err := net.SplitHostPort(broadcastAddress)
		if err != nil {
			return nil, fmt.Errorf("could not parse host from broadcast address %s: %w", broadcastAddress, err)
		}

		tlsServerName = host
	}

	// construct TLS config
	var base shared.TLSConfigFile

	if conf.InheritBase {
		base = baseServerTLS

		if grpcInsecure {
			base.TLSStrategy = "none"
		}
	} else {
		base = conf.Base
	}

	tlsConfig, err := loaderutils.LoadClientTLSConfig(&client.ClientTLSConfigFile{
		Base:          base,
		TLSServerName: tlsServerName,
	}, tlsServerName)
	if err != nil {
		return nil, fmt.Errorf("could not load client TLS config: %w", err)
	}

	return clientv1.NewGRPCClientFactory(
		clientv1.WithHostPort(broadcastAddress),
		clientv1.WithTLS(tlsConfig),
		clientv1.WithLogger(l),
	), nil
}<|MERGE_RESOLUTION|>--- conflicted
+++ resolved
@@ -184,25 +184,6 @@
 		config.BeforeAcquire = debugger.beforeAcquire
 	}
 
-<<<<<<< HEAD
-	// a smaller pool for essential services like the heartbeat
-	essentialConfig := config.Copy()
-	essentialConfig.MinConns = 1
-
-	essentialConfig.MaxConns /= 100
-	if essentialConfig.MaxConns < 1 {
-		essentialConfig.MaxConns = 1
-	}
-
-	config.MaxConns -= essentialConfig.MaxConns
-
-	essentialPool, err := pgxpool.NewWithConfig(context.Background(), essentialConfig)
-	if err != nil {
-		return nil, fmt.Errorf("could not connect to database: %w", err)
-	}
-
-=======
->>>>>>> e8410686
 	pool, err := pgxpool.NewWithConfig(context.Background(), config)
 	if err != nil {
 		return nil, fmt.Errorf("could not connect to database: %w", err)
@@ -252,12 +233,7 @@
 		opts = append(opts, postgresdb.WithLogsEngineRepository(c.RepositoryOverrides.LogsEngineRepository))
 	}
 
-<<<<<<< HEAD
-	cleanupEngine, engineRepo, err := postgresdb.NewEngineRepository(pool, essentialPool, &scf.Runtime, opts...)
-=======
 	cleanupEngine, engineRepo, err := postgresdb.NewEngineRepository(pool, &scf.Runtime, opts...)
-
->>>>>>> e8410686
 	if err != nil {
 		return nil, fmt.Errorf("could not create engine repository: %w", err)
 	}
