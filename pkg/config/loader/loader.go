--- conflicted
+++ resolved
@@ -218,7 +218,6 @@
 	var ing ingestor.Ingestor
 
 	if cf.MessageQueue.Enabled {
-<<<<<<< HEAD
 		if cf.MessageQueue.Kind == "postgres" {
 			mqCleanup, mq = pgqueue.New(
 				pgqueue.WithLogger(&l),
@@ -228,15 +227,8 @@
 			mqCleanup, mq = rabbitmq.New(
 				rabbitmq.WithURL(cf.MessageQueue.RabbitMQ.URL),
 				rabbitmq.WithLogger(&l),
-			)
-		}
-=======
-		cleanup1, mq = rabbitmq.New(
-			rabbitmq.WithURL(cf.MessageQueue.RabbitMQ.URL),
-			rabbitmq.WithLogger(&l),
-			rabbitmq.WithQos(cf.MessageQueue.RabbitMQ.Qos),
-		)
->>>>>>> b472163a
+				rabbitmq.WithQos(cf.MessageQueue.RabbitMQ.Qos))
+		}
 
 		ing, err = ingestor.NewIngestor(
 			ingestor.WithEventRepository(dc.EngineRepository.Event()),
