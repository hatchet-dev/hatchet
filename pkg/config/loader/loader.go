// Adapted from: https://github.com/hatchet-dev/hatchet-v1-archived/blob/3c2c13168afa1af68d4baaf5ed02c9d49c5f0323/internal/config/loader/loader.go

package loader

import (
	"context"
	"fmt"
	"log"
	"os"
	"path/filepath"
	"strings"

	"github.com/exaring/otelpgx"
	pgxzero "github.com/jackc/pgx-zerolog"
	"github.com/jackc/pgx/v5/pgxpool"
	"github.com/jackc/pgx/v5/tracelog"
	"golang.org/x/oauth2"

	"github.com/hatchet-dev/hatchet/internal/integrations/alerting"
	"github.com/hatchet-dev/hatchet/internal/integrations/email"
	"github.com/hatchet-dev/hatchet/internal/integrations/email/postmark"
	"github.com/hatchet-dev/hatchet/internal/msgqueue"
	"github.com/hatchet-dev/hatchet/internal/msgqueue/rabbitmq"
	"github.com/hatchet-dev/hatchet/internal/services/ingestor"
	"github.com/hatchet-dev/hatchet/pkg/analytics"
	"github.com/hatchet-dev/hatchet/pkg/analytics/posthog"
	"github.com/hatchet-dev/hatchet/pkg/auth/cookie"
	"github.com/hatchet-dev/hatchet/pkg/auth/oauth"
	"github.com/hatchet-dev/hatchet/pkg/auth/token"
	"github.com/hatchet-dev/hatchet/pkg/config/database"
	"github.com/hatchet-dev/hatchet/pkg/config/loader/loaderutils"
	"github.com/hatchet-dev/hatchet/pkg/config/server"
	"github.com/hatchet-dev/hatchet/pkg/encryption"
	"github.com/hatchet-dev/hatchet/pkg/errors"
	"github.com/hatchet-dev/hatchet/pkg/errors/sentry"
	"github.com/hatchet-dev/hatchet/pkg/logger"
	"github.com/hatchet-dev/hatchet/pkg/repository/cache"
	"github.com/hatchet-dev/hatchet/pkg/repository/metered"
	"github.com/hatchet-dev/hatchet/pkg/repository/prisma"
	"github.com/hatchet-dev/hatchet/pkg/repository/prisma/db"
	"github.com/hatchet-dev/hatchet/pkg/validator"
)

// LoadDatabaseConfigFile loads the database config file via viper
func LoadDatabaseConfigFile(files ...[]byte) (*database.ConfigFile, error) {
	configFile := &database.ConfigFile{}
	f := database.BindAllEnv

	_, err := loaderutils.LoadConfigFromViper(f, configFile, files...)

	return configFile, err
}

// LoadServerConfigFile loads the server config file via viper
func LoadServerConfigFile(files ...[]byte) (*server.ServerConfigFile, error) {
	configFile := &server.ServerConfigFile{}
	f := server.BindAllEnv

	_, err := loaderutils.LoadConfigFromViper(f, configFile, files...)

	return configFile, err
}

type ConfigLoader struct {
	directory string
}

func NewConfigLoader(directory string) *ConfigLoader {
	return &ConfigLoader{directory}
}

// LoadDatabaseConfig loads the database configuration
func (c *ConfigLoader) LoadDatabaseConfig() (res *database.Config, err error) {
	sharedFilePath := filepath.Join(c.directory, "database.yaml")
	configFileBytes, err := loaderutils.GetConfigBytes(sharedFilePath)

	if err != nil {
		return nil, err
	}

	cf, err := LoadDatabaseConfigFile(configFileBytes...)

	if err != nil {
		return nil, err
	}

	scf, err := LoadServerConfigFile(configFileBytes...)

	if err != nil {
		return nil, err
	}

	return GetDatabaseConfigFromConfigFile(cf, &scf.Runtime)
}

type ServerConfigFileOverride func(*server.ServerConfigFile)

// LoadServerConfig loads the server configuration
func (c *ConfigLoader) LoadServerConfig(overrides ...ServerConfigFileOverride) (cleanup func() error, res *server.ServerConfig, err error) {
	log.Printf("Loading server config from %s", c.directory)
	sharedFilePath := filepath.Join(c.directory, "server.yaml")
	log.Printf("Shared file path: %s", sharedFilePath)

	configFileBytes, err := loaderutils.GetConfigBytes(sharedFilePath)
	if err != nil {
		return nil, nil, err
	}

	dc, err := c.LoadDatabaseConfig()
	if err != nil {
		return nil, nil, err
	}

	cf, err := LoadServerConfigFile(configFileBytes...)
	if err != nil {
		return nil, nil, err
	}

	for _, override := range overrides {
		override(cf)
	}

	return GetServerConfigFromConfigfile(dc, cf)
}

func GetDatabaseConfigFromConfigFile(cf *database.ConfigFile, runtime *server.ConfigFileRuntime) (res *database.Config, err error) {
	l := logger.NewStdErr(&cf.Logger, "database")

	databaseUrl := fmt.Sprintf(
		"postgresql://%s:%s@%s:%d/%s?sslmode=%s",
		cf.PostgresUsername,
		cf.PostgresPassword,
		cf.PostgresHost,
		cf.PostgresPort,
		cf.PostgresDbName,
		cf.PostgresSSLMode,
	)

	// TODO db.WithDatasourceURL(databaseUrl) is not working
	_ = os.Setenv("DATABASE_URL", databaseUrl)

	c := db.NewClient()

	if err := c.Prisma.Connect(); err != nil {
		return nil, err
	}

	config, err := pgxpool.ParseConfig(databaseUrl)
	if err != nil {
		return nil, err
	}

	if cf.LogQueries {
		config.ConnConfig.Tracer = &tracelog.TraceLog{
			Logger:   pgxzero.NewLogger(l),
			LogLevel: tracelog.LogLevelDebug,
		}
	}

	config.ConnConfig.Tracer = otelpgx.NewTracer()

	config.MaxConns = int32(cf.MaxConns)
	config.MinConns = int32(cf.MaxConns)

	pool, err := pgxpool.NewWithConfig(context.Background(), config)
	if err != nil {
		return nil, fmt.Errorf("could not connect to database: %w", err)
	}

	ch := cache.New(cf.CacheDuration)

	entitlementRepo := prisma.NewEntitlementRepository(pool, runtime, prisma.WithLogger(&l), prisma.WithCache(ch))

	meter := metered.NewMetered(entitlementRepo, &l)

	return &database.Config{
		Disconnect: func() error {
			ch.Stop()
			meter.Stop()
			return c.Prisma.Disconnect()
		},
		Pool:                  pool,
		APIRepository:         prisma.NewAPIRepository(c, pool, prisma.WithLogger(&l), prisma.WithCache(ch), prisma.WithMetered(meter)),
		EngineRepository:      prisma.NewEngineRepository(pool, prisma.WithLogger(&l), prisma.WithCache(ch), prisma.WithMetered(meter)),
		EntitlementRepository: entitlementRepo,
		Seed:                  cf.Seed,
	}, nil
}

func GetServerConfigFromConfigfile(dc *database.Config, cf *server.ServerConfigFile) (cleanup func() error, res *server.ServerConfig, err error) {
	l := logger.NewStdErr(&cf.Logger, "server")

	tls, err := loaderutils.LoadServerTLSConfig(&cf.TLS)

	if err != nil {
		return nil, nil, fmt.Errorf("could not load TLS config: %w", err)
	}

	ss, err := cookie.NewUserSessionStore(
		cookie.WithSessionRepository(dc.APIRepository.UserSession()),
		cookie.WithCookieAllowInsecure(cf.Auth.Cookie.Insecure),
		cookie.WithCookieDomain(cf.Auth.Cookie.Domain),
		cookie.WithCookieName(cf.Auth.Cookie.Name),
		cookie.WithCookieSecrets(getStrArr(cf.Auth.Cookie.Secrets)...),
	)

	if err != nil {
		return nil, nil, fmt.Errorf("could not create session store: %w", err)
	}

	var mq msgqueue.MessageQueue
	cleanup1 := func() error {
		return nil
	}

	var ing ingestor.Ingestor

	if cf.MessageQueue.Enabled {
		cleanup1, mq = rabbitmq.New(
			rabbitmq.WithURL(cf.MessageQueue.RabbitMQ.URL),
			rabbitmq.WithLogger(&l),
		)

		ing, err = ingestor.NewIngestor(
			ingestor.WithEventRepository(dc.EngineRepository.Event()),
			ingestor.WithStreamEventsRepository(dc.EngineRepository.StreamEvent()),
			ingestor.WithLogRepository(dc.EngineRepository.Log()),
			ingestor.WithMessageQueue(mq),
			ingestor.WithEntitlementsRepository(dc.EntitlementRepository),
		)

		if err != nil {
			return nil, nil, fmt.Errorf("could not create ingestor: %w", err)
		}
	}

	var alerter errors.Alerter

	if cf.Alerting.Sentry.Enabled {
		alerter, err = sentry.NewSentryAlerter(&sentry.SentryAlerterOpts{
			DSN:         cf.Alerting.Sentry.DSN,
			Environment: cf.Alerting.Sentry.Environment,
		})

		if err != nil {
			return nil, nil, fmt.Errorf("could not create sentry alerter: %w", err)
		}
	} else {
		alerter = errors.NoOpAlerter{}
	}

	var analyticsEmitter analytics.Analytics
	var feAnalyticsConfig *server.FePosthogConfig

	if cf.Analytics.Posthog.Enabled {
		analyticsEmitter, err = posthog.NewPosthogAnalytics(&posthog.PosthogAnalyticsOpts{
			ApiKey:   cf.Analytics.Posthog.ApiKey,
			Endpoint: cf.Analytics.Posthog.Endpoint,
		})

		if cf.Analytics.Posthog.FeApiKey != "" && cf.Analytics.Posthog.FeApiHost != "" {

			feAnalyticsConfig = &server.FePosthogConfig{
				ApiKey:  cf.Analytics.Posthog.FeApiKey,
				ApiHost: cf.Analytics.Posthog.FeApiHost,
			}
		}

		if err != nil {
			return nil, nil, fmt.Errorf("could not create posthog analytics: %w", err)
		}
	} else {
		analyticsEmitter = analytics.NoOpAnalytics{}
	}

	var pylon server.PylonConfig

	if cf.Pylon.Enabled {
		if cf.Pylon.AppID == "" {
			return nil, nil, fmt.Errorf("pylon app id is required")
		}

		pylon.AppID = cf.Pylon.AppID
		pylon.Secret = cf.Pylon.Secret
	}

	auth := server.AuthConfig{
		ConfigFile: cf.Auth,
	}

	if cf.Auth.Google.Enabled {
		if cf.Auth.Google.ClientID == "" {
			return nil, nil, fmt.Errorf("google client id is required")
		}

		if cf.Auth.Google.ClientSecret == "" {
			return nil, nil, fmt.Errorf("google client secret is required")
		}

		gClient := oauth.NewGoogleClient(&oauth.Config{
			ClientID:     cf.Auth.Google.ClientID,
			ClientSecret: cf.Auth.Google.ClientSecret,
			BaseURL:      cf.Runtime.ServerURL,
			Scopes:       cf.Auth.Google.Scopes,
		})

		auth.GoogleOAuthConfig = gClient
	}

	if cf.Auth.Github.Enabled {
		if cf.Auth.Github.ClientID == "" {
			return nil, nil, fmt.Errorf("github client id is required")
		}

		if cf.Auth.Github.ClientSecret == "" {
			return nil, nil, fmt.Errorf("github client secret is required")
		}

		auth.GithubOAuthConfig = oauth.NewGithubClient(&oauth.Config{
			ClientID:     cf.Auth.Github.ClientID,
			ClientSecret: cf.Auth.Github.ClientSecret,
			BaseURL:      cf.Runtime.ServerURL,
			Scopes:       cf.Auth.Github.Scopes,
		})
	}

	encryptionSvc, err := loadEncryptionSvc(cf)

	if err != nil {
		return nil, nil, fmt.Errorf("could not load encryption service: %w", err)
	}

	// create a new JWT manager
	auth.JWTManager, err = token.NewJWTManager(encryptionSvc, dc.EngineRepository.APIToken(), &token.TokenOpts{
		Issuer:               cf.Runtime.ServerURL,
		Audience:             cf.Runtime.ServerURL,
		GRPCBroadcastAddress: cf.Runtime.GRPCBroadcastAddress,
		ServerURL:            cf.Runtime.ServerURL,
	})

	if err != nil {
		return nil, nil, fmt.Errorf("could not create JWT manager: %w", err)
	}

	var emailSvc email.EmailService = &email.NoOpService{}

	if cf.Email.Postmark.Enabled {
		emailSvc = postmark.NewPostmarkClient(
			cf.Email.Postmark.ServerKey,
			cf.Email.Postmark.FromEmail,
			cf.Email.Postmark.FromName,
			cf.Email.Postmark.SupportEmail,
		)
	}

<<<<<<< HEAD
	var internalClient client.Client

	if cf.Runtime.WorkerEnabled {
		// get the internal tenant or create if it doesn't exist
		internalTenant, err := dc.APIRepository.Tenant().GetTenantBySlug("internal")

		if err != nil {
			return nil, nil, fmt.Errorf("could not get internal tenant: %w", err)
		}

		tokenSuffix, err := random.Generate(4)

		if err != nil {
			return nil, nil, fmt.Errorf("could not generate token suffix: %w", err)
		}

		// generate a token for the internal client
		token, err := auth.JWTManager.GenerateTenantToken(context.Background(), internalTenant.ID, fmt.Sprintf("internal-%s", tokenSuffix))

		if err != nil {
			return nil, nil, fmt.Errorf("could not generate internal token: %w", err)
		}

		internalClient, err = client.NewFromConfigFile(
			&clientconfig.ClientConfigFile{
				Token:    token.Token,
				HostPort: cf.Runtime.GRPCBroadcastAddress,
			},
		)

		if err != nil {
			return nil, nil, fmt.Errorf("could not create internal client: %w", err)
		}
	}

=======
>>>>>>> 69775787
	additionalOAuthConfigs := make(map[string]*oauth2.Config)

	if cf.TenantAlerting.Slack.Enabled {
		additionalOAuthConfigs["slack"] = oauth.NewSlackClient(&oauth.Config{
			ClientID:     cf.TenantAlerting.Slack.SlackAppClientID,
			ClientSecret: cf.TenantAlerting.Slack.SlackAppClientSecret,
			BaseURL:      cf.Runtime.ServerURL,
			Scopes:       cf.TenantAlerting.Slack.SlackAppScopes,
		})
	}

	cleanup = func() error {
		log.Printf("cleaning up server config")
		if err := cleanup1(); err != nil {
			return fmt.Errorf("error cleaning up rabbitmq: %w", err)
		}
		return nil
	}

	return cleanup, &server.ServerConfig{
		Alerter:                alerter,
		Analytics:              analyticsEmitter,
		FePosthog:              feAnalyticsConfig,
		Pylon:                  &pylon,
		Runtime:                cf.Runtime,
		Auth:                   auth,
		Encryption:             encryptionSvc,
		Config:                 dc,
		MessageQueue:           mq,
		Services:               cf.Services,
		Logger:                 &l,
		TLSConfig:              tls,
		SessionStore:           ss,
		Validator:              validator.NewDefaultValidator(),
		Ingestor:               ing,
		OpenTelemetry:          cf.OpenTelemetry,
		Email:                  emailSvc,
		TenantAlerter:          alerting.New(dc.EngineRepository, encryptionSvc, cf.Runtime.ServerURL, emailSvc),
		AdditionalOAuthConfigs: additionalOAuthConfigs,
	}, nil
}

func getStrArr(v string) []string {
	return strings.Split(v, " ")
}

func loadEncryptionSvc(cf *server.ServerConfigFile) (encryption.EncryptionService, error) {
	var err error

	hasLocalMasterKeyset := cf.Encryption.MasterKeyset != "" || cf.Encryption.MasterKeysetFile != ""
	isCloudKMSEnabled := cf.Encryption.CloudKMS.Enabled

	if !hasLocalMasterKeyset && !isCloudKMSEnabled {
		return nil, fmt.Errorf("encryption is required")
	}

	if hasLocalMasterKeyset && isCloudKMSEnabled {
		return nil, fmt.Errorf("cannot use both encryption and cloud kms")
	}

	hasJWTKeys := (cf.Encryption.JWT.PublicJWTKeyset != "" || cf.Encryption.JWT.PublicJWTKeysetFile != "") &&
		(cf.Encryption.JWT.PrivateJWTKeyset != "" || cf.Encryption.JWT.PrivateJWTKeysetFile != "")

	if !hasJWTKeys {
		return nil, fmt.Errorf("jwt encryption is required")
	}

	privateJWT := cf.Encryption.JWT.PrivateJWTKeyset

	if cf.Encryption.JWT.PrivateJWTKeysetFile != "" {
		privateJWTBytes, err := loaderutils.GetFileBytes(cf.Encryption.JWT.PrivateJWTKeysetFile)

		if err != nil {
			return nil, fmt.Errorf("could not load private jwt keyset file: %w", err)
		}

		privateJWT = string(privateJWTBytes)
	}

	publicJWT := cf.Encryption.JWT.PublicJWTKeyset

	if cf.Encryption.JWT.PublicJWTKeysetFile != "" {
		publicJWTBytes, err := loaderutils.GetFileBytes(cf.Encryption.JWT.PublicJWTKeysetFile)

		if err != nil {
			return nil, fmt.Errorf("could not load public jwt keyset file: %w", err)
		}

		publicJWT = string(publicJWTBytes)
	}

	var encryptionSvc encryption.EncryptionService

	if hasLocalMasterKeyset {
		masterKeyset := cf.Encryption.MasterKeyset

		if cf.Encryption.MasterKeysetFile != "" {
			masterKeysetBytes, err := loaderutils.GetFileBytes(cf.Encryption.MasterKeysetFile)

			if err != nil {
				return nil, fmt.Errorf("could not load master keyset file: %w", err)
			}

			masterKeyset = string(masterKeysetBytes)
		}

		encryptionSvc, err = encryption.NewLocalEncryption(
			[]byte(masterKeyset),
			[]byte(privateJWT),
			[]byte(publicJWT),
		)

		if err != nil {
			return nil, fmt.Errorf("could not create raw keyset encryption service: %w", err)
		}
	}

	if isCloudKMSEnabled {
		encryptionSvc, err = encryption.NewCloudKMSEncryption(
			cf.Encryption.CloudKMS.KeyURI,
			[]byte(cf.Encryption.CloudKMS.CredentialsJSON),
			[]byte(privateJWT),
			[]byte(publicJWT),
		)

		if err != nil {
			return nil, fmt.Errorf("could not create CloudKMS encryption service: %w", err)
		}
	}

	return encryptionSvc, nil
}<|MERGE_RESOLUTION|>--- conflicted
+++ resolved
@@ -353,44 +353,6 @@
 		)
 	}
 
-<<<<<<< HEAD
-	var internalClient client.Client
-
-	if cf.Runtime.WorkerEnabled {
-		// get the internal tenant or create if it doesn't exist
-		internalTenant, err := dc.APIRepository.Tenant().GetTenantBySlug("internal")
-
-		if err != nil {
-			return nil, nil, fmt.Errorf("could not get internal tenant: %w", err)
-		}
-
-		tokenSuffix, err := random.Generate(4)
-
-		if err != nil {
-			return nil, nil, fmt.Errorf("could not generate token suffix: %w", err)
-		}
-
-		// generate a token for the internal client
-		token, err := auth.JWTManager.GenerateTenantToken(context.Background(), internalTenant.ID, fmt.Sprintf("internal-%s", tokenSuffix))
-
-		if err != nil {
-			return nil, nil, fmt.Errorf("could not generate internal token: %w", err)
-		}
-
-		internalClient, err = client.NewFromConfigFile(
-			&clientconfig.ClientConfigFile{
-				Token:    token.Token,
-				HostPort: cf.Runtime.GRPCBroadcastAddress,
-			},
-		)
-
-		if err != nil {
-			return nil, nil, fmt.Errorf("could not create internal client: %w", err)
-		}
-	}
-
-=======
->>>>>>> 69775787
 	additionalOAuthConfigs := make(map[string]*oauth2.Config)
 
 	if cf.TenantAlerting.Slack.Enabled {
