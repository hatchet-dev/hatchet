--- conflicted
+++ resolved
@@ -647,11 +647,8 @@
 		SchedulingPool:         schedulingPool,
 		SchedulingPoolV1:       schedulingPoolV1,
 		Version:                version,
-<<<<<<< HEAD
 		Decipher:               &cf.Decipher,
-=======
 		Sampling:               cf.Sampling,
->>>>>>> 77b219a0
 	}, nil
 }
 
