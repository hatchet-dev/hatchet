--- conflicted
+++ resolved
@@ -183,15 +183,11 @@
 
 	meter := metered.NewMetered(entitlementRepo, &l)
 
-<<<<<<< HEAD
-	cleanupEngine, engineRepo := prisma.NewEngineRepository(pool, runtime, prisma.WithLogger(&l), prisma.WithCache(ch), prisma.WithMetered(meter))
-=======
-	cleanupEngine, engineRepo, err := prisma.NewEngineRepository(pool, queuePool, runtime, prisma.WithLogger(&l), prisma.WithCache(ch), prisma.WithMetered(meter))
+	cleanupEngine, engineRepo, err := prisma.NewEngineRepository(pool, runtime, prisma.WithLogger(&l), prisma.WithCache(ch), prisma.WithMetered(meter))
 
 	if err != nil {
 		return nil, fmt.Errorf("could not create engine repository: %w", err)
 	}
->>>>>>> fd4ee804
 
 	return &database.Config{
 		Disconnect: func() error {
