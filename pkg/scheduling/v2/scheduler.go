package v2

import (
	"context"
	"math/rand"
	"sync"
	"time"

	"github.com/jackc/pgx/v5/pgtype"
	"github.com/jackc/pgx/v5/pgxpool"
	"github.com/rs/zerolog"

	"github.com/hatchet-dev/hatchet/internal/queueutils"
	"github.com/hatchet-dev/hatchet/internal/telemetry"
	"github.com/hatchet-dev/hatchet/pkg/repository/prisma/dbsqlc"
	"github.com/hatchet-dev/hatchet/pkg/repository/prisma/sqlchelpers"
)

type schedulerRepo interface {
	ListActionsForWorkers(ctx context.Context, workerIds []pgtype.UUID) ([]*dbsqlc.ListActionsForWorkersRow, error)
	ListAvailableSlotsForWorkers(ctx context.Context, params dbsqlc.ListAvailableSlotsForWorkersParams) ([]*dbsqlc.ListAvailableSlotsForWorkersRow, error)
}

type schedulerDbQueries struct {
	queries *dbsqlc.Queries
	pool    *pgxpool.Pool

	tenantId pgtype.UUID
}

func newSchedulerDbQueries(queries *dbsqlc.Queries, pool *pgxpool.Pool, tenantId pgtype.UUID) *schedulerDbQueries {
	return &schedulerDbQueries{
		queries:  queries,
		pool:     pool,
		tenantId: tenantId,
	}
}

func (d *schedulerDbQueries) ListActionsForWorkers(ctx context.Context, workerIds []pgtype.UUID) ([]*dbsqlc.ListActionsForWorkersRow, error) {
	ctx, span := telemetry.NewSpan(ctx, "list-actions-for-workers")
	defer span.End()

	return d.queries.ListActionsForWorkers(ctx, d.pool, dbsqlc.ListActionsForWorkersParams{
		Tenantid:  d.tenantId,
		Workerids: workerIds,
	})
}

func (d *schedulerDbQueries) ListAvailableSlotsForWorkers(ctx context.Context, params dbsqlc.ListAvailableSlotsForWorkersParams) ([]*dbsqlc.ListAvailableSlotsForWorkersRow, error) {
	ctx, span := telemetry.NewSpan(ctx, "list-available-slots-for-workers")
	defer span.End()

	return d.queries.ListAvailableSlotsForWorkers(ctx, d.pool, params)
}

// Scheduler is responsible for scheduling steps to workers as efficiently as possible.
// This is tenant-scoped, so each tenant will have its own scheduler.
type Scheduler struct {
	repo     schedulerRepo
	tenantId pgtype.UUID

	l *zerolog.Logger

	actions     map[string]*action
	actionsMu   rwMutex
	replenishMu mutex

	workersMu mutex
	workers   map[string]*worker

	assignedCount   int
	assignedCountMu mutex

	// unackedSlots are slots which have been assigned to a worker, but have not been flushed
	// to the database yet. They negatively count towards a worker's available slot count.
	unackedSlots map[int]*slot
	unackedMu    mutex

	rl *rateLimiter
}

func newScheduler(cf *sharedConfig, tenantId pgtype.UUID, rl *rateLimiter) *Scheduler {
	l := cf.l.With().Str("tenant_id", sqlchelpers.UUIDToStr(tenantId)).Logger()

	return &Scheduler{
		repo:            newSchedulerDbQueries(cf.queries, cf.pool, tenantId),
		tenantId:        tenantId,
		l:               &l,
		actions:         make(map[string]*action),
		unackedSlots:    make(map[int]*slot),
		rl:              rl,
		actionsMu:       newRWMu(cf.l),
		replenishMu:     newMu(cf.l),
		workersMu:       newMu(cf.l),
		assignedCountMu: newMu(cf.l),
		unackedMu:       newMu(cf.l),
	}
}

func (s *Scheduler) ack(ids []int) {
	s.unackedMu.Lock()
	defer s.unackedMu.Unlock()

	for _, id := range ids {
		if slot, ok := s.unackedSlots[id]; ok {
			slot.ack()
			delete(s.unackedSlots, id)
		}
	}
}

func (s *Scheduler) nack(ids []int) {
	s.unackedMu.Lock()
	defer s.unackedMu.Unlock()

	for _, id := range ids {
		if slot, ok := s.unackedSlots[id]; ok {
			slot.nack()
			delete(s.unackedSlots, id)
		}
	}
}

func (s *Scheduler) setWorkers(workers []*ListActiveWorkersResult) {
	s.workersMu.Lock()
	defer s.workersMu.Unlock()

	newWorkers := make(map[string]*worker, len(workers))

	for i := range workers {
		newWorkers[sqlchelpers.UUIDToStr(workers[i].ID)] = &worker{
			ListActiveWorkersResult: workers[i],
		}
	}

	s.workers = newWorkers
}

func (s *Scheduler) getWorkers() map[string]*worker {
	s.workersMu.Lock()
	defer s.workersMu.Unlock()

	return s.workers
}

// replenish loads new slots from the database.
func (s *Scheduler) replenish(ctx context.Context, mustReplenish bool) error {
	if mustReplenish {
		s.replenishMu.Lock()
	} else if ok := s.replenishMu.TryLock(); !ok {
		s.l.Debug().Msg("skipping replenish because another replenish is in progress")
		return nil
	}

	defer s.replenishMu.Unlock()

	s.l.Debug().Msg("replenishing slots")

	workers := s.getWorkers()
	workerIds := make([]pgtype.UUID, 0)

	for workerIdStr := range workers {
		workerIds = append(workerIds, sqlchelpers.UUIDFromStr(workerIdStr))
	}

	start := time.Now()
	checkpoint := start

	workersToActiveActions, err := s.repo.ListActionsForWorkers(ctx, workerIds)

	if err != nil {
		return err
	}

	s.l.Debug().Msgf("listing actions for workers took %s", time.Since(checkpoint))
	checkpoint = time.Now()

	actionsToWorkerIds := make(map[string][]string)
	workerIdsToActions := make(map[string][]string)

	for _, workerActionTuple := range workersToActiveActions {
		if !workerActionTuple.ActionId.Valid {
			continue
		}

		actionId := workerActionTuple.ActionId.String
		workerId := sqlchelpers.UUIDToStr(workerActionTuple.WorkerId)

		actionsToWorkerIds[actionId] = append(actionsToWorkerIds[actionId], workerId)
		workerIdsToActions[workerId] = append(workerIdsToActions[workerId], actionId)
	}

	// FUNCTION 1: determine which actions should be replenished. Logic is the following:
	// - zero or one slots for an action: replenish all slots
	// - some slots for an action: replenish if 50% of slots have been used, or have expired
	// - more workers available for an action than previously: fully replenish
	// - otherwise, do not replenish
	actionsToReplenish := make(map[string]bool)
	s.actionsMu.RLock()

	for actionId, workers := range actionsToWorkerIds {
		if mustReplenish {
			actionsToReplenish[actionId] = true
			continue
		}

		// if the action is not in the map, it should be replenished
		if _, ok := s.actions[actionId]; !ok {
			actionsToReplenish[actionId] = true
			continue
		}

		storedAction := s.actions[actionId]

		// determine if we match the conditions above
		var replenish bool
		activeCount := storedAction.activeCount()

<<<<<<< HEAD
		if activeCount == 0 { // nolint: gocritic
=======
		switch {
		case activeCount == 0:
			s.l.Debug().Msgf("replenishing all slots for action %s because activeCount is 0", actionId)
>>>>>>> 7ece86df
			replenish = true
		case activeCount <= (storedAction.lastReplenishedSlotCount / 2):
			s.l.Debug().Msgf("replenishing slots for action %s because 50%% of slots have been used", actionId)
			replenish = true
		case len(workers) > storedAction.lastReplenishedWorkerCount:
			s.l.Debug().Msgf("replenishing slots for action %s because more workers are available", actionId)
			replenish = true
		}

		actionsToReplenish[actionId] = replenish
	}

	s.actionsMu.RUnlock()

	s.l.Debug().Msgf("determining which actions to replenish took %s", time.Since(checkpoint))
	checkpoint = time.Now()

	// FUNCTION 2: for each action which should be replenished, load the available slots
	uniqueWorkerIds := make(map[string]bool)

	for actionId, replenish := range actionsToReplenish {
		if !replenish {
			continue
		}

		workerIds := actionsToWorkerIds[actionId]

		for _, workerId := range workerIds {
			uniqueWorkerIds[workerId] = true
		}
	}

	workerUUIDs := make([]pgtype.UUID, 0, len(uniqueWorkerIds))

	for workerId := range uniqueWorkerIds {
		workerUUIDs = append(workerUUIDs, sqlchelpers.UUIDFromStr(workerId))
	}

	availableSlots, err := s.repo.ListAvailableSlotsForWorkers(ctx, dbsqlc.ListAvailableSlotsForWorkersParams{
		Tenantid:  s.tenantId,
		Workerids: workerUUIDs,
	})

	if err != nil {
		return err
	}

	s.l.Debug().Msgf("loading available slots took %s", time.Since(checkpoint))

	// FUNCTION 3: list unacked slots (so they're not counted towards the worker slot count)
	workersToUnackedSlots := make(map[string][]*slot)

	// we get a lock on the actionsMu here because we want to acquire the locks in the same order
	// as the tryAssignBatch function. otherwise, we could deadlock when tryAssignBatch has a lock
	// on the actionsMu and tries to acquire the unackedMu lock.
	s.actionsMu.Lock()
	defer s.actionsMu.Unlock()

	s.unackedMu.Lock()
	defer s.unackedMu.Unlock()

	for _, unackedSlot := range s.unackedSlots {
		s := unackedSlot
		workerId := s.getWorkerId()

		if _, ok := workersToUnackedSlots[workerId]; !ok {
			workersToUnackedSlots[workerId] = make([]*slot, 0)
		}

		workersToUnackedSlots[workerId] = append(workersToUnackedSlots[workerId], s)
	}

	// FUNCTION 4: write the new slots to the scheduler and clean up expired slots
	actionsToNewSlots := make(map[string][]*slot)
	actionsToTotalSlots := make(map[string]int)

	for _, worker := range availableSlots {
		workerId := sqlchelpers.UUIDToStr(worker.ID)
		actions := workerIdsToActions[workerId]
		unackedSlots := workersToUnackedSlots[workerId]

		// create a slot for each available slot
		slots := make([]*slot, 0)

		for i := 0; i < int(worker.AvailableSlots)-len(unackedSlots); i++ {
			slots = append(slots, newSlot(workers[workerId], actions))
		}

		// extend expiry of all unacked slots
		for _, unackedSlot := range unackedSlots {
			unackedSlot.extendExpiry()
		}

		s.l.Debug().Msgf("worker %s has %d total slots, %d unacked slots", workerId, worker.AvailableSlots, len(unackedSlots))

		slots = append(slots, unackedSlots...)

		for _, actionId := range actions {
			actionsToNewSlots[actionId] = append(actionsToNewSlots[actionId], slots...)
			actionsToTotalSlots[actionId] += len(slots)
		}
	}

	// (we don't need cryptographically secure randomness)
	randSource := rand.New(rand.NewSource(time.Now().UnixNano())) // nolint: gosec

	// first pass: write all actions with new slots to the scheduler
	for actionId, newSlots := range actionsToNewSlots {
		// randomly sort the slots
		randSource.Shuffle(len(newSlots), func(i, j int) { newSlots[i], newSlots[j] = newSlots[j], newSlots[i] })

		if _, ok := s.actions[actionId]; !ok {
			s.actions[actionId] = &action{
				slots:                      newSlots,
				lastReplenishedSlotCount:   len(newSlots),
				lastReplenishedWorkerCount: len(actionsToWorkerIds[actionId]),
			}
		} else {
			// we overwrite the slots for the action
			s.actions[actionId].slots = newSlots
			s.actions[actionId].lastReplenishedSlotCount = actionsToTotalSlots[actionId]
			s.actions[actionId].lastReplenishedWorkerCount = len(actionsToWorkerIds[actionId])
		}

		s.l.Debug().Msgf("before cleanup, action %s has %d slots", actionId, len(newSlots))
	}

	// second pass: clean up expired slots
	for i := range s.actions {
		storedAction := s.actions[i]

		newSlots := make([]*slot, 0, len(storedAction.slots))

		for i := range storedAction.slots {
			slot := storedAction.slots[i]

			if !slot.expired() {
				newSlots = append(newSlots, slot)
			}
		}

		storedAction.slots = newSlots

		s.l.Debug().Msgf("after cleanup, action %s has %d slots", i, len(newSlots))
	}

	// third pass: remove any actions which have no slots
	for actionId, storedAction := range s.actions {
		if len(storedAction.slots) == 0 {
			s.l.Debug().Msgf("removing action %s because it has no slots", actionId)
			delete(s.actions, actionId)
		}
	}

	if sinceStart := time.Since(start); sinceStart > 100*time.Millisecond {
		s.l.Warn().Dur("duration", sinceStart).Msg("replenishing slots took longer than 100ms")
	} else {
		s.l.Debug().Dur("duration", sinceStart).Msgf("finished replenishing slots")
	}

	return nil
}

func (s *Scheduler) loopReplenish(ctx context.Context) {
	ticker := time.NewTicker(1 * time.Second)
	defer ticker.Stop()

	for {
		select {
		case <-ctx.Done():
			return
		case <-ticker.C:
			err := s.replenish(ctx, true)

			if err != nil {
				s.l.Error().Err(err).Msg("error replenishing slots")
			}
		}
	}
}

func (s *Scheduler) start(ctx context.Context) {
	go s.loopReplenish(ctx)
}

type scheduleRateLimitResult struct {
	*rateLimitResult

	qi *dbsqlc.QueueItem
}

type assignSingleResult struct {
	qi *dbsqlc.QueueItem

	workerId pgtype.UUID
	ackId    int

	noSlots   bool
	succeeded bool

	rateLimitResult *scheduleRateLimitResult
}

func (s *Scheduler) tryAssignBatch(
	ctx context.Context,
	actionId string,
	qis []*dbsqlc.QueueItem,
	// ringOffset is a hint for where to start the search for a slot. The search will wraparound the ring if necessary.
	// If a slot is assigned, the caller should increment this value for the next call to tryAssignSingleton.
	// Note that this is not guaranteed to be the actual offset of the latest assigned slot, since many actions may be scheduling
	// slots concurrently.
	ringOffset int,
	stepIdsToLabels map[string][]*dbsqlc.GetDesiredLabelsRow,
	stepRunIdsToRateLimits map[string]map[string]int32,
) (
	res []*assignSingleResult, newRingOffset int, err error,
) {
	s.l.Debug().Msgf("trying to assign %d queue items", len(qis))

	newRingOffset = ringOffset

	ctx, span := telemetry.NewSpan(ctx, "try-assign-batch")
	defer span.End()

	res = make([]*assignSingleResult, len(qis))

	for i := range qis {
		res[i] = &assignSingleResult{
			qi: qis[i],
		}
	}

	rlAcks := make([]func(), len(qis))
	rlNacks := make([]func(), len(qis))

	// first, check rate limits for each of the queue items
	for i := range res {
		r := res[i]
		qi := qis[i]
		var rateLimitAck func()
		var rateLimitNack func()

		rls := make(map[string]int32)

		if stepRunIdsToRateLimits != nil {
			if _, ok := stepRunIdsToRateLimits[sqlchelpers.UUIDToStr(qi.StepRunId)]; ok {
				rls = stepRunIdsToRateLimits[sqlchelpers.UUIDToStr(qi.StepRunId)]
			}
		}

		// check rate limits
		if len(rls) > 0 {
			rlResult := s.rl.use(ctx, sqlchelpers.UUIDToStr(qi.StepRunId), rls)

			if !rlResult.succeeded {
				r.rateLimitResult = &scheduleRateLimitResult{
					rateLimitResult: &rlResult,
					qi:              qi,
				}
			} else {
				rateLimitAck = rlResult.ack
				rateLimitNack = rlResult.nack
			}
		}

		rlAcks[i] = rateLimitAck
		rlNacks[i] = rateLimitNack
	}

	// lock the actions map and try to assign the batch of queue items.
	// NOTE: if we change the position of this lock, make sure that we are still acquiring locks in the same
	// order as the replenish() function, otherwise we may deadlock.
	s.actionsMu.RLock()

	if _, ok := s.actions[actionId]; !ok {
		s.actionsMu.RUnlock()

		s.l.Debug().Msgf("no slots for action %s", actionId)

		// if the action is not in the map, then we have no slots to assign to
		for i := range res {
			res[i].noSlots = true
		}

		return res, newRingOffset, nil
	}

	candidateSlots := s.actions[actionId].slots

	wg := sync.WaitGroup{}

	for i := range res {
		if res[i].rateLimitResult != nil {
			continue
		}

		wg.Add(1)

		childRingOffset := newRingOffset % len(candidateSlots)

		go func(i int) {
			defer wg.Done()

			qi := qis[i]

			singleRes, err := s.tryAssignSingleton(
				ctx,
				qi,
				candidateSlots,
				childRingOffset,
				stepIdsToLabels[sqlchelpers.UUIDToStr(qi.StepId)],
				rlAcks[i],
				rlNacks[i],
			)

			if err != nil {
				s.l.Error().Err(err).Msg("error assigning queue item")
			}

			res[i] = &singleRes
			res[i].qi = qi
		}(i)

		newRingOffset++
	}

	wg.Wait()

	// we can only unlock the actions mutex after assigning slots, because we are using the
	// underlying pointers to the slots
	s.actionsMu.RUnlock()

	return res, newRingOffset, nil
}

func findSlot(
	candidateSlots []*slot,
	rateLimitAck func(),
	rateLimitNack func(),
) *slot {
	var assignedSlot *slot

	for _, slot := range candidateSlots {
		if !slot.active() {
			continue
		}

		if !slot.use([]func(){rateLimitAck}, []func(){rateLimitNack}) {
			continue
		}

		assignedSlot = slot
		break
	}

	return assignedSlot
}

// tryAssignSingleton attempts to assign a singleton step to a worker.
func (s *Scheduler) tryAssignSingleton(
	ctx context.Context,
	qi *dbsqlc.QueueItem,
	candidateSlots []*slot,
	ringOffset int,
	labels []*dbsqlc.GetDesiredLabelsRow,
	rateLimitAck func(),
	rateLimitNack func(),
) (
	res assignSingleResult, err error,

) {
	ctx, span := telemetry.NewSpan(ctx, "try-assign-singleton") // nolint: ineffassign
	defer span.End()

	if qi.Sticky.Valid || len(labels) > 0 {
		candidateSlots = getRankedSlots(qi, labels, candidateSlots)
	}

	assignedSlot := findSlot(candidateSlots[ringOffset:], rateLimitAck, rateLimitNack)

	if assignedSlot == nil {
		assignedSlot = findSlot(candidateSlots[:ringOffset], rateLimitAck, rateLimitNack)
	}

	if assignedSlot == nil {
		res.noSlots = true
		return res, nil
	}

	s.assignedCountMu.Lock()
	s.assignedCount++
	res.ackId = s.assignedCount
	s.assignedCountMu.Unlock()

	s.unackedMu.Lock()
	s.unackedSlots[res.ackId] = assignedSlot
	s.unackedMu.Unlock()

	res.workerId = sqlchelpers.UUIDFromStr(assignedSlot.getWorkerId())
	res.succeeded = true

	return res, nil
}

type AssignedQueueItem struct {
	AckId    int
	WorkerId pgtype.UUID

	QueueItem *dbsqlc.QueueItem

	// DispatcherId only gets set after a successful flush to the database
	DispatcherId *pgtype.UUID
}

type assignResults struct {
	assigned           []*AssignedQueueItem
	unassigned         []*dbsqlc.QueueItem
	schedulingTimedOut []*dbsqlc.QueueItem
	rateLimited        []*scheduleRateLimitResult
}

func (s *Scheduler) tryAssign(
	ctx context.Context,
	qis []*dbsqlc.QueueItem,
	stepIdsToLabels map[string][]*dbsqlc.GetDesiredLabelsRow,
	stepRunIdsToRateLimits map[string]map[string]int32,
) <-chan *assignResults {
	ctx, span := telemetry.NewSpan(ctx, "try-assign")

	// split into groups based on action ids, and process each action id in parallel
	actionIdToQueueItems := make(map[string][]*dbsqlc.QueueItem)

	for i := range qis {
		qi := qis[i]

		actionId := qi.ActionId.String

		if _, ok := actionIdToQueueItems[actionId]; !ok {
			actionIdToQueueItems[actionId] = make([]*dbsqlc.QueueItem, 0)
		}

		actionIdToQueueItems[actionId] = append(actionIdToQueueItems[actionId], qi)
	}

	resultsCh := make(chan *assignResults, len(actionIdToQueueItems))

	go func() {
		wg := sync.WaitGroup{}
		startTotal := time.Now()

		// process each action id in parallel
		for actionId, qis := range actionIdToQueueItems {
			wg.Add(1)

			go func(actionId string, qis []*dbsqlc.QueueItem) {
				defer wg.Done()
				assigned := make([]*AssignedQueueItem, 0, len(qis))
				unassigned := make([]*dbsqlc.QueueItem, 0, len(qis))
				schedulingTimedOut := make([]*dbsqlc.QueueItem, 0, len(qis))
				rateLimited := make([]*scheduleRateLimitResult, 0, len(qis))

				ringOffset := 0

				batched := make([]*dbsqlc.QueueItem, 0)

				for i := range qis {
					qi := qis[i]

					if isTimedOut(qi) {
						schedulingTimedOut = append(schedulingTimedOut, qi)
						continue
					}

					batched = append(batched, qi)
				}

				err := queueutils.BatchLinear(50, batched, func(batchQis []*dbsqlc.QueueItem) error {
					batchAssigned := make([]*AssignedQueueItem, 0, len(batchQis))

					batchStart := time.Now()

					results, newRingOffset, err := s.tryAssignBatch(ctx, actionId, batchQis, ringOffset, stepIdsToLabels, stepRunIdsToRateLimits)

					if err != nil {
						return err
					}

					ringOffset = newRingOffset

					for _, singleRes := range results {
						if !singleRes.succeeded {
							if singleRes.rateLimitResult != nil {
								rateLimited = append(rateLimited, singleRes.rateLimitResult)
							} else if singleRes.noSlots {
								unassigned = append(unassigned, singleRes.qi)
							}

							continue
						}

						batchAssigned = append(batchAssigned, &AssignedQueueItem{
							WorkerId:  singleRes.workerId,
							QueueItem: singleRes.qi,
							AckId:     singleRes.ackId,
						})
					}

					if sinceStart := time.Since(batchStart); sinceStart > 100*time.Millisecond {
						s.l.Warn().Dur("duration", sinceStart).Msgf("processing batch of %d queue items took longer than 100ms", len(batchQis))
					}

					resultsCh <- &assignResults{
						assigned: batchAssigned,
					}

					return nil
				})

				if err != nil {
					s.l.Error().Err(err).Msg("error assigning queue items")
					return
				}

				resultsCh <- &assignResults{
					assigned:           assigned,
					unassigned:         unassigned,
					schedulingTimedOut: schedulingTimedOut,
					rateLimited:        rateLimited,
				}
			}(actionId, qis)
		}

		wg.Wait()
		span.End()
		close(resultsCh)

		if sinceStart := time.Since(startTotal); sinceStart > 100*time.Millisecond {
			s.l.Warn().Dur("duration", sinceStart).Msgf("assigning queue items took longer than 100ms")
		}
	}()

	return resultsCh
}

func isTimedOut(qi *dbsqlc.QueueItem) bool {
	// if the current time is after the scheduleTimeoutAt, then mark this as timed out
	now := time.Now().UTC().UTC()
	scheduleTimeoutAt := qi.ScheduleTimeoutAt.Time

	// timed out if the scheduleTimeoutAt is set and the current time is after the scheduleTimeoutAt
	isTimedOut := !scheduleTimeoutAt.IsZero() && scheduleTimeoutAt.Before(now)

	return isTimedOut
}<|MERGE_RESOLUTION|>--- conflicted
+++ resolved
@@ -216,13 +216,9 @@
 		var replenish bool
 		activeCount := storedAction.activeCount()
 
-<<<<<<< HEAD
-		if activeCount == 0 { // nolint: gocritic
-=======
 		switch {
 		case activeCount == 0:
 			s.l.Debug().Msgf("replenishing all slots for action %s because activeCount is 0", actionId)
->>>>>>> 7ece86df
 			replenish = true
 		case activeCount <= (storedAction.lastReplenishedSlotCount / 2):
 			s.l.Debug().Msgf("replenishing slots for action %s because 50%% of slots have been used", actionId)
