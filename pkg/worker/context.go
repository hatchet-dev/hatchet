--- conflicted
+++ resolved
@@ -201,8 +201,6 @@
 	return fmt.Errorf("step %s not found in action payload", step)
 }
 
-<<<<<<< HEAD
-=======
 func (h *hatchetContext) TriggerDataKeys() []string {
 	keys := make([]string, 0, len(h.stepData.Triggers))
 
@@ -221,7 +219,6 @@
 	return fmt.Errorf("trigger %s not found in action payload", key)
 }
 
->>>>>>> c71ae728
 func (h *hatchetContext) ParentOutput(parent create.NamedTask, output interface{}) error {
 	stepName := parent.GetName()
 
@@ -715,7 +712,6 @@
 
 	// TODO: MOVE SAVE OR LOAD DURABLE EVENT LISTENER TO THE CLIENT
 	durableListener, err := d.saveOrLoadDurableEventListener()
-<<<<<<< HEAD
 
 	if err != nil {
 		return nil, err
@@ -756,66 +752,7 @@
 }
 
 func (h *durableHatchetContext) saveOrLoadDurableEventListener() (*client.DurableEventsListener, error) {
-	h.durableListenerMu.Lock()
-	defer h.durableListenerMu.Unlock()
-
-	if h.durableEventListener != nil {
-		return h.durableEventListener, nil
-	}
-
-	// TODO: USE THE WORKER CONTEXT
-	l, err := h.client().Subscribe().ListenForDurableEvents(context.Background())
-
-	if err != nil {
-		return nil, fmt.Errorf("failed to subscribe to workflow run events: %w", err)
-	}
-
-	h.durableEventListener = l
-
-	return l, nil
-=======
-
-	if err != nil {
-		return nil, err
-	}
-
-	// compose the durable event to listen for
-	c := conditions.ToPB(v1.Action_CREATE)
-	signalKey := fmt.Sprintf("signal-%d", count)
-
-	_, err = d.client().Dispatcher().RegisterDurableEvent(d, &v1.RegisterDurableEventRequest{
-		TaskId:    d.StepRunId(),
-		SignalKey: signalKey,
-		Conditions: &v1.DurableEventListenerConditions{
-			SleepConditions:     c.SleepConditions,
-			UserEventConditions: c.UserEventConditions,
-		},
-	})
-
-	if err != nil {
-		return nil, fmt.Errorf("failed to register durable event: %w", err)
-	}
-
-	resCh := make(chan []byte)
-
-	err = durableListener.AddSignal(d.StepRunId(), signalKey, func(e client.DurableEvent) error {
-		resCh <- e.Data
-
-		return nil
-	})
-
-	if err != nil {
-		return nil, fmt.Errorf("failed to add signal: %w", err)
-	}
-
-	data := <-resCh
-
-	return newWaitResult(data)
-}
-
-func (h *durableHatchetContext) saveOrLoadDurableEventListener() (*client.DurableEventsListener, error) {
 	return h.client().Subscribe().ListenForDurableEvents(context.Background())
->>>>>>> c71ae728
 }
 
 // NewDurableHatchetContext creates a DurableHatchetContext from a HatchetContext.
