package worker

import (
	"context"
	"fmt"
	"os"
	"reflect"
	"sync"
	"time"

	"github.com/rs/zerolog"

	"github.com/hatchet-dev/hatchet/pkg/client"
	"github.com/hatchet-dev/hatchet/pkg/client/types"
	"github.com/hatchet-dev/hatchet/pkg/errors"
	"github.com/hatchet-dev/hatchet/pkg/integrations"
	"github.com/hatchet-dev/hatchet/pkg/logger"
)

type actionFunc func(args ...any) []any

// Action is an individual action that can be run by the worker.
type Action interface {
	// Name returns the name of the action
	Name() string

	// Run runs the action
	Run(args ...any) []any

	MethodFn() any

	ConcurrencyFn() GetWorkflowConcurrencyGroupFn

	// Service returns the service that the action belongs to
	Service() string
}

type actionImpl struct {
	name                 string
	run                  actionFunc
	runConcurrencyAction GetWorkflowConcurrencyGroupFn
	method               any
	service              string
}

func (j *actionImpl) Name() string {
	return j.name
}

func (j *actionImpl) Run(args ...interface{}) []interface{} {
	return j.run(args...)
}

func (j *actionImpl) MethodFn() any {
	return j.method
}

func (j *actionImpl) ConcurrencyFn() GetWorkflowConcurrencyGroupFn {
	return j.runConcurrencyAction
}

func (j *actionImpl) Service() string {
	return j.service
}

type Worker struct {
	client client.Client

	name string

	actions map[string]Action

	workflows []string

	l *zerolog.Logger

	cancelMap sync.Map

	cancelConcurrencyMap sync.Map

	services sync.Map

	alerter errors.Alerter

	middlewares *middlewares

	maxRuns *int

	initActionNames []string
}

type WorkerOpt func(*WorkerOpts)

type WorkerOpts struct {
	client client.Client
	name   string
	l      *zerolog.Logger

	integrations []integrations.Integration
	alerter      errors.Alerter
	maxRuns      *int

	actions   []string
	workflows []string
}

func defaultWorkerOpts() *WorkerOpts {
	logger := logger.NewDefaultLogger("worker")

	return &WorkerOpts{
		name:         getHostName(),
		l:            &logger,
		integrations: []integrations.Integration{},
		alerter:      errors.NoOpAlerter{},
	}
}

func WithLogLevel(lvl string) WorkerOpt {
	return func(opts *WorkerOpts) {
		logger := logger.NewDefaultLogger("worker")
		lvl, err := zerolog.ParseLevel(lvl)

		if err == nil {
			logger = logger.Level(lvl)
		}

		opts.l = &logger
	}
}

func WithInternalData(actions []string, workflows []string) WorkerOpt {
	return func(opts *WorkerOpts) {
		opts.actions = actions
		opts.workflows = workflows
	}
}

func WithName(name string) WorkerOpt {
	return func(opts *WorkerOpts) {
		opts.name = name
	}
}

func WithClient(client client.Client) WorkerOpt {
	return func(opts *WorkerOpts) {
		opts.client = client
	}
}

func WithIntegration(integration integrations.Integration) WorkerOpt {
	return func(opts *WorkerOpts) {
		opts.integrations = append(opts.integrations, integration)
	}
}

func WithErrorAlerter(alerter errors.Alerter) WorkerOpt {
	return func(opts *WorkerOpts) {
		opts.alerter = alerter
	}
}

func WithMaxRuns(maxRuns int) WorkerOpt {
	return func(opts *WorkerOpts) {
		opts.maxRuns = &maxRuns
	}
}

// NewWorker creates a new worker instance
func NewWorker(fs ...WorkerOpt) (*Worker, error) {
	opts := defaultWorkerOpts()

	for _, f := range fs {
		f(opts)
	}

	mws := newMiddlewares()

	w := &Worker{
		client:          opts.client,
		name:            opts.name,
		l:               opts.l,
		actions:         map[string]Action{},
		alerter:         opts.alerter,
		middlewares:     mws,
		maxRuns:         opts.maxRuns,
		initActionNames: opts.actions,
		workflows:       opts.workflows,
	}

	mws.add(w.panicMiddleware)

	// register all integrations
	for _, integration := range opts.integrations {
		actions := integration.Actions()
		integrationId := integration.GetId()

		for _, integrationAction := range actions {
			action := fmt.Sprintf("%s:%s", integrationId, integrationAction)

			err := w.registerAction(integrationId, action, integration.ActionHandler(integrationAction))

			if err != nil {
				return nil, fmt.Errorf("could not register integration action %s: %w", action, err)
			}
		}
	}

	w.NewService("default")

	return w, nil
}

func (w *Worker) Use(mws ...MiddlewareFunc) {
	w.middlewares.add(mws...)
}

func (w *Worker) NewService(name string) *Service {
	namespace := w.client.Namespace()
	namespaced := namespace + name

	svc := &Service{
		Name:   namespaced,
		worker: w,
		mws:    newMiddlewares(),
	}

	w.services.Store(namespaced, svc)

	return svc
}

func (w *Worker) RegisterWorkflow(workflow workflowConverter) error {
	wf, ok := workflow.(*WorkflowJob)
	if ok && wf.On == nil {
		return fmt.Errorf("workflow must have an trigger defined via the `On` field")
	}
	return w.On(workflow.ToWorkflowTrigger(), workflow)
}

<<<<<<< HEAD
// Deprecated: Use RegisterWorkflow instead
=======
>>>>>>> 1490d889
func (w *Worker) On(t triggerConverter, workflow workflowConverter) error {
	// get the default service
	svc, ok := w.services.Load("default")

	if !ok {
		return fmt.Errorf("could not load default service")
	}

	return svc.(*Service).On(t, workflow)
}

// RegisterAction can be used to register a single action which can be reused across multiple workflows.
//
// An action should be of the format <service>:<verb>, for example slack:create-channel.
//
// The method must match the following signatures:
// - func(ctx context.Context) error
// - func(ctx context.Context, input *Input) error
// - func(ctx context.Context, input *Input) (*Output, error)
// - func(ctx context.Context) (*Output, error)
func (w *Worker) RegisterAction(actionId string, method any) error {
	// parse the action
	action, err := types.ParseActionID(actionId)

	if err != nil {
		return fmt.Errorf("could not parse action id: %w", err)
	}

	return w.registerAction(action.Service, action.Verb, method)
}

func (w *Worker) registerAction(service, verb string, method any) error {
	actionId := fmt.Sprintf("%s:%s", service, verb)

	// if the service is "concurrency", then this is a special action
	if service == "concurrency" {
		w.actions[actionId] = &actionImpl{
			name:                 actionId,
			runConcurrencyAction: method.(GetWorkflowConcurrencyGroupFn),
			method:               method,
			service:              service,
		}

		return nil
	}

	actionFunc, err := getFnFromMethod(method)

	if err != nil {
		return fmt.Errorf("could not get function from method: %w", err)
	}

	// if action has already been registered, ensure that the method is the same
	if currMethod, ok := w.actions[actionId]; ok {
		if reflect.ValueOf(currMethod.MethodFn()).Pointer() != reflect.ValueOf(method).Pointer() {
			return fmt.Errorf("action %s is already registered with function %s", actionId, getFnName(currMethod.MethodFn()))
		}
	}

	w.actions[actionId] = &actionImpl{
		name:    actionId,
		run:     actionFunc,
		method:  method,
		service: service,
	}

	return nil
}

// Start starts the worker in blocking fashion
func (w *Worker) Start() (func() error, error) {
	ctx, cancel := context.WithCancel(context.Background())

	actionNames := []string{}

	for _, action := range w.actions {
		actionNames = append(actionNames, action.Name())
	}

	listener, err := w.client.Dispatcher().GetActionListener(ctx, &client.GetActionListenerRequest{
		WorkerName: w.name,
		Actions:    actionNames,
		MaxRuns:    w.maxRuns,
	})

	if err != nil {
		cancel()
		return nil, fmt.Errorf("could not get action listener: %w", err)
	}

	actionCh, err := listener.Actions(ctx)

	if err != nil {
		cancel()
		return nil, fmt.Errorf("could not get action channel: %w", err)
	}

	go func() {
		for {
			select {
			case action := <-actionCh:
				go func(action *client.Action) {
					err := w.executeAction(context.Background(), action)

					if err != nil {
						w.l.Error().Err(err).Msgf("could not execute action: %s", action.ActionId)
					}

					w.l.Debug().Msgf("action %s completed", action.ActionId)
				}(action)
			case <-ctx.Done():
				w.l.Debug().Msgf("worker %s received context done, stopping", w.name)
				return
			}
		}
	}()

	cleanup := func() error {
		cancel()

		w.l.Debug().Msgf("worker %s is stopping...", w.name)

		err := listener.Unregister()
		if err != nil {
			return fmt.Errorf("could not unregister worker: %w", err)
		}

		w.l.Debug().Msgf("worker %s stopped", w.name)

		return nil
	}

	return cleanup, nil
}

func (w *Worker) executeAction(ctx context.Context, assignedAction *client.Action) error {
	switch assignedAction.ActionType {
	case client.ActionTypeStartStepRun:
		return w.startStepRun(ctx, assignedAction)
	case client.ActionTypeCancelStepRun:
		return w.cancelStepRun(ctx, assignedAction)
	case client.ActionTypeStartGetGroupKey:
		return w.startGetGroupKey(ctx, assignedAction)
	default:
		return fmt.Errorf("unknown action type: %s", assignedAction.ActionType)
	}
}

func (w *Worker) startStepRun(ctx context.Context, assignedAction *client.Action) error {
	// send a message that the step run started
	_, err := w.client.Dispatcher().SendStepActionEvent(
		ctx,
		w.getActionEvent(assignedAction, client.ActionEventTypeStarted),
	)

	if err != nil {
		return fmt.Errorf("could not send action event: %w", err)
	}

	action, ok := w.actions[assignedAction.ActionId]

	if !ok {
		return fmt.Errorf("job not found")
	}

	arg, err := decodeArgsToInterface(reflect.TypeOf(action.MethodFn()))

	if err != nil {
		return fmt.Errorf("could not decode args to interface: %w", err)
	}

	runContext, cancel := context.WithCancel(context.Background())

	w.cancelMap.Store(assignedAction.StepRunId, cancel)

	hCtx, err := newHatchetContext(runContext, assignedAction, w.client, w.l)

	if err != nil {
		return fmt.Errorf("could not create hatchet context: %w", err)
	}

	// get the action's service
	svcAny, ok := w.services.Load(action.Service())

	if !ok {
		return fmt.Errorf("could not load service %s", action.Service())
	}

	svc := svcAny.(*Service)

	// wrap the run with middleware. start by wrapping the global worker middleware, then
	// the service-specific middleware
	return w.middlewares.runAll(hCtx, func(ctx HatchetContext) error {
		return svc.mws.runAll(ctx, func(ctx HatchetContext) error {
			defer cancel()

			args := []any{ctx}

			if arg != nil {
				args = append(args, arg)
			}

			runResults := action.Run(args...)

			// check whether run context was cancelled while action was running
			select {
			case <-ctx.Done():
				w.l.Debug().Msgf("step run %s was cancelled, returning", assignedAction.StepRunId)
				return nil
			default:
			}

			var result any

			if len(runResults) == 2 {
				result = runResults[0]
			}

			if runResults[len(runResults)-1] != nil {
				err = runResults[len(runResults)-1].(error)
			}

			if err != nil {
				return w.sendFailureEvent(ctx, err)
			}

			// send a message that the step run completed
			finishedEvent, err := w.getActionFinishedEvent(assignedAction, result)

			if err != nil {
				return fmt.Errorf("could not create finished event: %w", err)
			}

			_, err = w.client.Dispatcher().SendStepActionEvent(
				ctx,
				finishedEvent,
			)

			if err != nil {
				return fmt.Errorf("could not send action event: %w", err)
			}

			return nil
		})
	})
}

func (w *Worker) startGetGroupKey(ctx context.Context, assignedAction *client.Action) error {
	// send a message that the step run started
	_, err := w.client.Dispatcher().SendGroupKeyActionEvent(
		ctx,
		w.getActionEvent(assignedAction, client.ActionEventTypeStarted),
	)

	if err != nil {
		return fmt.Errorf("could not send action event: %w", err)
	}

	action, ok := w.actions[assignedAction.ActionId]

	if !ok {
		return fmt.Errorf("job not found")
	}

	// action should be concurrency action
	if action.ConcurrencyFn() == nil {
		return fmt.Errorf("action %s is not a concurrency action", action.Name())
	}

	runContext, cancel := context.WithCancel(context.Background())

	w.cancelConcurrencyMap.Store(assignedAction.WorkflowRunId, cancel)

	hCtx, err := newHatchetContext(runContext, assignedAction, w.client, w.l)

	if err != nil {
		return fmt.Errorf("could not create hatchet context: %w", err)
	}

	concurrencyKey, err := action.ConcurrencyFn()(hCtx)

	if err != nil {
		failureEvent := w.getActionEvent(assignedAction, client.ActionEventTypeFailed)

		w.alerter.SendAlert(context.Background(), err, map[string]interface{}{
			"actionId":      assignedAction.ActionId,
			"workerId":      assignedAction.WorkerId,
			"workflowRunId": assignedAction.WorkflowRunId,
			"jobName":       assignedAction.JobName,
			"actionType":    assignedAction.ActionType,
		})

		failureEvent.EventPayload = err.Error()

		_, err := w.client.Dispatcher().SendGroupKeyActionEvent(
			ctx,
			failureEvent,
		)

		if err != nil {
			return fmt.Errorf("could not send action event: %w", err)
		}

		return err
	}

	// send a message that the step run completed
	finishedEvent, err := w.getGroupKeyActionFinishedEvent(assignedAction, concurrencyKey)

	if err != nil {
		return fmt.Errorf("could not create finished event: %w", err)
	}

	_, err = w.client.Dispatcher().SendGroupKeyActionEvent(
		ctx,
		finishedEvent,
	)

	if err != nil {
		return fmt.Errorf("could not send action event: %w", err)
	}

	return nil
}

func (w *Worker) cancelStepRun(ctx context.Context, assignedAction *client.Action) error {
	cancel, ok := w.cancelMap.Load(assignedAction.StepRunId)

	if !ok {
		return fmt.Errorf("could not find step run to cancel")
	}

	w.l.Debug().Msgf("cancelling step run %s", assignedAction.StepRunId)

	cancelFn := cancel.(context.CancelFunc)

	cancelFn()

	return nil
}

func (w *Worker) getActionEvent(action *client.Action, eventType client.ActionEventType) *client.ActionEvent {
	timestamp := time.Now().UTC()

	return &client.ActionEvent{
		Action:         action,
		EventTimestamp: &timestamp,
		EventType:      eventType,
	}
}

func (w *Worker) getActionFinishedEvent(action *client.Action, output any) (*client.ActionEvent, error) {
	event := w.getActionEvent(action, client.ActionEventTypeCompleted)

	event.EventPayload = output

	return event, nil
}

func (w *Worker) getGroupKeyActionFinishedEvent(action *client.Action, output string) (*client.ActionEvent, error) {
	event := w.getActionEvent(action, client.ActionEventTypeCompleted)

	event.EventPayload = output

	return event, nil
}

func (w *Worker) sendFailureEvent(ctx HatchetContext, err error) error {
	assignedAction := ctx.action()

	failureEvent := w.getActionEvent(assignedAction, client.ActionEventTypeFailed)

	w.alerter.SendAlert(context.Background(), err, map[string]interface{}{
		"actionId":   assignedAction.ActionId,
		"workerId":   assignedAction.WorkerId,
		"stepRunId":  assignedAction.StepRunId,
		"jobName":    assignedAction.JobName,
		"actionType": assignedAction.ActionType,
	})

	failureEvent.EventPayload = err.Error()

	innerCtx, cancel := context.WithTimeout(context.Background(), 30*time.Second)
	defer cancel()

	_, err = w.client.Dispatcher().SendStepActionEvent(
		innerCtx,
		failureEvent,
	)

	if err != nil {
		return fmt.Errorf("could not send action event: %w", err)
	}

	return err
}

func getHostName() string {
	hostName, err := os.Hostname()
	if err != nil {
		hostName = "Unknown"
	}
	return hostName
}<|MERGE_RESOLUTION|>--- conflicted
+++ resolved
@@ -237,10 +237,7 @@
 	return w.On(workflow.ToWorkflowTrigger(), workflow)
 }
 
-<<<<<<< HEAD
 // Deprecated: Use RegisterWorkflow instead
-=======
->>>>>>> 1490d889
 func (w *Worker) On(t triggerConverter, workflow workflowConverter) error {
 	// get the default service
 	svc, ok := w.services.Load("default")
