-- CreateEnum
CREATE TYPE "ConcurrencyLimitStrategy" AS ENUM (
    'CANCEL_IN_PROGRESS',
    'DROP_NEWEST',
    'QUEUE_NEWEST',
    'GROUP_ROUND_ROBIN'
);

-- CreateEnum
CREATE TYPE "InternalQueue" AS ENUM (
    'WORKER_SEMAPHORE_COUNT',
    'STEP_RUN_UPDATE',
    'WORKFLOW_RUN_UPDATE',
    'WORKFLOW_RUN_PAUSED',
    'STEP_RUN_UPDATE_V2'
);

-- CreateEnum
CREATE TYPE "InviteLinkStatus" AS ENUM ('PENDING', 'ACCEPTED', 'REJECTED');

-- CreateEnum
CREATE TYPE "JobKind" AS ENUM ('DEFAULT', 'ON_FAILURE');

-- CreateEnum
CREATE TYPE "JobRunStatus" AS ENUM (
    'PENDING',
    'RUNNING',
    'SUCCEEDED',
    'FAILED',
    'CANCELLED'
);

-- CreateEnum
CREATE TYPE "LeaseKind" AS ENUM ('WORKER', 'QUEUE');

-- CreateEnum
CREATE TYPE "LimitResource" AS ENUM (
    'WORKFLOW_RUN',
    'EVENT',
    'WORKER',
    'CRON',
    'SCHEDULE'
);

-- CreateEnum
CREATE TYPE "LogLineLevel" AS ENUM ('DEBUG', 'INFO', 'WARN', 'ERROR');

-- CreateEnum
CREATE TYPE "StepExpressionKind" AS ENUM (
    'DYNAMIC_RATE_LIMIT_KEY',
    'DYNAMIC_RATE_LIMIT_VALUE',
    'DYNAMIC_RATE_LIMIT_UNITS',
    'DYNAMIC_RATE_LIMIT_WINDOW'
);

-- CreateEnum
CREATE TYPE "StepRateLimitKind" AS ENUM ('STATIC', 'DYNAMIC');

-- CreateEnum
CREATE TYPE "StepRunEventReason" AS ENUM (
    'REQUEUED_NO_WORKER',
    'REQUEUED_RATE_LIMIT',
    'SCHEDULING_TIMED_OUT',
    'ASSIGNED',
    'STARTED',
    'FINISHED',
    'FAILED',
    'RETRYING',
    'CANCELLED',
    'TIMED_OUT',
    'REASSIGNED',
    'SLOT_RELEASED',
    'TIMEOUT_REFRESHED',
    'RETRIED_BY_USER',
    'SENT_TO_WORKER',
    'WORKFLOW_RUN_GROUP_KEY_SUCCEEDED',
    'WORKFLOW_RUN_GROUP_KEY_FAILED',
    'RATE_LIMIT_ERROR',
    'ACKNOWLEDGED'
);

-- CreateEnum
CREATE TYPE "StepRunEventSeverity" AS ENUM ('INFO', 'WARNING', 'CRITICAL');

-- CreateEnum
CREATE TYPE "StepRunStatus" AS ENUM (
    'PENDING',
    'PENDING_ASSIGNMENT',
    'ASSIGNED',
    'RUNNING',
    'SUCCEEDED',
    'FAILED',
    'CANCELLED',
    'CANCELLING'
);

-- CreateEnum
CREATE TYPE "StickyStrategy" AS ENUM ('SOFT', 'HARD');

-- CreateEnum
CREATE TYPE "TenantMemberRole" AS ENUM ('OWNER', 'ADMIN', 'MEMBER');

-- CreateEnum
CREATE TYPE "TenantResourceLimitAlertType" AS ENUM ('Alarm', 'Exhausted');

-- CreateEnum
CREATE TYPE "VcsProvider" AS ENUM ('GITHUB');

-- CreateEnum
CREATE TYPE "WebhookWorkerRequestMethod" AS ENUM ('GET', 'POST', 'PUT');

-- CreateEnum
CREATE TYPE "WorkerLabelComparator" AS ENUM (
    'EQUAL',
    'NOT_EQUAL',
    'GREATER_THAN',
    'GREATER_THAN_OR_EQUAL',
    'LESS_THAN',
    'LESS_THAN_OR_EQUAL'
);

-- CreateEnum
CREATE TYPE "WorkerSDKS" AS ENUM ('UNKNOWN', 'GO', 'PYTHON', 'TYPESCRIPT');

-- CreateEnum
CREATE TYPE "WorkerType" AS ENUM ('WEBHOOK', 'MANAGED', 'SELFHOSTED');

-- CreateEnum
CREATE TYPE "WorkflowKind" AS ENUM ('FUNCTION', 'DURABLE', 'DAG');

-- CreateEnum
<<<<<<< HEAD
CREATE TYPE "WorkflowRunStatus" AS ENUM (
    'PENDING',
    'RUNNING',
    'SUCCEEDED',
    'FAILED',
    'QUEUED'
);

-- CreateTable
CREATE TABLE
    "APIToken" (
        "id" UUID NOT NULL,
        "createdAt" TIMESTAMP(3) NOT NULL DEFAULT CURRENT_TIMESTAMP,
        "updatedAt" TIMESTAMP(3) NOT NULL DEFAULT CURRENT_TIMESTAMP,
        "expiresAt" TIMESTAMP(3),
        "revoked" BOOLEAN NOT NULL DEFAULT false,
        "name" TEXT,
        "tenantId" UUID,
        "nextAlertAt" TIMESTAMP(3),
        "internal" BOOLEAN NOT NULL DEFAULT false,
        CONSTRAINT "APIToken_pkey" PRIMARY KEY ("id")
    );

-- CreateTable
CREATE TABLE
    "Action" (
        "description" TEXT,
        "tenantId" UUID NOT NULL,
        "actionId" TEXT NOT NULL,
        "id" UUID NOT NULL,
        CONSTRAINT "Action_pkey" PRIMARY KEY ("id")
    );

-- CreateTable
CREATE TABLE
    "ControllerPartition" (
        "id" TEXT NOT NULL,
        "createdAt" TIMESTAMP(3) NOT NULL DEFAULT CURRENT_TIMESTAMP,
        "updatedAt" TIMESTAMP(3) NOT NULL DEFAULT CURRENT_TIMESTAMP,
        "lastHeartbeat" TIMESTAMP(3),
        "name" TEXT,
        CONSTRAINT "ControllerPartition_pkey" PRIMARY KEY ("id")
    );

-- CreateTable
CREATE TABLE
    "Dispatcher" (
        "id" UUID NOT NULL,
        "createdAt" TIMESTAMP(3) NOT NULL DEFAULT CURRENT_TIMESTAMP,
        "updatedAt" TIMESTAMP(3) NOT NULL DEFAULT CURRENT_TIMESTAMP,
        "deletedAt" TIMESTAMP(3),
        "lastHeartbeatAt" TIMESTAMP(3),
        "isActive" BOOLEAN NOT NULL DEFAULT true,
        CONSTRAINT "Dispatcher_pkey" PRIMARY KEY ("id")
    );

-- CreateTable
CREATE TABLE
    "Event" (
        "id" UUID NOT NULL,
        "createdAt" TIMESTAMP(3) NOT NULL DEFAULT CURRENT_TIMESTAMP,
        "updatedAt" TIMESTAMP(3) NOT NULL DEFAULT CURRENT_TIMESTAMP,
        "deletedAt" TIMESTAMP(3),
        "key" TEXT NOT NULL,
        "tenantId" UUID NOT NULL,
        "replayedFromId" UUID,
        "data" JSONB,
        "additionalMetadata" JSONB,
        "insertOrder" INTEGER,
        CONSTRAINT "Event_pkey" PRIMARY KEY ("id")
    );

-- CreateTable
CREATE TABLE
    "EventKey" (
        "key" TEXT NOT NULL,
        "tenantId" UUID NOT NULL,
        "id" BIGSERIAL NOT NULL,
        CONSTRAINT "EventKey_pkey" PRIMARY KEY ("id")
    );

-- CreateTable
CREATE TABLE
    "GetGroupKeyRun" (
        "id" UUID NOT NULL,
        "createdAt" TIMESTAMP(3) NOT NULL DEFAULT CURRENT_TIMESTAMP,
        "updatedAt" TIMESTAMP(3) NOT NULL DEFAULT CURRENT_TIMESTAMP,
        "deletedAt" TIMESTAMP(3),
        "tenantId" UUID NOT NULL,
        "workerId" UUID,
        "tickerId" UUID,
        "status" "StepRunStatus" NOT NULL DEFAULT 'PENDING',
        "input" JSONB,
        "output" TEXT,
        "requeueAfter" TIMESTAMP(3),
        "error" TEXT,
        "startedAt" TIMESTAMP(3),
        "finishedAt" TIMESTAMP(3),
        "timeoutAt" TIMESTAMP(3),
        "cancelledAt" TIMESTAMP(3),
        "cancelledReason" TEXT,
        "cancelledError" TEXT,
        "workflowRunId" UUID NOT NULL,
        "scheduleTimeoutAt" TIMESTAMP(3),
        CONSTRAINT "GetGroupKeyRun_pkey" PRIMARY KEY ("id")
    );

-- CreateTable
CREATE TABLE
    "InternalQueueItem" (
        "id" BIGSERIAL NOT NULL,
        "queue" "InternalQueue" NOT NULL,
        "isQueued" BOOLEAN NOT NULL,
        "data" JSONB,
        "tenantId" UUID NOT NULL,
        "priority" INTEGER NOT NULL DEFAULT 1,
        "uniqueKey" TEXT,
        CONSTRAINT "InternalQueueItem_pkey" PRIMARY KEY ("id")
    );

-- CreateTable
CREATE TABLE
    "Job" (
        "id" UUID NOT NULL,
        "createdAt" TIMESTAMP(3) NOT NULL DEFAULT CURRENT_TIMESTAMP,
        "updatedAt" TIMESTAMP(3) NOT NULL DEFAULT CURRENT_TIMESTAMP,
        "deletedAt" TIMESTAMP(3),
        "tenantId" UUID NOT NULL,
        "workflowVersionId" UUID NOT NULL,
        "name" TEXT NOT NULL,
        "description" TEXT,
        "timeout" TEXT,
        "kind" "JobKind" NOT NULL DEFAULT 'DEFAULT',
        CONSTRAINT "Job_pkey" PRIMARY KEY ("id")
    );

-- CreateTable
CREATE TABLE
    "JobRun" (
        "id" UUID NOT NULL,
        "createdAt" TIMESTAMP(3) NOT NULL DEFAULT CURRENT_TIMESTAMP,
        "updatedAt" TIMESTAMP(3) NOT NULL DEFAULT CURRENT_TIMESTAMP,
        "deletedAt" TIMESTAMP(3),
        "tenantId" UUID NOT NULL,
        "jobId" UUID NOT NULL,
        "tickerId" UUID,
        "status" "JobRunStatus" NOT NULL DEFAULT 'PENDING',
        "result" JSONB,
        "startedAt" TIMESTAMP(3),
        "finishedAt" TIMESTAMP(3),
        "timeoutAt" TIMESTAMP(3),
        "cancelledAt" TIMESTAMP(3),
        "cancelledReason" TEXT,
        "cancelledError" TEXT,
        "workflowRunId" UUID NOT NULL,
        CONSTRAINT "JobRun_pkey" PRIMARY KEY ("id")
    );

-- CreateTable
CREATE TABLE
    "JobRunLookupData" (
        "id" UUID NOT NULL,
        "createdAt" TIMESTAMP(3) NOT NULL DEFAULT CURRENT_TIMESTAMP,
        "updatedAt" TIMESTAMP(3) NOT NULL DEFAULT CURRENT_TIMESTAMP,
        "deletedAt" TIMESTAMP(3),
        "jobRunId" UUID NOT NULL,
        "tenantId" UUID NOT NULL,
        "data" JSONB,
        CONSTRAINT "JobRunLookupData_pkey" PRIMARY KEY ("id")
    );

-- CreateTable
CREATE TABLE
    "Lease" (
        "id" BIGSERIAL NOT NULL,
        "expiresAt" TIMESTAMP(3),
        "tenantId" UUID NOT NULL,
        "resourceId" TEXT NOT NULL,
        "kind" "LeaseKind" NOT NULL,
        CONSTRAINT "Lease_pkey" PRIMARY KEY ("id")
    );

-- CreateTable
CREATE TABLE
    "LogLine" (
        "id" BIGSERIAL NOT NULL,
        "createdAt" TIMESTAMP(3) NOT NULL DEFAULT CURRENT_TIMESTAMP,
        "tenantId" UUID NOT NULL,
        "stepRunId" UUID,
        "message" TEXT NOT NULL,
        "level" "LogLineLevel" NOT NULL DEFAULT 'INFO',
        "metadata" JSONB,
        CONSTRAINT "LogLine_pkey" PRIMARY KEY ("id")
    );

-- CreateTable
CREATE TABLE
    "Queue" (
        "id" BIGSERIAL NOT NULL,
        "tenantId" UUID NOT NULL,
        "name" TEXT NOT NULL,
        "lastActive" TIMESTAMP(3),
        CONSTRAINT "Queue_pkey" PRIMARY KEY ("id")
    );

-- CreateTable
CREATE TABLE
    "QueueItem" (
        "id" BIGSERIAL NOT NULL,
        "stepRunId" UUID,
        "stepId" UUID,
        "actionId" TEXT,
        "scheduleTimeoutAt" TIMESTAMP(3),
        "stepTimeout" TEXT,
        "priority" INTEGER NOT NULL DEFAULT 1,
        "isQueued" BOOLEAN NOT NULL,
        "tenantId" UUID NOT NULL,
        "queue" TEXT NOT NULL,
        "sticky" "StickyStrategy",
        "desiredWorkerId" UUID,
        CONSTRAINT "QueueItem_pkey" PRIMARY KEY ("id")
    );

-- CreateTable
CREATE TABLE
    "RateLimit" (
        "tenantId" UUID NOT NULL,
        "key" TEXT NOT NULL,
        "limitValue" INTEGER NOT NULL,
        "value" INTEGER NOT NULL,
        "window" TEXT NOT NULL,
        "lastRefill" TIMESTAMP(3) NOT NULL DEFAULT CURRENT_TIMESTAMP
    );

-- CreateTable
CREATE TABLE
    "SNSIntegration" (
        "id" UUID NOT NULL,
        "createdAt" TIMESTAMP(3) NOT NULL DEFAULT CURRENT_TIMESTAMP,
        "updatedAt" TIMESTAMP(3) NOT NULL DEFAULT CURRENT_TIMESTAMP,
        "tenantId" UUID NOT NULL,
        "topicArn" TEXT NOT NULL,
        CONSTRAINT "SNSIntegration_pkey" PRIMARY KEY ("id")
    );

-- CreateTable
CREATE TABLE
    "SchedulerPartition" (
        "id" TEXT NOT NULL,
        "createdAt" TIMESTAMP(3) NOT NULL DEFAULT CURRENT_TIMESTAMP,
        "updatedAt" TIMESTAMP(3) NOT NULL DEFAULT CURRENT_TIMESTAMP,
        "lastHeartbeat" TIMESTAMP(3),
        "name" TEXT,
        CONSTRAINT "SchedulerPartition_pkey" PRIMARY KEY ("id")
    );

-- CreateTable
CREATE TABLE
    "SecurityCheckIdent" (
        "id" UUID NOT NULL,
        CONSTRAINT "SecurityCheckIdent_pkey" PRIMARY KEY ("id")
    );

-- CreateTable
CREATE TABLE
    "SemaphoreQueueItem" (
        "stepRunId" UUID NOT NULL,
        "workerId" UUID NOT NULL,
        "tenantId" UUID NOT NULL,
        CONSTRAINT "SemaphoreQueueItem_pkey" PRIMARY KEY ("stepRunId")
    );

-- CreateTable
CREATE TABLE
    "Service" (
        "id" UUID NOT NULL,
        "createdAt" TIMESTAMP(3) NOT NULL DEFAULT CURRENT_TIMESTAMP,
        "updatedAt" TIMESTAMP(3) NOT NULL DEFAULT CURRENT_TIMESTAMP,
        "deletedAt" TIMESTAMP(3),
        "name" TEXT NOT NULL,
        "description" TEXT,
        "tenantId" UUID NOT NULL,
        CONSTRAINT "Service_pkey" PRIMARY KEY ("id")
    );

-- CreateTable
CREATE TABLE
    "SlackAppWebhook" (
        "id" UUID NOT NULL,
        "createdAt" TIMESTAMP(3) NOT NULL DEFAULT CURRENT_TIMESTAMP,
        "updatedAt" TIMESTAMP(3) NOT NULL DEFAULT CURRENT_TIMESTAMP,
        "deletedAt" TIMESTAMP(3),
        "tenantId" UUID NOT NULL,
        "teamId" TEXT NOT NULL,
        "teamName" TEXT NOT NULL,
        "channelId" TEXT NOT NULL,
        "channelName" TEXT NOT NULL,
        "webhookURL" BYTEA NOT NULL,
        CONSTRAINT "SlackAppWebhook_pkey" PRIMARY KEY ("id")
    );

-- CreateTable
CREATE TABLE
    "Step" (
        "id" UUID NOT NULL,
        "createdAt" TIMESTAMP(3) NOT NULL DEFAULT CURRENT_TIMESTAMP,
        "updatedAt" TIMESTAMP(3) NOT NULL DEFAULT CURRENT_TIMESTAMP,
        "deletedAt" TIMESTAMP(3),
        "readableId" TEXT,
        "tenantId" UUID NOT NULL,
        "jobId" UUID NOT NULL,
        "actionId" TEXT NOT NULL,
        "timeout" TEXT,
        "customUserData" JSONB,
        "retries" INTEGER NOT NULL DEFAULT 0,
        "scheduleTimeout" TEXT NOT NULL DEFAULT '5m',
        CONSTRAINT "Step_pkey" PRIMARY KEY ("id")
    );

-- CreateTable
CREATE TABLE
    "StepDesiredWorkerLabel" (
        "id" BIGSERIAL NOT NULL,
        "createdAt" TIMESTAMP(3) NOT NULL DEFAULT CURRENT_TIMESTAMP,
        "updatedAt" TIMESTAMP(3) NOT NULL DEFAULT CURRENT_TIMESTAMP,
        "stepId" UUID NOT NULL,
        "key" TEXT NOT NULL,
        "strValue" TEXT,
        "intValue" INTEGER,
        "required" BOOLEAN NOT NULL,
        "comparator" "WorkerLabelComparator" NOT NULL,
        "weight" INTEGER NOT NULL,
        CONSTRAINT "StepDesiredWorkerLabel_pkey" PRIMARY KEY ("id")
    );

-- CreateTable
CREATE TABLE
    "StepExpression" (
        "key" TEXT NOT NULL,
        "stepId" UUID NOT NULL,
        "expression" TEXT NOT NULL,
        "kind" "StepExpressionKind" NOT NULL,
        CONSTRAINT "StepExpression_pkey" PRIMARY KEY ("key", "stepId", "kind")
    );

-- CreateTable
CREATE TABLE
    "StepRateLimit" (
        "units" INTEGER NOT NULL,
        "stepId" UUID NOT NULL,
        "rateLimitKey" TEXT NOT NULL,
        "tenantId" UUID NOT NULL,
        "kind" "StepRateLimitKind" NOT NULL DEFAULT 'STATIC'
    );

-- CreateTable
CREATE TABLE
    "StepRun" (
        "id" UUID NOT NULL,
        "createdAt" TIMESTAMP(3) without time zone NOT NULL DEFAULT CURRENT_TIMESTAMP,
        "updatedAt" TIMESTAMP(3) without time zone NOT NULL DEFAULT CURRENT_TIMESTAMP,
        "deletedAt" TIMESTAMP(3) without time zone,
        "tenantId" UUID NOT NULL,
        "jobRunId" UUID NOT NULL,
        "stepId" UUID NOT NULL,
        "order" BIGSERIAL NOT NULL,
        "workerId" UUID,
        "tickerId" UUID,
        "status" "StepRunStatus" NOT NULL DEFAULT 'PENDING',
        "input" JSONB,
        "output" JSONB,
        "requeueAfter" TIMESTAMP(3),
        "scheduleTimeoutAt" TIMESTAMP(3),
        "error" TEXT,
        "startedAt" TIMESTAMP(3),
        "finishedAt" TIMESTAMP(3),
        "timeoutAt" TIMESTAMP(3),
        "cancelledAt" TIMESTAMP(3),
        "cancelledReason" TEXT,
        "cancelledError" TEXT,
        "inputSchema" JSONB,
        "callerFiles" JSONB,
        "gitRepoBranch" TEXT,
        "retryCount" INTEGER NOT NULL DEFAULT 0,
        "semaphoreReleased" BOOLEAN NOT NULL DEFAULT false,
        "queue" TEXT NOT NULL DEFAULT 'default',
        "priority" INTEGER,
        CONSTRAINT "StepRun_pkey" PRIMARY KEY ("status", "id")
    )
PARTITION BY
    LIST ("status");

CREATE TABLE
    "StepRun_volatile" PARTITION OF "StepRun" FOR
VALUES
    IN (
        'PENDING',
        'PENDING_ASSIGNMENT',
        'ASSIGNED',
        'RUNNING',
        'CANCELLING'
    )
WITH
    (fillfactor = 50);

ALTER TABLE "StepRun_volatile"
SET
    (
        autovacuum_vacuum_threshold = '1000',
        autovacuum_vacuum_scale_factor = '0.01',
        autovacuum_analyze_threshold = '500',
        autovacuum_analyze_scale_factor = '0.01'
    );

CREATE TABLE
    "StepRun_stable" PARTITION OF "StepRun" FOR
VALUES
    IN ('FAILED', 'CANCELLED', 'SUCCEEDED')
WITH
    (fillfactor = 100);

-- CreateTable
CREATE TABLE
    "StepRunEvent" (
        "id" BIGSERIAL NOT NULL,
        "timeFirstSeen" TIMESTAMP(3) NOT NULL DEFAULT CURRENT_TIMESTAMP,
        "timeLastSeen" TIMESTAMP(3) NOT NULL DEFAULT CURRENT_TIMESTAMP,
        "stepRunId" UUID,
        "reason" "StepRunEventReason" NOT NULL,
        "severity" "StepRunEventSeverity" NOT NULL,
        "message" TEXT NOT NULL,
        "count" INTEGER NOT NULL,
        "data" JSONB,
        "workflowRunId" UUID
    );

-- CreateTable
CREATE TABLE
    "StepRunExpressionEval" (
        "key" TEXT NOT NULL,
        "stepRunId" UUID NOT NULL,
        "valueStr" TEXT,
        "valueInt" INTEGER,
        "kind" "StepExpressionKind" NOT NULL,
        CONSTRAINT "StepRunExpressionEval_pkey" PRIMARY KEY ("key", "stepRunId", "kind")
    );

-- CreateTable
CREATE TABLE
    "StepRunResultArchive" (
        "id" UUID NOT NULL,
        "createdAt" TIMESTAMP(3) NOT NULL DEFAULT CURRENT_TIMESTAMP,
        "updatedAt" TIMESTAMP(3) NOT NULL DEFAULT CURRENT_TIMESTAMP,
        "deletedAt" TIMESTAMP(3),
        "stepRunId" UUID NOT NULL,
        "order" BIGSERIAL NOT NULL,
        "input" JSONB,
        "output" JSONB,
        "error" TEXT,
        "startedAt" TIMESTAMP(3),
        "finishedAt" TIMESTAMP(3),
        "timeoutAt" TIMESTAMP(3),
        "cancelledAt" TIMESTAMP(3),
        "cancelledReason" TEXT,
        "cancelledError" TEXT,
        "retryCount" INTEGER NOT NULL DEFAULT 0,
        CONSTRAINT "StepRunResultArchive_pkey" PRIMARY KEY ("id")
    );

-- CreateTable
CREATE TABLE
    "StreamEvent" (
        "id" BIGSERIAL NOT NULL,
        "createdAt" TIMESTAMP(3) NOT NULL DEFAULT CURRENT_TIMESTAMP,
        "tenantId" UUID NOT NULL,
        "stepRunId" UUID,
        "message" BYTEA NOT NULL,
        "metadata" JSONB,
        CONSTRAINT "StreamEvent_pkey" PRIMARY KEY ("id")
    );

-- CreateTable
CREATE TABLE
    "Tenant" (
        "id" UUID NOT NULL,
        "createdAt" TIMESTAMP(3) NOT NULL DEFAULT CURRENT_TIMESTAMP,
        "updatedAt" TIMESTAMP(3) NOT NULL DEFAULT CURRENT_TIMESTAMP,
        "deletedAt" TIMESTAMP(3),
        "name" TEXT NOT NULL,
        "slug" TEXT NOT NULL,
        "analyticsOptOut" BOOLEAN NOT NULL DEFAULT false,
        "alertMemberEmails" BOOLEAN NOT NULL DEFAULT true,
        "controllerPartitionId" TEXT,
        "workerPartitionId" TEXT,
        "dataRetentionPeriod" TEXT NOT NULL DEFAULT '720h',
        "schedulerPartitionId" TEXT,
        CONSTRAINT "Tenant_pkey" PRIMARY KEY ("id")
    );

-- CreateTable
CREATE TABLE
    "TenantAlertEmailGroup" (
        "id" UUID NOT NULL,
        "createdAt" TIMESTAMP(3) NOT NULL DEFAULT CURRENT_TIMESTAMP,
        "updatedAt" TIMESTAMP(3) NOT NULL DEFAULT CURRENT_TIMESTAMP,
        "deletedAt" TIMESTAMP(3),
        "tenantId" UUID NOT NULL,
        "emails" TEXT NOT NULL,
        CONSTRAINT "TenantAlertEmailGroup_pkey" PRIMARY KEY ("id")
    );

-- CreateTable
CREATE TABLE
    "TenantAlertingSettings" (
        "id" UUID NOT NULL,
        "createdAt" TIMESTAMP(3) NOT NULL DEFAULT CURRENT_TIMESTAMP,
        "updatedAt" TIMESTAMP(3) NOT NULL DEFAULT CURRENT_TIMESTAMP,
        "deletedAt" TIMESTAMP(3),
        "tenantId" UUID NOT NULL,
        "maxFrequency" TEXT NOT NULL DEFAULT '1h',
        "lastAlertedAt" TIMESTAMP(3),
        "tickerId" UUID,
        "enableExpiringTokenAlerts" BOOLEAN NOT NULL DEFAULT true,
        "enableWorkflowRunFailureAlerts" BOOLEAN NOT NULL DEFAULT false,
        "enableTenantResourceLimitAlerts" BOOLEAN NOT NULL DEFAULT true,
        CONSTRAINT "TenantAlertingSettings_pkey" PRIMARY KEY ("id")
    );

-- CreateTable
CREATE TABLE
    "TenantInviteLink" (
        "id" UUID NOT NULL,
        "createdAt" TIMESTAMP(3) NOT NULL DEFAULT CURRENT_TIMESTAMP,
        "updatedAt" TIMESTAMP(3) NOT NULL DEFAULT CURRENT_TIMESTAMP,
        "tenantId" UUID NOT NULL,
        "inviterEmail" TEXT NOT NULL,
        "inviteeEmail" TEXT NOT NULL,
        "expires" TIMESTAMP(3) NOT NULL,
        "status" "InviteLinkStatus" NOT NULL DEFAULT 'PENDING',
        "role" "TenantMemberRole" NOT NULL DEFAULT 'OWNER',
        CONSTRAINT "TenantInviteLink_pkey" PRIMARY KEY ("id")
    );

-- CreateTable
CREATE TABLE
    "TenantMember" (
        "id" UUID NOT NULL,
        "createdAt" TIMESTAMP(3) NOT NULL DEFAULT CURRENT_TIMESTAMP,
        "updatedAt" TIMESTAMP(3) NOT NULL DEFAULT CURRENT_TIMESTAMP,
        "tenantId" UUID NOT NULL,
        "userId" UUID NOT NULL,
        "role" "TenantMemberRole" NOT NULL,
        CONSTRAINT "TenantMember_pkey" PRIMARY KEY ("id")
    );

-- CreateTable
CREATE TABLE
    "TenantResourceLimit" (
        "id" UUID NOT NULL,
        "createdAt" TIMESTAMP(3) NOT NULL DEFAULT CURRENT_TIMESTAMP,
        "updatedAt" TIMESTAMP(3) NOT NULL DEFAULT CURRENT_TIMESTAMP,
        "resource" "LimitResource" NOT NULL,
        "tenantId" UUID NOT NULL,
        "limitValue" INTEGER NOT NULL,
        "alarmValue" INTEGER,
        "value" INTEGER NOT NULL DEFAULT 0,
        "window" TEXT,
        "lastRefill" TIMESTAMP(3) NOT NULL DEFAULT CURRENT_TIMESTAMP,
        "customValueMeter" BOOLEAN NOT NULL DEFAULT false,
        CONSTRAINT "TenantResourceLimit_pkey" PRIMARY KEY ("id")
    );

-- CreateTable
CREATE TABLE
    "TenantResourceLimitAlert" (
        "id" UUID NOT NULL,
        "createdAt" TIMESTAMP(3) NOT NULL DEFAULT CURRENT_TIMESTAMP,
        "updatedAt" TIMESTAMP(3) NOT NULL DEFAULT CURRENT_TIMESTAMP,
        "resourceLimitId" UUID NOT NULL,
        "tenantId" UUID NOT NULL,
        "resource" "LimitResource" NOT NULL,
        "alertType" "TenantResourceLimitAlertType" NOT NULL,
        "value" INTEGER NOT NULL,
        "limit" INTEGER NOT NULL,
        CONSTRAINT "TenantResourceLimitAlert_pkey" PRIMARY KEY ("id")
    );

-- CreateTable
CREATE TABLE
    "TenantVcsProvider" (
        "id" UUID NOT NULL,
        "createdAt" TIMESTAMP(3) NOT NULL DEFAULT CURRENT_TIMESTAMP,
        "updatedAt" TIMESTAMP(3) NOT NULL DEFAULT CURRENT_TIMESTAMP,
        "deletedAt" TIMESTAMP(3),
        "tenantId" UUID NOT NULL,
        "vcsProvider" "VcsProvider" NOT NULL,
        "config" JSONB,
        CONSTRAINT "TenantVcsProvider_pkey" PRIMARY KEY ("id")
    );

-- CreateTable
CREATE TABLE
    "TenantWorkerPartition" (
        "id" TEXT NOT NULL,
        "createdAt" TIMESTAMP(3) NOT NULL DEFAULT CURRENT_TIMESTAMP,
        "updatedAt" TIMESTAMP(3) NOT NULL DEFAULT CURRENT_TIMESTAMP,
        "lastHeartbeat" TIMESTAMP(3),
        "name" TEXT,
        CONSTRAINT "TenantWorkerPartition_pkey" PRIMARY KEY ("id")
    );

-- CreateTable
CREATE TABLE
    "Ticker" (
        "id" UUID NOT NULL,
        "createdAt" TIMESTAMP(3) NOT NULL DEFAULT CURRENT_TIMESTAMP,
        "updatedAt" TIMESTAMP(3) NOT NULL DEFAULT CURRENT_TIMESTAMP,
        "lastHeartbeatAt" TIMESTAMP(3),
        "isActive" BOOLEAN NOT NULL DEFAULT true,
        CONSTRAINT "Ticker_pkey" PRIMARY KEY ("id")
    );

-- CreateTable
CREATE TABLE
    "TimeoutQueueItem" (
        "id" BIGSERIAL NOT NULL,
        "stepRunId" UUID NOT NULL,
        "retryCount" INTEGER NOT NULL,
        "timeoutAt" TIMESTAMP(3) NOT NULL,
        "tenantId" UUID NOT NULL,
        "isQueued" BOOLEAN NOT NULL,
        CONSTRAINT "TimeoutQueueItem_pkey" PRIMARY KEY ("id")
    );

-- CreateTable
CREATE TABLE
    "User" (
        "id" UUID NOT NULL,
        "createdAt" TIMESTAMP(3) NOT NULL DEFAULT CURRENT_TIMESTAMP,
        "updatedAt" TIMESTAMP(3) NOT NULL DEFAULT CURRENT_TIMESTAMP,
        "deletedAt" TIMESTAMP(3),
        "email" TEXT NOT NULL,
        "emailVerified" BOOLEAN NOT NULL DEFAULT false,
        "name" TEXT,
        CONSTRAINT "User_pkey" PRIMARY KEY ("id")
    );

-- CreateTable
CREATE TABLE
    "UserOAuth" (
        "id" UUID NOT NULL,
        "createdAt" TIMESTAMP(3) NOT NULL DEFAULT CURRENT_TIMESTAMP,
        "updatedAt" TIMESTAMP(3) NOT NULL DEFAULT CURRENT_TIMESTAMP,
        "userId" UUID NOT NULL,
        "provider" TEXT NOT NULL,
        "providerUserId" TEXT NOT NULL,
        "expiresAt" TIMESTAMP(3),
        "accessToken" BYTEA NOT NULL,
        "refreshToken" BYTEA,
        CONSTRAINT "UserOAuth_pkey" PRIMARY KEY ("id")
    );

-- CreateTable
CREATE TABLE
    "UserPassword" ("hash" TEXT NOT NULL, "userId" UUID NOT NULL);

-- CreateTable
CREATE TABLE
    "UserSession" (
        "id" UUID NOT NULL,
        "createdAt" TIMESTAMP(3) NOT NULL DEFAULT CURRENT_TIMESTAMP,
        "updatedAt" TIMESTAMP(3) NOT NULL DEFAULT CURRENT_TIMESTAMP,
        "userId" UUID,
        "data" JSONB,
        "expiresAt" TIMESTAMP(3) NOT NULL,
        CONSTRAINT "UserSession_pkey" PRIMARY KEY ("id")
    );

-- CreateTable
CREATE TABLE
    "WebhookWorker" (
        "id" UUID NOT NULL,
        "createdAt" TIMESTAMP(3) NOT NULL DEFAULT CURRENT_TIMESTAMP,
        "updatedAt" TIMESTAMP(3) NOT NULL DEFAULT CURRENT_TIMESTAMP,
        "name" TEXT NOT NULL,
        "secret" TEXT NOT NULL,
        "url" TEXT NOT NULL,
        "tokenValue" TEXT,
        "deleted" BOOLEAN NOT NULL DEFAULT false,
        "tokenId" UUID,
        "tenantId" UUID NOT NULL,
        CONSTRAINT "WebhookWorker_pkey" PRIMARY KEY ("id")
    );

-- CreateTable
CREATE TABLE
    "WebhookWorkerRequest" (
        "id" UUID NOT NULL,
        "createdAt" TIMESTAMP(3) NOT NULL DEFAULT CURRENT_TIMESTAMP,
        "webhookWorkerId" UUID NOT NULL,
        "method" "WebhookWorkerRequestMethod" NOT NULL,
        "statusCode" INTEGER NOT NULL,
        CONSTRAINT "WebhookWorkerRequest_pkey" PRIMARY KEY ("id")
    );

-- CreateTable
CREATE TABLE
    "WebhookWorkerWorkflow" (
        "id" UUID NOT NULL,
        "webhookWorkerId" UUID NOT NULL,
        "workflowId" UUID NOT NULL,
        CONSTRAINT "WebhookWorkerWorkflow_pkey" PRIMARY KEY ("id")
    );

-- CreateTable
CREATE TABLE
    "Worker" (
        "id" UUID NOT NULL,
        "createdAt" TIMESTAMP(3) NOT NULL DEFAULT CURRENT_TIMESTAMP,
        "updatedAt" TIMESTAMP(3) NOT NULL DEFAULT CURRENT_TIMESTAMP,
        "deletedAt" TIMESTAMP(3),
        "tenantId" UUID NOT NULL,
        "lastHeartbeatAt" TIMESTAMP(3),
        "name" TEXT NOT NULL,
        "dispatcherId" UUID,
        "maxRuns" INTEGER NOT NULL DEFAULT 100,
        "isActive" BOOLEAN NOT NULL DEFAULT false,
        "lastListenerEstablished" TIMESTAMP(3),
        "isPaused" BOOLEAN NOT NULL DEFAULT false,
        "type" "WorkerType" NOT NULL DEFAULT 'SELFHOSTED',
        "webhookId" UUID,
        "language" "WorkerSDKS",
        "languageVersion" TEXT,
        "os" TEXT,
        "runtimeExtra" TEXT,
        "sdkVersion" TEXT,
        CONSTRAINT "Worker_pkey" PRIMARY KEY ("id")
    );

-- CreateTable
CREATE TABLE
    "WorkerAssignEvent" (
        "id" BIGSERIAL NOT NULL,
        "workerId" UUID NOT NULL,
        "assignedStepRuns" JSONB,
        CONSTRAINT "WorkerAssignEvent_pkey" PRIMARY KEY ("id")
    );

-- CreateTable
CREATE TABLE
    "WorkerLabel" (
        "id" BIGSERIAL NOT NULL,
        "createdAt" TIMESTAMP(3) NOT NULL DEFAULT CURRENT_TIMESTAMP,
        "updatedAt" TIMESTAMP(3) NOT NULL DEFAULT CURRENT_TIMESTAMP,
        "workerId" UUID NOT NULL,
        "key" TEXT NOT NULL,
        "strValue" TEXT,
        "intValue" INTEGER,
        CONSTRAINT "WorkerLabel_pkey" PRIMARY KEY ("id")
    );

-- CreateTable
CREATE TABLE
    "Workflow" (
        "id" UUID NOT NULL,
        "createdAt" TIMESTAMP(3) NOT NULL DEFAULT CURRENT_TIMESTAMP,
        "updatedAt" TIMESTAMP(3) NOT NULL DEFAULT CURRENT_TIMESTAMP,
        "deletedAt" TIMESTAMP(3),
        "tenantId" UUID NOT NULL,
        "name" TEXT NOT NULL,
        "description" TEXT,
        "isPaused" BOOLEAN DEFAULT false,
        CONSTRAINT "Workflow_pkey" PRIMARY KEY ("id")
    );

-- CreateTable
CREATE TABLE
    "WorkflowConcurrency" (
        "id" UUID NOT NULL,
        "createdAt" TIMESTAMP(3) NOT NULL DEFAULT CURRENT_TIMESTAMP,
        "updatedAt" TIMESTAMP(3) NOT NULL DEFAULT CURRENT_TIMESTAMP,
        "workflowVersionId" UUID NOT NULL,
        "getConcurrencyGroupId" UUID,
        "maxRuns" INTEGER NOT NULL DEFAULT 1,
        "limitStrategy" "ConcurrencyLimitStrategy" NOT NULL DEFAULT 'CANCEL_IN_PROGRESS',
        "concurrencyGroupExpression" TEXT,
        CONSTRAINT "WorkflowConcurrency_pkey" PRIMARY KEY ("id")
    );

-- CreateTable
CREATE TABLE
    "WorkflowRun" (
        "createdAt" TIMESTAMP(3) NOT NULL DEFAULT CURRENT_TIMESTAMP,
        "updatedAt" TIMESTAMP(3) NOT NULL DEFAULT CURRENT_TIMESTAMP,
        "deletedAt" TIMESTAMP(3),
        "tenantId" UUID NOT NULL,
        "workflowVersionId" UUID NOT NULL,
        "status" "WorkflowRunStatus" NOT NULL DEFAULT 'PENDING',
        "error" TEXT,
        "startedAt" TIMESTAMP(3),
        "finishedAt" TIMESTAMP(3),
        "concurrencyGroupId" TEXT,
        "displayName" TEXT,
        "id" UUID NOT NULL,
        "childIndex" INTEGER,
        "childKey" TEXT,
        "parentId" UUID,
        "parentStepRunId" UUID,
        "additionalMetadata" JSONB,
        "duration" BIGINT,
        "priority" INTEGER,
        "insertOrder" INTEGER,
        CONSTRAINT "WorkflowRun_pkey" PRIMARY KEY ("id")
    );

-- CreateTable
CREATE TABLE
    "WorkflowRunDedupe" (
        "id" BIGSERIAL NOT NULL,
        "createdAt" TIMESTAMP(3) NOT NULL DEFAULT CURRENT_TIMESTAMP,
        "updatedAt" TIMESTAMP(3) NOT NULL DEFAULT CURRENT_TIMESTAMP,
        "tenantId" UUID NOT NULL,
        "workflowId" UUID NOT NULL,
        "workflowRunId" UUID NOT NULL,
        "value" TEXT NOT NULL
    );

-- CreateTable
CREATE TABLE
    "WorkflowRunStickyState" (
        "id" BIGSERIAL NOT NULL,
        "createdAt" TIMESTAMP(3) NOT NULL DEFAULT CURRENT_TIMESTAMP,
        "updatedAt" TIMESTAMP(3) NOT NULL DEFAULT CURRENT_TIMESTAMP,
        "tenantId" UUID NOT NULL,
        "workflowRunId" UUID NOT NULL,
        "desiredWorkerId" UUID,
        "strategy" "StickyStrategy" NOT NULL,
        CONSTRAINT "WorkflowRunStickyState_pkey" PRIMARY KEY ("id")
    );

-- CreateTable
CREATE TABLE
    "WorkflowRunTriggeredBy" (
        "id" UUID NOT NULL,
        "createdAt" TIMESTAMP(3) NOT NULL DEFAULT CURRENT_TIMESTAMP,
        "updatedAt" TIMESTAMP(3) NOT NULL DEFAULT CURRENT_TIMESTAMP,
        "deletedAt" TIMESTAMP(3),
        "tenantId" UUID NOT NULL,
        "eventId" UUID,
        "cronParentId" UUID,
        "cronSchedule" TEXT,
        "scheduledId" UUID,
        "input" JSONB,
        "parentId" UUID NOT NULL,
        CONSTRAINT "WorkflowRunTriggeredBy_pkey" PRIMARY KEY ("id")
    );

-- CreateTable
CREATE TABLE
    "WorkflowTag" (
        "id" UUID NOT NULL,
        "createdAt" TIMESTAMP(3) NOT NULL DEFAULT CURRENT_TIMESTAMP,
        "updatedAt" TIMESTAMP(3) NOT NULL DEFAULT CURRENT_TIMESTAMP,
        "tenantId" UUID NOT NULL,
        "name" TEXT NOT NULL,
        "color" TEXT NOT NULL DEFAULT '#93C5FD',
        CONSTRAINT "WorkflowTag_pkey" PRIMARY KEY ("id")
    );

-- CreateTable
CREATE TABLE
    "WorkflowTriggerCronRef" (
        "parentId" UUID NOT NULL,
        "cron" TEXT NOT NULL,
        "tickerId" UUID,
        "input" JSONB,
        "enabled" BOOLEAN NOT NULL DEFAULT true
    );
=======
CREATE TYPE "WorkflowRunStatus" AS ENUM ('PENDING', 'RUNNING', 'SUCCEEDED', 'FAILED', 'QUEUED');

-- CreateTable
CREATE TABLE "APIToken" (
    "id" UUID NOT NULL,
    "createdAt" TIMESTAMP(3) NOT NULL DEFAULT CURRENT_TIMESTAMP,
    "updatedAt" TIMESTAMP(3) NOT NULL DEFAULT CURRENT_TIMESTAMP,
    "expiresAt" TIMESTAMP(3),
    "revoked" BOOLEAN NOT NULL DEFAULT false,
    "name" TEXT,
    "tenantId" UUID,
    "nextAlertAt" TIMESTAMP(3),
    "internal" BOOLEAN NOT NULL DEFAULT false,

    CONSTRAINT "APIToken_pkey" PRIMARY KEY ("id")
);

-- CreateTable
CREATE TABLE "Action" (
    "description" TEXT,
    "tenantId" UUID NOT NULL,
    "actionId" TEXT NOT NULL,
    "id" UUID NOT NULL,

    CONSTRAINT "Action_pkey" PRIMARY KEY ("id")
);

-- CreateTable
CREATE TABLE "ControllerPartition" (
    "id" TEXT NOT NULL,
    "createdAt" TIMESTAMP(3) NOT NULL DEFAULT CURRENT_TIMESTAMP,
    "updatedAt" TIMESTAMP(3) NOT NULL DEFAULT CURRENT_TIMESTAMP,
    "lastHeartbeat" TIMESTAMP(3),
    "name" TEXT,

    CONSTRAINT "ControllerPartition_pkey" PRIMARY KEY ("id")
);

-- CreateTable
CREATE TABLE "Dispatcher" (
    "id" UUID NOT NULL,
    "createdAt" TIMESTAMP(3) NOT NULL DEFAULT CURRENT_TIMESTAMP,
    "updatedAt" TIMESTAMP(3) NOT NULL DEFAULT CURRENT_TIMESTAMP,
    "deletedAt" TIMESTAMP(3),
    "lastHeartbeatAt" TIMESTAMP(3),
    "isActive" BOOLEAN NOT NULL DEFAULT true,

    CONSTRAINT "Dispatcher_pkey" PRIMARY KEY ("id")
);

-- CreateTable
CREATE TABLE "Event" (
    "id" UUID NOT NULL,
    "createdAt" TIMESTAMP(6) NOT NULL DEFAULT clock_timestamp(),
    "updatedAt" TIMESTAMP(3) NOT NULL DEFAULT CURRENT_TIMESTAMP,
    "deletedAt" TIMESTAMP(3),
    "key" TEXT NOT NULL,
    "tenantId" UUID NOT NULL,
    "replayedFromId" UUID,
    "data" JSONB,
    "additionalMetadata" JSONB,
    "insertOrder" INTEGER,

    CONSTRAINT "Event_pkey" PRIMARY KEY ("id")
);

-- CreateTable
CREATE TABLE "EventKey" (
    "key" TEXT NOT NULL,
    "tenantId" UUID NOT NULL,
    "id" BIGSERIAL NOT NULL,

    CONSTRAINT "EventKey_pkey" PRIMARY KEY ("id")
);

-- CreateTable
CREATE TABLE "GetGroupKeyRun" (
    "id" UUID NOT NULL,
    "createdAt" TIMESTAMP(3) NOT NULL DEFAULT CURRENT_TIMESTAMP,
    "updatedAt" TIMESTAMP(3) NOT NULL DEFAULT CURRENT_TIMESTAMP,
    "deletedAt" TIMESTAMP(3),
    "tenantId" UUID NOT NULL,
    "workerId" UUID,
    "tickerId" UUID,
    "status" "StepRunStatus" NOT NULL DEFAULT 'PENDING',
    "input" JSONB,
    "output" TEXT,
    "requeueAfter" TIMESTAMP(3),
    "error" TEXT,
    "startedAt" TIMESTAMP(3),
    "finishedAt" TIMESTAMP(3),
    "timeoutAt" TIMESTAMP(3),
    "cancelledAt" TIMESTAMP(3),
    "cancelledReason" TEXT,
    "cancelledError" TEXT,
    "workflowRunId" UUID NOT NULL,
    "scheduleTimeoutAt" TIMESTAMP(3),

    CONSTRAINT "GetGroupKeyRun_pkey" PRIMARY KEY ("id")
);

-- CreateTable
CREATE TABLE "InternalQueueItem" (
    "id" BIGSERIAL NOT NULL,
    "queue" "InternalQueue" NOT NULL,
    "isQueued" BOOLEAN NOT NULL,
    "data" JSONB,
    "tenantId" UUID NOT NULL,
    "priority" INTEGER NOT NULL DEFAULT 1,
    "uniqueKey" TEXT,

    CONSTRAINT "InternalQueueItem_pkey" PRIMARY KEY ("id")
);

-- CreateTable
CREATE TABLE "Job" (
    "id" UUID NOT NULL,
    "createdAt" TIMESTAMP(3) NOT NULL DEFAULT CURRENT_TIMESTAMP,
    "updatedAt" TIMESTAMP(3) NOT NULL DEFAULT CURRENT_TIMESTAMP,
    "deletedAt" TIMESTAMP(3),
    "tenantId" UUID NOT NULL,
    "workflowVersionId" UUID NOT NULL,
    "name" TEXT NOT NULL,
    "description" TEXT,
    "timeout" TEXT,
    "kind" "JobKind" NOT NULL DEFAULT 'DEFAULT',

    CONSTRAINT "Job_pkey" PRIMARY KEY ("id")
);

-- CreateTable
CREATE TABLE "JobRun" (
    "id" UUID NOT NULL,
    "createdAt" TIMESTAMP(3) NOT NULL DEFAULT CURRENT_TIMESTAMP,
    "updatedAt" TIMESTAMP(3) NOT NULL DEFAULT CURRENT_TIMESTAMP,
    "deletedAt" TIMESTAMP(3),
    "tenantId" UUID NOT NULL,
    "jobId" UUID NOT NULL,
    "tickerId" UUID,
    "status" "JobRunStatus" NOT NULL DEFAULT 'PENDING',
    "result" JSONB,
    "startedAt" TIMESTAMP(3),
    "finishedAt" TIMESTAMP(3),
    "timeoutAt" TIMESTAMP(3),
    "cancelledAt" TIMESTAMP(3),
    "cancelledReason" TEXT,
    "cancelledError" TEXT,
    "workflowRunId" UUID NOT NULL,

    CONSTRAINT "JobRun_pkey" PRIMARY KEY ("id")
);

-- CreateTable
CREATE TABLE "JobRunLookupData" (
    "id" UUID NOT NULL,
    "createdAt" TIMESTAMP(3) NOT NULL DEFAULT CURRENT_TIMESTAMP,
    "updatedAt" TIMESTAMP(3) NOT NULL DEFAULT CURRENT_TIMESTAMP,
    "deletedAt" TIMESTAMP(3),
    "jobRunId" UUID NOT NULL,
    "tenantId" UUID NOT NULL,
    "data" JSONB,

    CONSTRAINT "JobRunLookupData_pkey" PRIMARY KEY ("id")
);

-- CreateTable
CREATE TABLE "Lease" (
    "id" BIGSERIAL NOT NULL,
    "expiresAt" TIMESTAMP(3),
    "tenantId" UUID NOT NULL,
    "resourceId" TEXT NOT NULL,
    "kind" "LeaseKind" NOT NULL,

    CONSTRAINT "Lease_pkey" PRIMARY KEY ("id")
);

-- CreateTable
CREATE TABLE "LogLine" (
    "id" BIGSERIAL NOT NULL,
    "createdAt" TIMESTAMP(3) NOT NULL DEFAULT CURRENT_TIMESTAMP,
    "tenantId" UUID NOT NULL,
    "stepRunId" UUID,
    "message" TEXT NOT NULL,
    "level" "LogLineLevel" NOT NULL DEFAULT 'INFO',
    "metadata" JSONB,

    CONSTRAINT "LogLine_pkey" PRIMARY KEY ("id")
);

-- CreateTable
CREATE TABLE "Queue" (
    "id" BIGSERIAL NOT NULL,
    "tenantId" UUID NOT NULL,
    "name" TEXT NOT NULL,
    "lastActive" TIMESTAMP(3),

    CONSTRAINT "Queue_pkey" PRIMARY KEY ("id")
);

-- CreateTable
CREATE TABLE "QueueItem" (
    "id" BIGSERIAL NOT NULL,
    "stepRunId" UUID,
    "stepId" UUID,
    "actionId" TEXT,
    "scheduleTimeoutAt" TIMESTAMP(3),
    "stepTimeout" TEXT,
    "priority" INTEGER NOT NULL DEFAULT 1,
    "isQueued" BOOLEAN NOT NULL,
    "tenantId" UUID NOT NULL,
    "queue" TEXT NOT NULL,
    "sticky" "StickyStrategy",
    "desiredWorkerId" UUID,

    CONSTRAINT "QueueItem_pkey" PRIMARY KEY ("id")
);

-- CreateTable
CREATE TABLE "RateLimit" (
    "tenantId" UUID NOT NULL,
    "key" TEXT NOT NULL,
    "limitValue" INTEGER NOT NULL,
    "value" INTEGER NOT NULL,
    "window" TEXT NOT NULL,
    "lastRefill" TIMESTAMP(3) NOT NULL DEFAULT CURRENT_TIMESTAMP
);

-- CreateTable
CREATE TABLE "SNSIntegration" (
    "id" UUID NOT NULL,
    "createdAt" TIMESTAMP(3) NOT NULL DEFAULT CURRENT_TIMESTAMP,
    "updatedAt" TIMESTAMP(3) NOT NULL DEFAULT CURRENT_TIMESTAMP,
    "tenantId" UUID NOT NULL,
    "topicArn" TEXT NOT NULL,

    CONSTRAINT "SNSIntegration_pkey" PRIMARY KEY ("id")
);

-- CreateTable
CREATE TABLE "SchedulerPartition" (
    "id" TEXT NOT NULL,
    "createdAt" TIMESTAMP(3) NOT NULL DEFAULT CURRENT_TIMESTAMP,
    "updatedAt" TIMESTAMP(3) NOT NULL DEFAULT CURRENT_TIMESTAMP,
    "lastHeartbeat" TIMESTAMP(3),
    "name" TEXT,

    CONSTRAINT "SchedulerPartition_pkey" PRIMARY KEY ("id")
);

-- CreateTable
CREATE TABLE "SecurityCheckIdent" (
    "id" UUID NOT NULL,

    CONSTRAINT "SecurityCheckIdent_pkey" PRIMARY KEY ("id")
);

-- CreateTable
CREATE TABLE "SemaphoreQueueItem" (
    "stepRunId" UUID NOT NULL,
    "workerId" UUID NOT NULL,
    "tenantId" UUID NOT NULL,

    CONSTRAINT "SemaphoreQueueItem_pkey" PRIMARY KEY ("stepRunId")
);

-- CreateTable
CREATE TABLE "Service" (
    "id" UUID NOT NULL,
    "createdAt" TIMESTAMP(3) NOT NULL DEFAULT CURRENT_TIMESTAMP,
    "updatedAt" TIMESTAMP(3) NOT NULL DEFAULT CURRENT_TIMESTAMP,
    "deletedAt" TIMESTAMP(3),
    "name" TEXT NOT NULL,
    "description" TEXT,
    "tenantId" UUID NOT NULL,

    CONSTRAINT "Service_pkey" PRIMARY KEY ("id")
);

-- CreateTable
CREATE TABLE "SlackAppWebhook" (
    "id" UUID NOT NULL,
    "createdAt" TIMESTAMP(3) NOT NULL DEFAULT CURRENT_TIMESTAMP,
    "updatedAt" TIMESTAMP(3) NOT NULL DEFAULT CURRENT_TIMESTAMP,
    "deletedAt" TIMESTAMP(3),
    "tenantId" UUID NOT NULL,
    "teamId" TEXT NOT NULL,
    "teamName" TEXT NOT NULL,
    "channelId" TEXT NOT NULL,
    "channelName" TEXT NOT NULL,
    "webhookURL" BYTEA NOT NULL,

    CONSTRAINT "SlackAppWebhook_pkey" PRIMARY KEY ("id")
);

-- CreateTable
CREATE TABLE "Step" (
    "id" UUID NOT NULL,
    "createdAt" TIMESTAMP(3) NOT NULL DEFAULT CURRENT_TIMESTAMP,
    "updatedAt" TIMESTAMP(3) NOT NULL DEFAULT CURRENT_TIMESTAMP,
    "deletedAt" TIMESTAMP(3),
    "readableId" TEXT,
    "tenantId" UUID NOT NULL,
    "jobId" UUID NOT NULL,
    "actionId" TEXT NOT NULL,
    "timeout" TEXT,
    "customUserData" JSONB,
    "retries" INTEGER NOT NULL DEFAULT 0,
    "scheduleTimeout" TEXT NOT NULL DEFAULT '5m',

    CONSTRAINT "Step_pkey" PRIMARY KEY ("id")
);

-- CreateTable
CREATE TABLE "StepDesiredWorkerLabel" (
    "id" BIGSERIAL NOT NULL,
    "createdAt" TIMESTAMP(3) NOT NULL DEFAULT CURRENT_TIMESTAMP,
    "updatedAt" TIMESTAMP(3) NOT NULL DEFAULT CURRENT_TIMESTAMP,
    "stepId" UUID NOT NULL,
    "key" TEXT NOT NULL,
    "strValue" TEXT,
    "intValue" INTEGER,
    "required" BOOLEAN NOT NULL,
    "comparator" "WorkerLabelComparator" NOT NULL,
    "weight" INTEGER NOT NULL,

    CONSTRAINT "StepDesiredWorkerLabel_pkey" PRIMARY KEY ("id")
);

-- CreateTable
CREATE TABLE "StepExpression" (
    "key" TEXT NOT NULL,
    "stepId" UUID NOT NULL,
    "expression" TEXT NOT NULL,
    "kind" "StepExpressionKind" NOT NULL,

    CONSTRAINT "StepExpression_pkey" PRIMARY KEY ("key","stepId","kind")
);

-- CreateTable
CREATE TABLE "StepRateLimit" (
    "units" INTEGER NOT NULL,
    "stepId" UUID NOT NULL,
    "rateLimitKey" TEXT NOT NULL,
    "tenantId" UUID NOT NULL,
    "kind" "StepRateLimitKind" NOT NULL DEFAULT 'STATIC'
);

-- CreateTable
CREATE TABLE "StepRun" (
    "id" UUID NOT NULL,
    "createdAt" TIMESTAMP(3) NOT NULL DEFAULT CURRENT_TIMESTAMP,
    "updatedAt" TIMESTAMP(3) NOT NULL DEFAULT CURRENT_TIMESTAMP,
    "deletedAt" TIMESTAMP(3),
    "tenantId" UUID NOT NULL,
    "jobRunId" UUID NOT NULL,
    "stepId" UUID NOT NULL,
    "order" BIGSERIAL NOT NULL,
    "workerId" UUID,
    "tickerId" UUID,
    "status" "StepRunStatus" NOT NULL DEFAULT 'PENDING',
    "input" JSONB,
    "output" JSONB,
    "requeueAfter" TIMESTAMP(3),
    "scheduleTimeoutAt" TIMESTAMP(3),
    "error" TEXT,
    "startedAt" TIMESTAMP(3),
    "finishedAt" TIMESTAMP(3),
    "timeoutAt" TIMESTAMP(3),
    "cancelledAt" TIMESTAMP(3),
    "cancelledReason" TEXT,
    "cancelledError" TEXT,
    "inputSchema" JSONB,
    "callerFiles" JSONB,
    "gitRepoBranch" TEXT,
    "retryCount" INTEGER NOT NULL DEFAULT 0,
    "semaphoreReleased" BOOLEAN NOT NULL DEFAULT false,
    "queue" TEXT NOT NULL DEFAULT 'default',
    "priority" INTEGER,
    "internalRetryCount" INTEGER NOT NULL DEFAULT 0,

    CONSTRAINT "StepRun_pkey" PRIMARY KEY ("id")
);

-- CreateTable
CREATE TABLE "StepRunEvent" (
    "id" BIGSERIAL NOT NULL,
    "timeFirstSeen" TIMESTAMP(3) NOT NULL DEFAULT CURRENT_TIMESTAMP,
    "timeLastSeen" TIMESTAMP(3) NOT NULL DEFAULT CURRENT_TIMESTAMP,
    "stepRunId" UUID,
    "reason" "StepRunEventReason" NOT NULL,
    "severity" "StepRunEventSeverity" NOT NULL,
    "message" TEXT NOT NULL,
    "count" INTEGER NOT NULL,
    "data" JSONB,
    "workflowRunId" UUID
);

-- CreateTable
CREATE TABLE "StepRunExpressionEval" (
    "key" TEXT NOT NULL,
    "stepRunId" UUID NOT NULL,
    "valueStr" TEXT,
    "valueInt" INTEGER,
    "kind" "StepExpressionKind" NOT NULL,

    CONSTRAINT "StepRunExpressionEval_pkey" PRIMARY KEY ("key","stepRunId","kind")
);

-- CreateTable
CREATE TABLE "StepRunResultArchive" (
    "id" UUID NOT NULL,
    "createdAt" TIMESTAMP(3) NOT NULL DEFAULT CURRENT_TIMESTAMP,
    "updatedAt" TIMESTAMP(3) NOT NULL DEFAULT CURRENT_TIMESTAMP,
    "deletedAt" TIMESTAMP(3),
    "stepRunId" UUID NOT NULL,
    "order" BIGSERIAL NOT NULL,
    "input" JSONB,
    "output" JSONB,
    "error" TEXT,
    "startedAt" TIMESTAMP(3),
    "finishedAt" TIMESTAMP(3),
    "timeoutAt" TIMESTAMP(3),
    "cancelledAt" TIMESTAMP(3),
    "cancelledReason" TEXT,
    "cancelledError" TEXT,
    "retryCount" INTEGER NOT NULL DEFAULT 0,

    CONSTRAINT "StepRunResultArchive_pkey" PRIMARY KEY ("id")
);

-- CreateTable
CREATE TABLE "StreamEvent" (
    "id" BIGSERIAL NOT NULL,
    "createdAt" TIMESTAMP(3) NOT NULL DEFAULT CURRENT_TIMESTAMP,
    "tenantId" UUID NOT NULL,
    "stepRunId" UUID,
    "message" BYTEA NOT NULL,
    "metadata" JSONB,

    CONSTRAINT "StreamEvent_pkey" PRIMARY KEY ("id")
);

-- CreateTable
CREATE TABLE "Tenant" (
    "id" UUID NOT NULL,
    "createdAt" TIMESTAMP(3) NOT NULL DEFAULT CURRENT_TIMESTAMP,
    "updatedAt" TIMESTAMP(3) NOT NULL DEFAULT CURRENT_TIMESTAMP,
    "deletedAt" TIMESTAMP(3),
    "name" TEXT NOT NULL,
    "slug" TEXT NOT NULL,
    "analyticsOptOut" BOOLEAN NOT NULL DEFAULT false,
    "alertMemberEmails" BOOLEAN NOT NULL DEFAULT true,
    "controllerPartitionId" TEXT,
    "workerPartitionId" TEXT,
    "dataRetentionPeriod" TEXT NOT NULL DEFAULT '720h',
    "schedulerPartitionId" TEXT,

    CONSTRAINT "Tenant_pkey" PRIMARY KEY ("id")
);

-- CreateTable
CREATE TABLE "TenantAlertEmailGroup" (
    "id" UUID NOT NULL,
    "createdAt" TIMESTAMP(3) NOT NULL DEFAULT CURRENT_TIMESTAMP,
    "updatedAt" TIMESTAMP(3) NOT NULL DEFAULT CURRENT_TIMESTAMP,
    "deletedAt" TIMESTAMP(3),
    "tenantId" UUID NOT NULL,
    "emails" TEXT NOT NULL,

    CONSTRAINT "TenantAlertEmailGroup_pkey" PRIMARY KEY ("id")
);

-- CreateTable
CREATE TABLE "TenantAlertingSettings" (
    "id" UUID NOT NULL,
    "createdAt" TIMESTAMP(3) NOT NULL DEFAULT CURRENT_TIMESTAMP,
    "updatedAt" TIMESTAMP(3) NOT NULL DEFAULT CURRENT_TIMESTAMP,
    "deletedAt" TIMESTAMP(3),
    "tenantId" UUID NOT NULL,
    "maxFrequency" TEXT NOT NULL DEFAULT '1h',
    "lastAlertedAt" TIMESTAMP(3),
    "tickerId" UUID,
    "enableExpiringTokenAlerts" BOOLEAN NOT NULL DEFAULT true,
    "enableWorkflowRunFailureAlerts" BOOLEAN NOT NULL DEFAULT false,
    "enableTenantResourceLimitAlerts" BOOLEAN NOT NULL DEFAULT true,

    CONSTRAINT "TenantAlertingSettings_pkey" PRIMARY KEY ("id")
);

-- CreateTable
CREATE TABLE "TenantInviteLink" (
    "id" UUID NOT NULL,
    "createdAt" TIMESTAMP(3) NOT NULL DEFAULT CURRENT_TIMESTAMP,
    "updatedAt" TIMESTAMP(3) NOT NULL DEFAULT CURRENT_TIMESTAMP,
    "tenantId" UUID NOT NULL,
    "inviterEmail" TEXT NOT NULL,
    "inviteeEmail" TEXT NOT NULL,
    "expires" TIMESTAMP(3) NOT NULL,
    "status" "InviteLinkStatus" NOT NULL DEFAULT 'PENDING',
    "role" "TenantMemberRole" NOT NULL DEFAULT 'OWNER',

    CONSTRAINT "TenantInviteLink_pkey" PRIMARY KEY ("id")
);

-- CreateTable
CREATE TABLE "TenantMember" (
    "id" UUID NOT NULL,
    "createdAt" TIMESTAMP(3) NOT NULL DEFAULT CURRENT_TIMESTAMP,
    "updatedAt" TIMESTAMP(3) NOT NULL DEFAULT CURRENT_TIMESTAMP,
    "tenantId" UUID NOT NULL,
    "userId" UUID NOT NULL,
    "role" "TenantMemberRole" NOT NULL,

    CONSTRAINT "TenantMember_pkey" PRIMARY KEY ("id")
);

-- CreateTable
CREATE TABLE "TenantResourceLimit" (
    "id" UUID NOT NULL,
    "createdAt" TIMESTAMP(3) NOT NULL DEFAULT CURRENT_TIMESTAMP,
    "updatedAt" TIMESTAMP(3) NOT NULL DEFAULT CURRENT_TIMESTAMP,
    "resource" "LimitResource" NOT NULL,
    "tenantId" UUID NOT NULL,
    "limitValue" INTEGER NOT NULL,
    "alarmValue" INTEGER,
    "value" INTEGER NOT NULL DEFAULT 0,
    "window" TEXT,
    "lastRefill" TIMESTAMP(3) NOT NULL DEFAULT CURRENT_TIMESTAMP,
    "customValueMeter" BOOLEAN NOT NULL DEFAULT false,

    CONSTRAINT "TenantResourceLimit_pkey" PRIMARY KEY ("id")
);

-- CreateTable
CREATE TABLE "TenantResourceLimitAlert" (
    "id" UUID NOT NULL,
    "createdAt" TIMESTAMP(3) NOT NULL DEFAULT CURRENT_TIMESTAMP,
    "updatedAt" TIMESTAMP(3) NOT NULL DEFAULT CURRENT_TIMESTAMP,
    "resourceLimitId" UUID NOT NULL,
    "tenantId" UUID NOT NULL,
    "resource" "LimitResource" NOT NULL,
    "alertType" "TenantResourceLimitAlertType" NOT NULL,
    "value" INTEGER NOT NULL,
    "limit" INTEGER NOT NULL,

    CONSTRAINT "TenantResourceLimitAlert_pkey" PRIMARY KEY ("id")
);

-- CreateTable
CREATE TABLE "TenantVcsProvider" (
    "id" UUID NOT NULL,
    "createdAt" TIMESTAMP(3) NOT NULL DEFAULT CURRENT_TIMESTAMP,
    "updatedAt" TIMESTAMP(3) NOT NULL DEFAULT CURRENT_TIMESTAMP,
    "deletedAt" TIMESTAMP(3),
    "tenantId" UUID NOT NULL,
    "vcsProvider" "VcsProvider" NOT NULL,
    "config" JSONB,

    CONSTRAINT "TenantVcsProvider_pkey" PRIMARY KEY ("id")
);

-- CreateTable
CREATE TABLE "TenantWorkerPartition" (
    "id" TEXT NOT NULL,
    "createdAt" TIMESTAMP(3) NOT NULL DEFAULT CURRENT_TIMESTAMP,
    "updatedAt" TIMESTAMP(3) NOT NULL DEFAULT CURRENT_TIMESTAMP,
    "lastHeartbeat" TIMESTAMP(3),
    "name" TEXT,

    CONSTRAINT "TenantWorkerPartition_pkey" PRIMARY KEY ("id")
);

-- CreateTable
CREATE TABLE "Ticker" (
    "id" UUID NOT NULL,
    "createdAt" TIMESTAMP(3) NOT NULL DEFAULT CURRENT_TIMESTAMP,
    "updatedAt" TIMESTAMP(3) NOT NULL DEFAULT CURRENT_TIMESTAMP,
    "lastHeartbeatAt" TIMESTAMP(3),
    "isActive" BOOLEAN NOT NULL DEFAULT true,

    CONSTRAINT "Ticker_pkey" PRIMARY KEY ("id")
);

-- CreateTable
CREATE TABLE "TimeoutQueueItem" (
    "id" BIGSERIAL NOT NULL,
    "stepRunId" UUID NOT NULL,
    "retryCount" INTEGER NOT NULL,
    "timeoutAt" TIMESTAMP(3) NOT NULL,
    "tenantId" UUID NOT NULL,
    "isQueued" BOOLEAN NOT NULL,

    CONSTRAINT "TimeoutQueueItem_pkey" PRIMARY KEY ("id")
);

-- CreateTable
CREATE TABLE "User" (
    "id" UUID NOT NULL,
    "createdAt" TIMESTAMP(3) NOT NULL DEFAULT CURRENT_TIMESTAMP,
    "updatedAt" TIMESTAMP(3) NOT NULL DEFAULT CURRENT_TIMESTAMP,
    "deletedAt" TIMESTAMP(3),
    "email" TEXT NOT NULL,
    "emailVerified" BOOLEAN NOT NULL DEFAULT false,
    "name" TEXT,

    CONSTRAINT "User_pkey" PRIMARY KEY ("id")
);
>>>>>>> 2d54fa0d

-- CreateTable
CREATE TABLE
    "WorkflowTriggerEventRef" (
        "parentId" UUID NOT NULL,
        "eventKey" TEXT NOT NULL
    );

-- CreateTable
CREATE TABLE
    "WorkflowTriggerScheduledRef" (
        "id" UUID NOT NULL,
        "parentId" UUID NOT NULL,
        "triggerAt" TIMESTAMP(3) NOT NULL,
        "tickerId" UUID,
        "input" JSONB,
        "childIndex" INTEGER,
        "childKey" TEXT,
        "parentStepRunId" UUID,
        "parentWorkflowRunId" UUID,
        CONSTRAINT "WorkflowTriggerScheduledRef_pkey" PRIMARY KEY ("id")
    );

-- CreateTable
CREATE TABLE
    "WorkflowTriggers" (
        "id" UUID NOT NULL,
        "createdAt" TIMESTAMP(3) NOT NULL DEFAULT CURRENT_TIMESTAMP,
        "updatedAt" TIMESTAMP(3) NOT NULL DEFAULT CURRENT_TIMESTAMP,
        "deletedAt" TIMESTAMP(3),
        "workflowVersionId" UUID NOT NULL,
        "tenantId" UUID NOT NULL,
        CONSTRAINT "WorkflowTriggers_pkey" PRIMARY KEY ("id")
    );

-- CreateTable
CREATE TABLE
    "WorkflowVersion" (
        "id" UUID NOT NULL,
        "createdAt" TIMESTAMP(3) NOT NULL DEFAULT CURRENT_TIMESTAMP,
        "updatedAt" TIMESTAMP(3) NOT NULL DEFAULT CURRENT_TIMESTAMP,
        "deletedAt" TIMESTAMP(3),
        "version" TEXT,
        "order" BIGSERIAL NOT NULL,
        "workflowId" UUID NOT NULL,
        "checksum" TEXT NOT NULL,
        "scheduleTimeout" TEXT NOT NULL DEFAULT '5m',
        "onFailureJobId" UUID,
        "sticky" "StickyStrategy",
        "kind" "WorkflowKind" NOT NULL DEFAULT 'DAG',
        "defaultPriority" INTEGER,
        CONSTRAINT "WorkflowVersion_pkey" PRIMARY KEY ("id")
    );

-- CreateTable
CREATE TABLE
    "_ActionToWorker" ("B" UUID NOT NULL, "A" UUID NOT NULL);

-- CreateTable
CREATE TABLE
    "_ServiceToWorker" ("A" UUID NOT NULL, "B" UUID NOT NULL);

-- CreateTable
CREATE TABLE
    "_StepOrder" ("A" UUID NOT NULL, "B" UUID NOT NULL);

-- CreateTable
CREATE TABLE
    "_StepRunOrder" ("A" UUID NOT NULL, "B" UUID NOT NULL);

-- CreateTable
<<<<<<< HEAD
CREATE TABLE
    "_WorkflowToWorkflowTag" ("A" UUID NOT NULL, "B" UUID NOT NULL);
=======
CREATE TABLE "WorkflowRunStickyState" (
    "id" BIGSERIAL NOT NULL,
    "createdAt" TIMESTAMP(3) NOT NULL DEFAULT CURRENT_TIMESTAMP,
    "updatedAt" TIMESTAMP(3) NOT NULL DEFAULT CURRENT_TIMESTAMP,
    "tenantId" UUID NOT NULL,
    "workflowRunId" UUID NOT NULL,
    "desiredWorkerId" UUID,
    "strategy" "StickyStrategy" NOT NULL,

    CONSTRAINT "WorkflowRunStickyState_pkey" PRIMARY KEY ("id")
);

-- CreateTable
CREATE TABLE "WorkflowRunTriggeredBy" (
    "id" UUID NOT NULL,
    "createdAt" TIMESTAMP(3) NOT NULL DEFAULT CURRENT_TIMESTAMP,
    "updatedAt" TIMESTAMP(3) NOT NULL DEFAULT CURRENT_TIMESTAMP,
    "deletedAt" TIMESTAMP(3),
    "tenantId" UUID NOT NULL,
    "eventId" UUID,
    "cronParentId" UUID,
    "cronSchedule" TEXT,
    "scheduledId" UUID,
    "input" JSONB,
    "parentId" UUID NOT NULL,

    CONSTRAINT "WorkflowRunTriggeredBy_pkey" PRIMARY KEY ("id")
);

-- CreateTable
CREATE TABLE "WorkflowTag" (
    "id" UUID NOT NULL,
    "createdAt" TIMESTAMP(3) NOT NULL DEFAULT CURRENT_TIMESTAMP,
    "updatedAt" TIMESTAMP(3) NOT NULL DEFAULT CURRENT_TIMESTAMP,
    "tenantId" UUID NOT NULL,
    "name" TEXT NOT NULL,
    "color" TEXT NOT NULL DEFAULT '#93C5FD',

    CONSTRAINT "WorkflowTag_pkey" PRIMARY KEY ("id")
);

-- CreateTable
CREATE TABLE "WorkflowTriggerCronRef" (
    "parentId" UUID NOT NULL,
    "cron" TEXT NOT NULL,
    "tickerId" UUID,
    "input" JSONB,
    "enabled" BOOLEAN NOT NULL DEFAULT true,
    "additionalMetadata" JSONB,
    "createdAt" TIMESTAMP(3) NOT NULL DEFAULT CURRENT_TIMESTAMP,
    "deletedAt" TIMESTAMP(3),
    "updatedAt" TIMESTAMP(3) NOT NULL DEFAULT CURRENT_TIMESTAMP
);

-- CreateTable
CREATE TABLE "WorkflowTriggerEventRef" (
    "parentId" UUID NOT NULL,
    "eventKey" TEXT NOT NULL
);

-- CreateTable
CREATE TABLE "WorkflowTriggerScheduledRef" (
    "id" UUID NOT NULL,
    "parentId" UUID NOT NULL,
    "triggerAt" TIMESTAMP(3) NOT NULL,
    "tickerId" UUID,
    "input" JSONB,
    "childIndex" INTEGER,
    "childKey" TEXT,
    "parentStepRunId" UUID,
    "parentWorkflowRunId" UUID,
    "additionalMetadata" JSONB,
    "createdAt" TIMESTAMP(3) NOT NULL DEFAULT CURRENT_TIMESTAMP,
    "deletedAt" TIMESTAMP(3),
    "updatedAt" TIMESTAMP(3) NOT NULL DEFAULT CURRENT_TIMESTAMP,

    CONSTRAINT "WorkflowTriggerScheduledRef_pkey" PRIMARY KEY ("id")
);

-- CreateTable
CREATE TABLE "WorkflowTriggers" (
    "id" UUID NOT NULL,
    "createdAt" TIMESTAMP(3) NOT NULL DEFAULT CURRENT_TIMESTAMP,
    "updatedAt" TIMESTAMP(3) NOT NULL DEFAULT CURRENT_TIMESTAMP,
    "deletedAt" TIMESTAMP(3),
    "workflowVersionId" UUID NOT NULL,
    "tenantId" UUID NOT NULL,

    CONSTRAINT "WorkflowTriggers_pkey" PRIMARY KEY ("id")
);

-- CreateTable
CREATE TABLE "WorkflowVersion" (
    "id" UUID NOT NULL,
    "createdAt" TIMESTAMP(3) NOT NULL DEFAULT CURRENT_TIMESTAMP,
    "updatedAt" TIMESTAMP(3) NOT NULL DEFAULT CURRENT_TIMESTAMP,
    "deletedAt" TIMESTAMP(3),
    "version" TEXT,
    "order" BIGSERIAL NOT NULL,
    "workflowId" UUID NOT NULL,
    "checksum" TEXT NOT NULL,
    "scheduleTimeout" TEXT NOT NULL DEFAULT '5m',
    "onFailureJobId" UUID,
    "sticky" "StickyStrategy",
    "kind" "WorkflowKind" NOT NULL DEFAULT 'DAG',
    "defaultPriority" INTEGER,

    CONSTRAINT "WorkflowVersion_pkey" PRIMARY KEY ("id")
);

-- CreateTable
CREATE TABLE "_ActionToWorker" (
    "B" UUID NOT NULL,
    "A" UUID NOT NULL
);

-- CreateTable
CREATE TABLE "_ServiceToWorker" (
    "A" UUID NOT NULL,
    "B" UUID NOT NULL
);

-- CreateTable
CREATE TABLE "_StepOrder" (
    "A" UUID NOT NULL,
    "B" UUID NOT NULL
);

-- CreateTable
CREATE TABLE "_StepRunOrder" (
    "A" UUID NOT NULL,
    "B" UUID NOT NULL
);

-- CreateTable
CREATE TABLE "_WorkflowToWorkflowTag" (
    "A" UUID NOT NULL,
    "B" UUID NOT NULL
);
>>>>>>> 2d54fa0d

-- CreateIndex
CREATE UNIQUE INDEX "APIToken_id_key" ON "APIToken" ("id" ASC);

-- CreateIndex
CREATE UNIQUE INDEX "Action_id_key" ON "Action" ("id" ASC);

-- CreateIndex
CREATE UNIQUE INDEX "Action_tenantId_actionId_key" ON "Action" ("tenantId" ASC, "actionId" ASC);

-- CreateIndex
CREATE UNIQUE INDEX "ControllerPartition_id_key" ON "ControllerPartition" ("id" ASC);

-- CreateIndex
CREATE UNIQUE INDEX "Dispatcher_id_key" ON "Dispatcher" ("id" ASC);

-- CreateIndex
CREATE INDEX "Event_createdAt_idx" ON "Event" ("createdAt" ASC);

-- CreateIndex
CREATE UNIQUE INDEX "Event_id_key" ON "Event" ("id" ASC);

-- CreateIndex
CREATE INDEX "Event_tenantId_createdAt_idx" ON "Event" ("tenantId" ASC, "createdAt" ASC);

-- CreateIndex
CREATE INDEX "Event_tenantId_idx" ON "Event" ("tenantId" ASC);

-- CreateIndex
CREATE UNIQUE INDEX "EventKey_key_tenantId_key" ON "EventKey" ("key" ASC, "tenantId" ASC);

-- CreateIndex
CREATE INDEX "GetGroupKeyRun_createdAt_idx" ON "GetGroupKeyRun" ("createdAt" ASC);

-- CreateIndex
CREATE INDEX "GetGroupKeyRun_deletedAt_idx" ON "GetGroupKeyRun" ("deletedAt" ASC);

-- CreateIndex
CREATE UNIQUE INDEX "GetGroupKeyRun_id_key" ON "GetGroupKeyRun" ("id" ASC);

-- CreateIndex
CREATE INDEX "GetGroupKeyRun_status_deletedAt_timeoutAt_idx" ON "GetGroupKeyRun" ("status" ASC, "deletedAt" ASC, "timeoutAt" ASC);

-- CreateIndex
CREATE INDEX "GetGroupKeyRun_tenantId_deletedAt_status_idx" ON "GetGroupKeyRun" ("tenantId" ASC, "deletedAt" ASC, "status" ASC);

-- CreateIndex
CREATE INDEX "GetGroupKeyRun_tenantId_idx" ON "GetGroupKeyRun" ("tenantId" ASC);

-- CreateIndex
CREATE INDEX "GetGroupKeyRun_workerId_idx" ON "GetGroupKeyRun" ("workerId" ASC);

-- CreateIndex
CREATE UNIQUE INDEX "GetGroupKeyRun_workflowRunId_key" ON "GetGroupKeyRun" ("workflowRunId" ASC);

-- CreateIndex
CREATE INDEX "InternalQueueItem_isQueued_tenantId_queue_priority_id_idx" ON "InternalQueueItem" (
    "isQueued" ASC,
    "tenantId" ASC,
    "queue" ASC,
    "priority" DESC,
    "id" ASC
);

-- CreateIndex
CREATE UNIQUE INDEX "InternalQueueItem_tenantId_queue_uniqueKey_key" ON "InternalQueueItem" ("tenantId" ASC, "queue" ASC, "uniqueKey" ASC);

-- CreateIndex
CREATE UNIQUE INDEX "Job_id_key" ON "Job" ("id" ASC);

-- CreateIndex
CREATE UNIQUE INDEX "Job_workflowVersionId_name_key" ON "Job" ("workflowVersionId" ASC, "name" ASC);

-- CreateIndex
CREATE INDEX "JobRun_deletedAt_idx" ON "JobRun" ("deletedAt" ASC);

-- CreateIndex
CREATE UNIQUE INDEX "JobRun_id_key" ON "JobRun" ("id" ASC);

-- CreateIndex
CREATE INDEX "JobRun_workflowRunId_tenantId_idx" ON "JobRun" ("workflowRunId" ASC, "tenantId" ASC);

-- CreateIndex
CREATE UNIQUE INDEX "JobRunLookupData_id_key" ON "JobRunLookupData" ("id" ASC);

-- CreateIndex
CREATE UNIQUE INDEX "JobRunLookupData_jobRunId_key" ON "JobRunLookupData" ("jobRunId" ASC);

-- CreateIndex
CREATE UNIQUE INDEX "JobRunLookupData_jobRunId_tenantId_key" ON "JobRunLookupData" ("jobRunId" ASC, "tenantId" ASC);

-- CreateIndex
CREATE UNIQUE INDEX "Lease_tenantId_kind_resourceId_key" ON "Lease" ("tenantId" ASC, "kind" ASC, "resourceId" ASC);

-- CreateIndex
CREATE INDEX "Queue_tenantId_lastActive_idx" ON "Queue" ("tenantId" ASC, "lastActive" ASC);

-- CreateIndex
CREATE UNIQUE INDEX "Queue_tenantId_name_key" ON "Queue" ("tenantId" ASC, "name" ASC);

-- CreateIndex
CREATE INDEX "QueueItem_isQueued_priority_tenantId_queue_id_idx_2" ON "QueueItem" (
    "isQueued" ASC,
    "tenantId" ASC,
    "queue" ASC,
    "priority" DESC,
    "id" ASC
);

-- CreateIndex
CREATE UNIQUE INDEX "RateLimit_tenantId_key_key" ON "RateLimit" ("tenantId" ASC, "key" ASC);

-- CreateIndex
CREATE UNIQUE INDEX "SNSIntegration_id_key" ON "SNSIntegration" ("id" ASC);

-- CreateIndex
CREATE UNIQUE INDEX "SNSIntegration_tenantId_topicArn_key" ON "SNSIntegration" ("tenantId" ASC, "topicArn" ASC);

-- CreateIndex
CREATE UNIQUE INDEX "SchedulerPartition_id_key" ON "SchedulerPartition" ("id" ASC);

-- CreateIndex
CREATE UNIQUE INDEX "SecurityCheckIdent_id_key" ON "SecurityCheckIdent" ("id" ASC);

-- CreateIndex
CREATE UNIQUE INDEX "SemaphoreQueueItem_stepRunId_key" ON "SemaphoreQueueItem" ("stepRunId" ASC);

-- CreateIndex
CREATE INDEX "SemaphoreQueueItem_tenantId_workerId_idx" ON "SemaphoreQueueItem" ("tenantId" ASC, "workerId" ASC);

-- CreateIndex
CREATE UNIQUE INDEX "Service_id_key" ON "Service" ("id" ASC);

-- CreateIndex
CREATE UNIQUE INDEX "Service_tenantId_name_key" ON "Service" ("tenantId" ASC, "name" ASC);

-- CreateIndex
CREATE UNIQUE INDEX "SlackAppWebhook_id_key" ON "SlackAppWebhook" ("id" ASC);

-- CreateIndex
CREATE UNIQUE INDEX "SlackAppWebhook_tenantId_teamId_channelId_key" ON "SlackAppWebhook" ("tenantId" ASC, "teamId" ASC, "channelId" ASC);

-- CreateIndex
CREATE UNIQUE INDEX "Step_id_key" ON "Step" ("id" ASC);

-- CreateIndex
CREATE UNIQUE INDEX "Step_jobId_readableId_key" ON "Step" ("jobId" ASC, "readableId" ASC);

-- CreateIndex
CREATE INDEX "StepDesiredWorkerLabel_stepId_idx" ON "StepDesiredWorkerLabel" ("stepId" ASC);

-- CreateIndex
CREATE UNIQUE INDEX "StepDesiredWorkerLabel_stepId_key_key" ON "StepDesiredWorkerLabel" ("stepId" ASC, "key" ASC);

-- CreateIndex
CREATE UNIQUE INDEX "StepRateLimit_stepId_rateLimitKey_key" ON "StepRateLimit" ("stepId" ASC, "rateLimitKey" ASC);

-- CreateIndex
CREATE INDEX "StepRun_createdAt_idx" ON "StepRun" ("createdAt" ASC);

-- CreateIndex
CREATE INDEX "StepRun_deletedAt_idx" ON "StepRun" ("deletedAt" ASC);

-- CreateIndex
CREATE UNIQUE INDEX "StepRun_id_key" ON "StepRun" ("id" ASC, "status" ASC);

-- CreateIndex
CREATE INDEX "StepRun_id_tenantId_idx" ON "StepRun" ("id" ASC, "tenantId" ASC);

-- CreateIndex
CREATE INDEX "StepRun_jobRunId_status_idx" ON "StepRun" ("jobRunId" ASC, "status" ASC);

-- CreateIndex
CREATE INDEX "StepRun_jobRunId_tenantId_order_idx" ON "StepRun" ("jobRunId" ASC, "tenantId" ASC, "order" ASC);

-- CreateIndex
CREATE INDEX "StepRun_stepId_idx" ON "StepRun" ("stepId" ASC);

-- CreateIndex
CREATE INDEX "StepRun_tenantId_idx" ON "StepRun" ("tenantId" ASC);

-- CreateIndex
CREATE INDEX "StepRun_workerId_idx" ON "StepRun" ("workerId" ASC);

-- CreateIndex
CREATE UNIQUE INDEX "StepRunEvent_id_key" ON "StepRunEvent" ("id" ASC);

-- CreateIndex
CREATE INDEX "StepRunEvent_stepRunId_idx" ON "StepRunEvent" ("stepRunId" ASC);

-- CreateIndex
CREATE INDEX "StepRunEvent_workflowRunId_idx" ON "StepRunEvent" ("workflowRunId" ASC);

-- CreateIndex
CREATE INDEX "StepRunExpressionEval_stepRunId_idx" ON "StepRunExpressionEval" ("stepRunId" ASC);

-- CreateIndex
CREATE UNIQUE INDEX "StepRunResultArchive_id_key" ON "StepRunResultArchive" ("id" ASC);

-- CreateIndex
CREATE INDEX "Tenant_controllerPartitionId_idx" ON "Tenant" ("controllerPartitionId" ASC);

-- CreateIndex
CREATE UNIQUE INDEX "Tenant_id_key" ON "Tenant" ("id" ASC);

-- CreateIndex
CREATE UNIQUE INDEX "Tenant_slug_key" ON "Tenant" ("slug" ASC);

-- CreateIndex
CREATE INDEX "Tenant_workerPartitionId_idx" ON "Tenant" ("workerPartitionId" ASC);

-- CreateIndex
CREATE UNIQUE INDEX "TenantAlertEmailGroup_id_key" ON "TenantAlertEmailGroup" ("id" ASC);

-- CreateIndex
CREATE UNIQUE INDEX "TenantAlertingSettings_id_key" ON "TenantAlertingSettings" ("id" ASC);

-- CreateIndex
CREATE UNIQUE INDEX "TenantAlertingSettings_tenantId_key" ON "TenantAlertingSettings" ("tenantId" ASC);

-- CreateIndex
CREATE UNIQUE INDEX "TenantInviteLink_id_key" ON "TenantInviteLink" ("id" ASC);

-- CreateIndex
CREATE UNIQUE INDEX "TenantMember_id_key" ON "TenantMember" ("id" ASC);

-- CreateIndex
CREATE UNIQUE INDEX "TenantMember_tenantId_userId_key" ON "TenantMember" ("tenantId" ASC, "userId" ASC);

-- CreateIndex
CREATE UNIQUE INDEX "TenantResourceLimit_id_key" ON "TenantResourceLimit" ("id" ASC);

-- CreateIndex
CREATE UNIQUE INDEX "TenantResourceLimit_tenantId_resource_key" ON "TenantResourceLimit" ("tenantId" ASC, "resource" ASC);

-- CreateIndex
CREATE UNIQUE INDEX "TenantResourceLimitAlert_id_key" ON "TenantResourceLimitAlert" ("id" ASC);

-- CreateIndex
CREATE UNIQUE INDEX "TenantVcsProvider_id_key" ON "TenantVcsProvider" ("id" ASC);

-- CreateIndex
CREATE UNIQUE INDEX "TenantVcsProvider_tenantId_vcsProvider_key" ON "TenantVcsProvider" ("tenantId" ASC, "vcsProvider" ASC);

-- CreateIndex
CREATE UNIQUE INDEX "TenantWorkerPartition_id_key" ON "TenantWorkerPartition" ("id" ASC);

-- CreateIndex
CREATE UNIQUE INDEX "Ticker_id_key" ON "Ticker" ("id" ASC);

-- CreateIndex
CREATE UNIQUE INDEX "TimeoutQueueItem_stepRunId_retryCount_key" ON "TimeoutQueueItem" ("stepRunId" ASC, "retryCount" ASC);

-- CreateIndex
CREATE INDEX "TimeoutQueueItem_tenantId_isQueued_timeoutAt_idx" ON "TimeoutQueueItem" ("tenantId" ASC, "isQueued" ASC, "timeoutAt" ASC);

-- CreateIndex
CREATE UNIQUE INDEX "User_email_key" ON "User" ("email" ASC);

-- CreateIndex
CREATE UNIQUE INDEX "User_id_key" ON "User" ("id" ASC);

-- CreateIndex
CREATE UNIQUE INDEX "UserOAuth_id_key" ON "UserOAuth" ("id" ASC);

-- CreateIndex
CREATE UNIQUE INDEX "UserOAuth_userId_key" ON "UserOAuth" ("userId" ASC);

-- CreateIndex
CREATE UNIQUE INDEX "UserOAuth_userId_provider_key" ON "UserOAuth" ("userId" ASC, "provider" ASC);

-- CreateIndex
CREATE UNIQUE INDEX "UserPassword_userId_key" ON "UserPassword" ("userId" ASC);

-- CreateIndex
CREATE UNIQUE INDEX "UserSession_id_key" ON "UserSession" ("id" ASC);

-- CreateIndex
CREATE UNIQUE INDEX "WebhookWorker_id_key" ON "WebhookWorker" ("id" ASC);

-- CreateIndex
CREATE UNIQUE INDEX "WebhookWorker_url_key" ON "WebhookWorker" ("url" ASC);

-- CreateIndex
CREATE UNIQUE INDEX "WebhookWorkerRequest_id_key" ON "WebhookWorkerRequest" ("id" ASC);

-- CreateIndex
CREATE UNIQUE INDEX "WebhookWorkerWorkflow_id_key" ON "WebhookWorkerWorkflow" ("id" ASC);

-- CreateIndex
CREATE UNIQUE INDEX "WebhookWorkerWorkflow_webhookWorkerId_workflowId_key" ON "WebhookWorkerWorkflow" ("webhookWorkerId" ASC, "workflowId" ASC);

-- CreateIndex
CREATE UNIQUE INDEX "Worker_id_key" ON "Worker" ("id" ASC);

-- CreateIndex
CREATE UNIQUE INDEX "Worker_webhookId_key" ON "Worker" ("webhookId" ASC);

-- CreateIndex
CREATE INDEX "WorkerAssignEvent_workerId_id_idx" ON "WorkerAssignEvent" ("workerId" ASC, "id" ASC);

-- CreateIndex
CREATE INDEX "WorkerLabel_workerId_idx" ON "WorkerLabel" ("workerId" ASC);

-- CreateIndex
CREATE UNIQUE INDEX "WorkerLabel_workerId_key_key" ON "WorkerLabel" ("workerId" ASC, "key" ASC);

-- CreateIndex
CREATE INDEX "Workflow_deletedAt_idx" ON "Workflow" ("deletedAt" ASC);

-- CreateIndex
CREATE UNIQUE INDEX "Workflow_id_key" ON "Workflow" ("id" ASC);

-- CreateIndex
CREATE UNIQUE INDEX "Workflow_tenantId_name_key" ON "Workflow" ("tenantId" ASC, "name" ASC);

-- CreateIndex
CREATE UNIQUE INDEX "WorkflowConcurrency_id_key" ON "WorkflowConcurrency" ("id" ASC);

-- CreateIndex
CREATE UNIQUE INDEX "WorkflowConcurrency_workflowVersionId_key" ON "WorkflowConcurrency" ("workflowVersionId" ASC);

-- CreateIndex
CREATE INDEX "WorkflowRun_createdAt_idx" ON "WorkflowRun" ("createdAt" ASC);

-- CreateIndex
CREATE INDEX "WorkflowRun_deletedAt_idx" ON "WorkflowRun" ("deletedAt" ASC);

-- CreateIndex
CREATE INDEX "WorkflowRun_finishedAt_idx" ON "WorkflowRun" ("finishedAt" ASC);

-- CreateIndex
CREATE UNIQUE INDEX "WorkflowRun_id_key" ON "WorkflowRun" ("id" ASC);

-- CreateIndex
CREATE UNIQUE INDEX "WorkflowRun_parentId_parentStepRunId_childKey_key" ON "WorkflowRun" (
    "parentId" ASC,
    "parentStepRunId" ASC,
    "childKey" ASC
);

-- CreateIndex
CREATE INDEX "WorkflowRun_status_idx" ON "WorkflowRun" ("status" ASC);

-- CreateIndex
CREATE INDEX "WorkflowRun_tenantId_createdAt_idx" ON "WorkflowRun" ("tenantId" ASC, "createdAt" ASC);

-- CreateIndex
CREATE INDEX "WorkflowRun_tenantId_idx" ON "WorkflowRun" ("tenantId" ASC);

-- CreateIndex
CREATE INDEX "WorkflowRun_workflowVersionId_idx" ON "WorkflowRun" ("workflowVersionId" ASC);

-- CreateIndex
CREATE UNIQUE INDEX "WorkflowRunDedupe_id_key" ON "WorkflowRunDedupe" ("id" ASC);

-- CreateIndex
CREATE INDEX "WorkflowRunDedupe_tenantId_value_idx" ON "WorkflowRunDedupe" ("tenantId" ASC, "value" ASC);

-- CreateIndex
CREATE UNIQUE INDEX "WorkflowRunDedupe_tenantId_workflowId_value_key" ON "WorkflowRunDedupe" ("tenantId" ASC, "workflowId" ASC, "value" ASC);

-- CreateIndex
CREATE UNIQUE INDEX "WorkflowRunStickyState_workflowRunId_key" ON "WorkflowRunStickyState" ("workflowRunId" ASC);

-- CreateIndex
CREATE INDEX "WorkflowRunTriggeredBy_eventId_idx" ON "WorkflowRunTriggeredBy" ("eventId" ASC);

-- CreateIndex
CREATE UNIQUE INDEX "WorkflowRunTriggeredBy_id_key" ON "WorkflowRunTriggeredBy" ("id" ASC);

-- CreateIndex
CREATE INDEX "WorkflowRunTriggeredBy_parentId_idx" ON "WorkflowRunTriggeredBy" ("parentId" ASC);

-- CreateIndex
CREATE UNIQUE INDEX "WorkflowRunTriggeredBy_parentId_key" ON "WorkflowRunTriggeredBy" ("parentId" ASC);

-- CreateIndex
CREATE UNIQUE INDEX "WorkflowRunTriggeredBy_scheduledId_key" ON "WorkflowRunTriggeredBy" ("scheduledId" ASC);

-- CreateIndex
CREATE INDEX "WorkflowRunTriggeredBy_tenantId_idx" ON "WorkflowRunTriggeredBy" ("tenantId" ASC);

-- CreateIndex
CREATE UNIQUE INDEX "WorkflowTag_id_key" ON "WorkflowTag" ("id" ASC);

-- CreateIndex
CREATE UNIQUE INDEX "WorkflowTag_tenantId_name_key" ON "WorkflowTag" ("tenantId" ASC, "name" ASC);

-- CreateIndex
CREATE UNIQUE INDEX "WorkflowTriggerCronRef_parentId_cron_key" ON "WorkflowTriggerCronRef" ("parentId" ASC, "cron" ASC);

-- CreateIndex
CREATE UNIQUE INDEX "WorkflowTriggerEventRef_parentId_eventKey_key" ON "WorkflowTriggerEventRef" ("parentId" ASC, "eventKey" ASC);

-- CreateIndex
CREATE UNIQUE INDEX "WorkflowTriggerScheduledRef_id_key" ON "WorkflowTriggerScheduledRef" ("id" ASC);

-- CreateIndex
CREATE UNIQUE INDEX "WorkflowTriggerScheduledRef_parentId_parentStepRunId_childK_key" ON "WorkflowTriggerScheduledRef" (
    "parentId" ASC,
    "parentStepRunId" ASC,
    "childKey" ASC
);

-- CreateIndex
CREATE UNIQUE INDEX "WorkflowTriggers_id_key" ON "WorkflowTriggers" ("id" ASC);

-- CreateIndex
CREATE UNIQUE INDEX "WorkflowTriggers_workflowVersionId_key" ON "WorkflowTriggers" ("workflowVersionId" ASC);

-- CreateIndex
CREATE INDEX "WorkflowVersion_deletedAt_idx" ON "WorkflowVersion" ("deletedAt" ASC);

-- CreateIndex
CREATE UNIQUE INDEX "WorkflowVersion_id_key" ON "WorkflowVersion" ("id" ASC);

-- CreateIndex
CREATE UNIQUE INDEX "WorkflowVersion_onFailureJobId_key" ON "WorkflowVersion" ("onFailureJobId" ASC);

-- CreateIndex
CREATE UNIQUE INDEX "_ActionToWorker_AB_unique" ON "_ActionToWorker" ("A" ASC, "B" ASC);

-- CreateIndex
CREATE INDEX "_ActionToWorker_B_index" ON "_ActionToWorker" ("B" ASC);

-- CreateIndex
CREATE UNIQUE INDEX "_ServiceToWorker_AB_unique" ON "_ServiceToWorker" ("A" ASC, "B" ASC);

-- CreateIndex
CREATE INDEX "_ServiceToWorker_B_index" ON "_ServiceToWorker" ("B" ASC);

-- CreateIndex
CREATE UNIQUE INDEX "_StepOrder_AB_unique" ON "_StepOrder" ("A" ASC, "B" ASC);

-- CreateIndex
CREATE INDEX "_StepOrder_B_index" ON "_StepOrder" ("B" ASC);

-- CreateIndex
CREATE UNIQUE INDEX "_StepRunOrder_AB_unique" ON "_StepRunOrder" ("A" ASC, "B" ASC);

-- CreateIndex
CREATE INDEX "_StepRunOrder_B_index" ON "_StepRunOrder" ("B" ASC);

-- CreateIndex
CREATE UNIQUE INDEX "_WorkflowToWorkflowTag_AB_unique" ON "_WorkflowToWorkflowTag" ("A" ASC, "B" ASC);

-- CreateIndex
CREATE INDEX "_WorkflowToWorkflowTag_B_index" ON "_WorkflowToWorkflowTag" ("B" ASC);

-- AddForeignKey
ALTER TABLE "APIToken" ADD CONSTRAINT "APIToken_tenantId_fkey" FOREIGN KEY ("tenantId") REFERENCES "Tenant" ("id") ON DELETE CASCADE ON UPDATE CASCADE;

-- AddForeignKey
ALTER TABLE "Action" ADD CONSTRAINT "Action_tenantId_fkey" FOREIGN KEY ("tenantId") REFERENCES "Tenant" ("id") ON DELETE CASCADE ON UPDATE CASCADE;

-- AddForeignKey
ALTER TABLE "Event" ADD CONSTRAINT "Event_replayedFromId_fkey" FOREIGN KEY ("replayedFromId") REFERENCES "Event" ("id") ON DELETE SET NULL ON UPDATE CASCADE;

-- AddForeignKey
ALTER TABLE "GetGroupKeyRun" ADD CONSTRAINT "GetGroupKeyRun_tickerId_fkey" FOREIGN KEY ("tickerId") REFERENCES "Ticker" ("id") ON DELETE SET NULL ON UPDATE CASCADE;

-- AddForeignKey
ALTER TABLE "GetGroupKeyRun" ADD CONSTRAINT "GetGroupKeyRun_workerId_fkey" FOREIGN KEY ("workerId") REFERENCES "Worker" ("id") ON DELETE SET NULL ON UPDATE CASCADE;

-- AddForeignKey
ALTER TABLE "GetGroupKeyRun" ADD CONSTRAINT "GetGroupKeyRun_workflowRunId_fkey" FOREIGN KEY ("workflowRunId") REFERENCES "WorkflowRun" ("id") ON DELETE CASCADE ON UPDATE CASCADE;

-- AddForeignKey
ALTER TABLE "Job" ADD CONSTRAINT "Job_workflowVersionId_fkey" FOREIGN KEY ("workflowVersionId") REFERENCES "WorkflowVersion" ("id") ON DELETE CASCADE ON UPDATE CASCADE;

-- AddForeignKey
ALTER TABLE "JobRun" ADD CONSTRAINT "JobRun_workflowRunId_fkey" FOREIGN KEY ("workflowRunId") REFERENCES "WorkflowRun" ("id") ON DELETE CASCADE ON UPDATE CASCADE;

-- AddForeignKey
ALTER TABLE "JobRunLookupData" ADD CONSTRAINT "JobRunLookupData_jobRunId_fkey" FOREIGN KEY ("jobRunId") REFERENCES "JobRun" ("id") ON DELETE CASCADE ON UPDATE CASCADE;

-- AddForeignKey
ALTER TABLE "SNSIntegration" ADD CONSTRAINT "SNSIntegration_tenantId_fkey" FOREIGN KEY ("tenantId") REFERENCES "Tenant" ("id") ON DELETE CASCADE ON UPDATE CASCADE;

-- AddForeignKey
ALTER TABLE "Service" ADD CONSTRAINT "Service_tenantId_fkey" FOREIGN KEY ("tenantId") REFERENCES "Tenant" ("id") ON DELETE CASCADE ON UPDATE CASCADE;

-- AddForeignKey
ALTER TABLE "SlackAppWebhook" ADD CONSTRAINT "SlackAppWebhook_tenantId_fkey" FOREIGN KEY ("tenantId") REFERENCES "Tenant" ("id") ON DELETE CASCADE ON UPDATE CASCADE;

-- AddForeignKey
ALTER TABLE "Step" ADD CONSTRAINT "Step_actionId_tenantId_fkey" FOREIGN KEY ("actionId", "tenantId") REFERENCES "Action" ("actionId", "tenantId") ON DELETE RESTRICT ON UPDATE CASCADE;

-- AddForeignKey
ALTER TABLE "Step" ADD CONSTRAINT "Step_jobId_fkey" FOREIGN KEY ("jobId") REFERENCES "Job" ("id") ON DELETE CASCADE ON UPDATE CASCADE;

-- AddForeignKey
ALTER TABLE "StepDesiredWorkerLabel" ADD CONSTRAINT "StepDesiredWorkerLabel_stepId_fkey" FOREIGN KEY ("stepId") REFERENCES "Step" ("id") ON DELETE CASCADE ON UPDATE CASCADE;

-- AddForeignKey
ALTER TABLE "StepRateLimit" ADD CONSTRAINT "StepRateLimit_tenantId_rateLimitKey_fkey" FOREIGN KEY ("tenantId", "rateLimitKey") REFERENCES "RateLimit" ("tenantId", "key") ON DELETE RESTRICT ON UPDATE CASCADE;

-- AddForeignKey
ALTER TABLE "Tenant" ADD CONSTRAINT "Tenant_controllerPartitionId_fkey" FOREIGN KEY ("controllerPartitionId") REFERENCES "ControllerPartition" ("id") ON DELETE SET NULL ON UPDATE SET NULL;

-- AddForeignKey
ALTER TABLE "Tenant" ADD CONSTRAINT "Tenant_schedulerPartitionId_fkey" FOREIGN KEY ("schedulerPartitionId") REFERENCES "SchedulerPartition" ("id") ON DELETE SET NULL ON UPDATE SET NULL;

-- AddForeignKey
ALTER TABLE "Tenant" ADD CONSTRAINT "Tenant_workerPartitionId_fkey" FOREIGN KEY ("workerPartitionId") REFERENCES "TenantWorkerPartition" ("id") ON DELETE SET NULL ON UPDATE SET NULL;

-- AddForeignKey
ALTER TABLE "TenantAlertEmailGroup" ADD CONSTRAINT "TenantAlertEmailGroup_tenantId_fkey" FOREIGN KEY ("tenantId") REFERENCES "Tenant" ("id") ON DELETE CASCADE ON UPDATE CASCADE;

-- AddForeignKey
ALTER TABLE "TenantAlertingSettings" ADD CONSTRAINT "TenantAlertingSettings_tenantId_fkey" FOREIGN KEY ("tenantId") REFERENCES "Tenant" ("id") ON DELETE CASCADE ON UPDATE CASCADE;

-- AddForeignKey
ALTER TABLE "TenantAlertingSettings" ADD CONSTRAINT "TenantAlertingSettings_tickerId_fkey" FOREIGN KEY ("tickerId") REFERENCES "Ticker" ("id") ON DELETE SET NULL ON UPDATE CASCADE;

-- AddForeignKey
ALTER TABLE "TenantInviteLink" ADD CONSTRAINT "TenantInviteLink_tenantId_fkey" FOREIGN KEY ("tenantId") REFERENCES "Tenant" ("id") ON DELETE CASCADE ON UPDATE CASCADE;

-- AddForeignKey
ALTER TABLE "TenantMember" ADD CONSTRAINT "TenantMember_tenantId_fkey" FOREIGN KEY ("tenantId") REFERENCES "Tenant" ("id") ON DELETE CASCADE ON UPDATE CASCADE;

-- AddForeignKey
ALTER TABLE "TenantMember" ADD CONSTRAINT "TenantMember_userId_fkey" FOREIGN KEY ("userId") REFERENCES "User" ("id") ON DELETE CASCADE ON UPDATE CASCADE;

-- AddForeignKey
ALTER TABLE "TenantResourceLimit" ADD CONSTRAINT "TenantResourceLimit_tenantId_fkey" FOREIGN KEY ("tenantId") REFERENCES "Tenant" ("id") ON DELETE CASCADE ON UPDATE CASCADE;

-- AddForeignKey
ALTER TABLE "TenantResourceLimitAlert" ADD CONSTRAINT "TenantResourceLimitAlert_resourceLimitId_fkey" FOREIGN KEY ("resourceLimitId") REFERENCES "TenantResourceLimit" ("id") ON DELETE CASCADE ON UPDATE CASCADE;

-- AddForeignKey
ALTER TABLE "TenantResourceLimitAlert" ADD CONSTRAINT "TenantResourceLimitAlert_tenantId_fkey" FOREIGN KEY ("tenantId") REFERENCES "Tenant" ("id") ON DELETE CASCADE ON UPDATE CASCADE;

-- AddForeignKey
ALTER TABLE "TenantVcsProvider" ADD CONSTRAINT "TenantVcsProvider_tenantId_fkey" FOREIGN KEY ("tenantId") REFERENCES "Tenant" ("id") ON DELETE CASCADE ON UPDATE CASCADE;

-- AddForeignKey
ALTER TABLE "UserOAuth" ADD CONSTRAINT "UserOAuth_userId_fkey" FOREIGN KEY ("userId") REFERENCES "User" ("id") ON DELETE CASCADE ON UPDATE CASCADE;

-- AddForeignKey
ALTER TABLE "UserPassword" ADD CONSTRAINT "UserPassword_userId_fkey" FOREIGN KEY ("userId") REFERENCES "User" ("id") ON DELETE CASCADE ON UPDATE CASCADE;

-- AddForeignKey
ALTER TABLE "UserSession" ADD CONSTRAINT "UserSession_userId_fkey" FOREIGN KEY ("userId") REFERENCES "User" ("id") ON DELETE CASCADE ON UPDATE CASCADE;

-- AddForeignKey
ALTER TABLE "WebhookWorker" ADD CONSTRAINT "WebhookWorker_tenantId_fkey" FOREIGN KEY ("tenantId") REFERENCES "Tenant" ("id") ON DELETE CASCADE ON UPDATE CASCADE;

-- AddForeignKey
ALTER TABLE "WebhookWorker" ADD CONSTRAINT "WebhookWorker_tokenId_fkey" FOREIGN KEY ("tokenId") REFERENCES "APIToken" ("id") ON DELETE CASCADE ON UPDATE CASCADE;

-- AddForeignKey
ALTER TABLE "WebhookWorkerRequest" ADD CONSTRAINT "WebhookWorkerRequest_webhookWorkerId_fkey" FOREIGN KEY ("webhookWorkerId") REFERENCES "WebhookWorker" ("id") ON DELETE CASCADE ON UPDATE CASCADE;

-- AddForeignKey
ALTER TABLE "WebhookWorkerWorkflow" ADD CONSTRAINT "WebhookWorkerWorkflow_webhookWorkerId_fkey" FOREIGN KEY ("webhookWorkerId") REFERENCES "WebhookWorker" ("id") ON DELETE CASCADE ON UPDATE CASCADE;

-- AddForeignKey
ALTER TABLE "WebhookWorkerWorkflow" ADD CONSTRAINT "WebhookWorkerWorkflow_workflowId_fkey" FOREIGN KEY ("workflowId") REFERENCES "Workflow" ("id") ON DELETE CASCADE ON UPDATE CASCADE;

-- AddForeignKey
ALTER TABLE "Worker" ADD CONSTRAINT "Worker_dispatcherId_fkey" FOREIGN KEY ("dispatcherId") REFERENCES "Dispatcher" ("id") ON DELETE SET NULL ON UPDATE CASCADE;

-- AddForeignKey
ALTER TABLE "Worker" ADD CONSTRAINT "Worker_webhookId_fkey" FOREIGN KEY ("webhookId") REFERENCES "WebhookWorker" ("id") ON DELETE SET NULL ON UPDATE CASCADE;

-- AddForeignKey
ALTER TABLE "WorkerAssignEvent" ADD CONSTRAINT "WorkerAssignEvent_workerId_fkey" FOREIGN KEY ("workerId") REFERENCES "Worker" ("id") ON DELETE CASCADE ON UPDATE CASCADE;

-- AddForeignKey
ALTER TABLE "WorkerLabel" ADD CONSTRAINT "WorkerLabel_workerId_fkey" FOREIGN KEY ("workerId") REFERENCES "Worker" ("id") ON DELETE CASCADE ON UPDATE CASCADE;

-- AddForeignKey
ALTER TABLE "WorkflowConcurrency" ADD CONSTRAINT "WorkflowConcurrency_getConcurrencyGroupId_fkey" FOREIGN KEY ("getConcurrencyGroupId") REFERENCES "Action" ("id") ON DELETE SET NULL ON UPDATE CASCADE;

-- AddForeignKey
ALTER TABLE "WorkflowConcurrency" ADD CONSTRAINT "WorkflowConcurrency_workflowVersionId_fkey" FOREIGN KEY ("workflowVersionId") REFERENCES "WorkflowVersion" ("id") ON DELETE CASCADE ON UPDATE CASCADE;

-- AddForeignKey
ALTER TABLE "WorkflowRun" ADD CONSTRAINT "WorkflowRun_parentId_fkey" FOREIGN KEY ("parentId") REFERENCES "WorkflowRun" ("id") ON DELETE SET NULL ON UPDATE CASCADE;

-- AddForeignKey
ALTER TABLE "WorkflowRunStickyState" ADD CONSTRAINT "WorkflowRunStickyState_workflowRunId_fkey" FOREIGN KEY ("workflowRunId") REFERENCES "WorkflowRun" ("id") ON DELETE CASCADE ON UPDATE CASCADE;

-- AddForeignKey
ALTER TABLE "WorkflowRunTriggeredBy" ADD CONSTRAINT "WorkflowRunTriggeredBy_cronParentId_cronSchedule_fkey" FOREIGN KEY ("cronParentId", "cronSchedule") REFERENCES "WorkflowTriggerCronRef" ("parentId", "cron") ON DELETE SET NULL ON UPDATE CASCADE;

-- AddForeignKey
ALTER TABLE "WorkflowRunTriggeredBy" ADD CONSTRAINT "WorkflowRunTriggeredBy_scheduledId_fkey" FOREIGN KEY ("scheduledId") REFERENCES "WorkflowTriggerScheduledRef" ("id") ON DELETE SET NULL ON UPDATE CASCADE;

-- AddForeignKey
ALTER TABLE "WorkflowTag" ADD CONSTRAINT "WorkflowTag_tenantId_fkey" FOREIGN KEY ("tenantId") REFERENCES "Tenant" ("id") ON DELETE CASCADE ON UPDATE CASCADE;

-- AddForeignKey
ALTER TABLE "WorkflowTriggerCronRef" ADD CONSTRAINT "WorkflowTriggerCronRef_parentId_fkey" FOREIGN KEY ("parentId") REFERENCES "WorkflowTriggers" ("id") ON DELETE CASCADE ON UPDATE CASCADE;

-- AddForeignKey
ALTER TABLE "WorkflowTriggerCronRef" ADD CONSTRAINT "WorkflowTriggerCronRef_tickerId_fkey" FOREIGN KEY ("tickerId") REFERENCES "Ticker" ("id") ON DELETE SET NULL ON UPDATE CASCADE;

-- AddForeignKey
ALTER TABLE "WorkflowTriggerEventRef" ADD CONSTRAINT "WorkflowTriggerEventRef_parentId_fkey" FOREIGN KEY ("parentId") REFERENCES "WorkflowTriggers" ("id") ON DELETE CASCADE ON UPDATE CASCADE;

-- AddForeignKey
ALTER TABLE "WorkflowTriggerScheduledRef" ADD CONSTRAINT "WorkflowTriggerScheduledRef_parentId_fkey" FOREIGN KEY ("parentId") REFERENCES "WorkflowVersion" ("id") ON DELETE CASCADE ON UPDATE CASCADE;

-- AddForeignKey
ALTER TABLE "WorkflowTriggerScheduledRef" ADD CONSTRAINT "WorkflowTriggerScheduledRef_parentWorkflowRunId_fkey" FOREIGN KEY ("parentWorkflowRunId") REFERENCES "WorkflowRun" ("id") ON DELETE SET NULL ON UPDATE CASCADE;

-- AddForeignKey
ALTER TABLE "WorkflowTriggerScheduledRef" ADD CONSTRAINT "WorkflowTriggerScheduledRef_tickerId_fkey" FOREIGN KEY ("tickerId") REFERENCES "Ticker" ("id") ON DELETE SET NULL ON UPDATE CASCADE;

-- AddForeignKey
ALTER TABLE "WorkflowTriggers" ADD CONSTRAINT "WorkflowTriggers_tenantId_fkey" FOREIGN KEY ("tenantId") REFERENCES "Tenant" ("id") ON DELETE CASCADE ON UPDATE CASCADE;

-- AddForeignKey
ALTER TABLE "WorkflowTriggers" ADD CONSTRAINT "WorkflowTriggers_workflowVersionId_fkey" FOREIGN KEY ("workflowVersionId") REFERENCES "WorkflowVersion" ("id") ON DELETE CASCADE ON UPDATE CASCADE;

-- AddForeignKey
ALTER TABLE "WorkflowVersion" ADD CONSTRAINT "WorkflowVersion_onFailureJobId_fkey" FOREIGN KEY ("onFailureJobId") REFERENCES "Job" ("id") ON DELETE SET NULL ON UPDATE CASCADE;

-- AddForeignKey
ALTER TABLE "WorkflowVersion" ADD CONSTRAINT "WorkflowVersion_workflowId_fkey" FOREIGN KEY ("workflowId") REFERENCES "Workflow" ("id") ON DELETE CASCADE ON UPDATE CASCADE;

-- AddForeignKey
ALTER TABLE "_ActionToWorker" ADD CONSTRAINT "_ActionToWorker_A_fkey" FOREIGN KEY ("A") REFERENCES "Action" ("id") ON DELETE CASCADE ON UPDATE CASCADE;

-- AddForeignKey
ALTER TABLE "_ActionToWorker" ADD CONSTRAINT "_ActionToWorker_B_fkey" FOREIGN KEY ("B") REFERENCES "Worker" ("id") ON DELETE CASCADE ON UPDATE CASCADE;

-- AddForeignKey
ALTER TABLE "_ServiceToWorker" ADD CONSTRAINT "_ServiceToWorker_A_fkey" FOREIGN KEY ("A") REFERENCES "Service" ("id") ON DELETE CASCADE ON UPDATE CASCADE;

-- AddForeignKey
ALTER TABLE "_ServiceToWorker" ADD CONSTRAINT "_ServiceToWorker_B_fkey" FOREIGN KEY ("B") REFERENCES "Worker" ("id") ON DELETE CASCADE ON UPDATE CASCADE;

-- AddForeignKey
ALTER TABLE "_StepOrder" ADD CONSTRAINT "_StepOrder_A_fkey" FOREIGN KEY ("A") REFERENCES "Step" ("id") ON DELETE CASCADE ON UPDATE CASCADE;

-- AddForeignKey
ALTER TABLE "_StepOrder" ADD CONSTRAINT "_StepOrder_B_fkey" FOREIGN KEY ("B") REFERENCES "Step" ("id") ON DELETE CASCADE ON UPDATE CASCADE;

-- AddForeignKey
ALTER TABLE "_WorkflowToWorkflowTag" ADD CONSTRAINT "_WorkflowToWorkflowTag_A_fkey" FOREIGN KEY ("A") REFERENCES "Workflow" ("id") ON DELETE CASCADE ON UPDATE CASCADE;

-- AddForeignKey
ALTER TABLE "_WorkflowToWorkflowTag" ADD CONSTRAINT "_WorkflowToWorkflowTag_B_fkey" FOREIGN KEY ("B") REFERENCES "WorkflowTag" ("id") ON DELETE CASCADE ON UPDATE CASCADE;

-- NOTE: this is a SQL script file that contains the constraints for the database
-- it is needed because prisma does not support constraints yet
-- Modify "QueueItem" table
ALTER TABLE "QueueItem" ADD CONSTRAINT "QueueItem_priority_check" CHECK (
    "priority" >= 1
    AND "priority" <= 4
);

-- Modify "InternalQueueItem" table
ALTER TABLE "InternalQueueItem" ADD CONSTRAINT "InternalQueueItem_priority_check" CHECK (
    "priority" >= 1
    AND "priority" <= 4
);

CREATE INDEX IF NOT EXISTS "StepRun_jobRunId_status_tenantId_idx" ON "StepRun" ("jobRunId", "status", "tenantId")
WHERE
    "status" = 'PENDING';

CREATE INDEX IF NOT EXISTS "WorkflowRun_parentStepRunId" ON "WorkflowRun" ("parentStepRunId" ASC);

-- Additional indexes on workflow run
CREATE INDEX IF NOT EXISTS idx_workflowrun_concurrency ON "WorkflowRun" ("concurrencyGroupId", "createdAt");

CREATE INDEX IF NOT EXISTS idx_workflowrun_main ON "WorkflowRun" (
    "tenantId",
    "deletedAt",
    "status",
    "workflowVersionId",
    "createdAt"
);

-- Additional indexes on workflow
CREATE INDEX IF NOT EXISTS idx_workflow_version_workflow_id_order ON "WorkflowVersion" ("workflowId", "order" DESC)
WHERE
    "deletedAt" IS NULL;

CREATE INDEX IF NOT EXISTS idx_workflow_tenant_id ON "Workflow" ("tenantId");

-- Additional indexes on WorkflowTriggers
CREATE INDEX IF NOT EXISTS idx_workflow_triggers_workflow_version_id ON "WorkflowTriggers" ("workflowVersionId");

-- Additional indexes on WorkflowTriggerEventRef
CREATE INDEX idx_workflow_trigger_event_ref_event_key_parent_id ON "WorkflowTriggerEventRef" ("eventKey", "parentId");

-- Additional indexes on WorkflowRun
CREATE INDEX IF NOT EXISTS "WorkflowRun_parentId_parentStepRunId_childIndex_key" ON "WorkflowRun" ("parentId", "parentStepRunId", "childIndex")
WHERE
    "deletedAt" IS NULL;

CREATE INDEX IF NOT EXISTS "StepRun_status_tenantId_idx" ON "StepRun" ("status", "tenantId");<|MERGE_RESOLUTION|>--- conflicted
+++ resolved
@@ -5,6 +5,7 @@
     'QUEUE_NEWEST',
     'GROUP_ROUND_ROBIN'
 );
+
 
 -- CreateEnum
 CREATE TYPE "InternalQueue" AS ENUM (
@@ -129,361 +130,352 @@
 CREATE TYPE "WorkflowKind" AS ENUM ('FUNCTION', 'DURABLE', 'DAG');
 
 -- CreateEnum
-<<<<<<< HEAD
-CREATE TYPE "WorkflowRunStatus" AS ENUM (
-    'PENDING',
-    'RUNNING',
-    'SUCCEEDED',
-    'FAILED',
-    'QUEUED'
-);
-
--- CreateTable
-CREATE TABLE
-    "APIToken" (
-        "id" UUID NOT NULL,
-        "createdAt" TIMESTAMP(3) NOT NULL DEFAULT CURRENT_TIMESTAMP,
-        "updatedAt" TIMESTAMP(3) NOT NULL DEFAULT CURRENT_TIMESTAMP,
-        "expiresAt" TIMESTAMP(3),
-        "revoked" BOOLEAN NOT NULL DEFAULT false,
-        "name" TEXT,
-        "tenantId" UUID,
-        "nextAlertAt" TIMESTAMP(3),
-        "internal" BOOLEAN NOT NULL DEFAULT false,
-        CONSTRAINT "APIToken_pkey" PRIMARY KEY ("id")
-    );
-
--- CreateTable
-CREATE TABLE
-    "Action" (
-        "description" TEXT,
-        "tenantId" UUID NOT NULL,
-        "actionId" TEXT NOT NULL,
-        "id" UUID NOT NULL,
-        CONSTRAINT "Action_pkey" PRIMARY KEY ("id")
-    );
-
--- CreateTable
-CREATE TABLE
-    "ControllerPartition" (
-        "id" TEXT NOT NULL,
-        "createdAt" TIMESTAMP(3) NOT NULL DEFAULT CURRENT_TIMESTAMP,
-        "updatedAt" TIMESTAMP(3) NOT NULL DEFAULT CURRENT_TIMESTAMP,
-        "lastHeartbeat" TIMESTAMP(3),
-        "name" TEXT,
-        CONSTRAINT "ControllerPartition_pkey" PRIMARY KEY ("id")
-    );
-
--- CreateTable
-CREATE TABLE
-    "Dispatcher" (
-        "id" UUID NOT NULL,
-        "createdAt" TIMESTAMP(3) NOT NULL DEFAULT CURRENT_TIMESTAMP,
-        "updatedAt" TIMESTAMP(3) NOT NULL DEFAULT CURRENT_TIMESTAMP,
-        "deletedAt" TIMESTAMP(3),
-        "lastHeartbeatAt" TIMESTAMP(3),
-        "isActive" BOOLEAN NOT NULL DEFAULT true,
-        CONSTRAINT "Dispatcher_pkey" PRIMARY KEY ("id")
-    );
-
--- CreateTable
-CREATE TABLE
-    "Event" (
-        "id" UUID NOT NULL,
-        "createdAt" TIMESTAMP(3) NOT NULL DEFAULT CURRENT_TIMESTAMP,
-        "updatedAt" TIMESTAMP(3) NOT NULL DEFAULT CURRENT_TIMESTAMP,
-        "deletedAt" TIMESTAMP(3),
-        "key" TEXT NOT NULL,
-        "tenantId" UUID NOT NULL,
-        "replayedFromId" UUID,
-        "data" JSONB,
-        "additionalMetadata" JSONB,
-        "insertOrder" INTEGER,
-        CONSTRAINT "Event_pkey" PRIMARY KEY ("id")
-    );
-
--- CreateTable
-CREATE TABLE
-    "EventKey" (
-        "key" TEXT NOT NULL,
-        "tenantId" UUID NOT NULL,
-        "id" BIGSERIAL NOT NULL,
-        CONSTRAINT "EventKey_pkey" PRIMARY KEY ("id")
-    );
-
--- CreateTable
-CREATE TABLE
-    "GetGroupKeyRun" (
-        "id" UUID NOT NULL,
-        "createdAt" TIMESTAMP(3) NOT NULL DEFAULT CURRENT_TIMESTAMP,
-        "updatedAt" TIMESTAMP(3) NOT NULL DEFAULT CURRENT_TIMESTAMP,
-        "deletedAt" TIMESTAMP(3),
-        "tenantId" UUID NOT NULL,
-        "workerId" UUID,
-        "tickerId" UUID,
-        "status" "StepRunStatus" NOT NULL DEFAULT 'PENDING',
-        "input" JSONB,
-        "output" TEXT,
-        "requeueAfter" TIMESTAMP(3),
-        "error" TEXT,
-        "startedAt" TIMESTAMP(3),
-        "finishedAt" TIMESTAMP(3),
-        "timeoutAt" TIMESTAMP(3),
-        "cancelledAt" TIMESTAMP(3),
-        "cancelledReason" TEXT,
-        "cancelledError" TEXT,
-        "workflowRunId" UUID NOT NULL,
-        "scheduleTimeoutAt" TIMESTAMP(3),
-        CONSTRAINT "GetGroupKeyRun_pkey" PRIMARY KEY ("id")
-    );
-
--- CreateTable
-CREATE TABLE
-    "InternalQueueItem" (
-        "id" BIGSERIAL NOT NULL,
-        "queue" "InternalQueue" NOT NULL,
-        "isQueued" BOOLEAN NOT NULL,
-        "data" JSONB,
-        "tenantId" UUID NOT NULL,
-        "priority" INTEGER NOT NULL DEFAULT 1,
-        "uniqueKey" TEXT,
-        CONSTRAINT "InternalQueueItem_pkey" PRIMARY KEY ("id")
-    );
-
--- CreateTable
-CREATE TABLE
-    "Job" (
-        "id" UUID NOT NULL,
-        "createdAt" TIMESTAMP(3) NOT NULL DEFAULT CURRENT_TIMESTAMP,
-        "updatedAt" TIMESTAMP(3) NOT NULL DEFAULT CURRENT_TIMESTAMP,
-        "deletedAt" TIMESTAMP(3),
-        "tenantId" UUID NOT NULL,
-        "workflowVersionId" UUID NOT NULL,
-        "name" TEXT NOT NULL,
-        "description" TEXT,
-        "timeout" TEXT,
-        "kind" "JobKind" NOT NULL DEFAULT 'DEFAULT',
-        CONSTRAINT "Job_pkey" PRIMARY KEY ("id")
-    );
-
--- CreateTable
-CREATE TABLE
-    "JobRun" (
-        "id" UUID NOT NULL,
-        "createdAt" TIMESTAMP(3) NOT NULL DEFAULT CURRENT_TIMESTAMP,
-        "updatedAt" TIMESTAMP(3) NOT NULL DEFAULT CURRENT_TIMESTAMP,
-        "deletedAt" TIMESTAMP(3),
-        "tenantId" UUID NOT NULL,
-        "jobId" UUID NOT NULL,
-        "tickerId" UUID,
-        "status" "JobRunStatus" NOT NULL DEFAULT 'PENDING',
-        "result" JSONB,
-        "startedAt" TIMESTAMP(3),
-        "finishedAt" TIMESTAMP(3),
-        "timeoutAt" TIMESTAMP(3),
-        "cancelledAt" TIMESTAMP(3),
-        "cancelledReason" TEXT,
-        "cancelledError" TEXT,
-        "workflowRunId" UUID NOT NULL,
-        CONSTRAINT "JobRun_pkey" PRIMARY KEY ("id")
-    );
-
--- CreateTable
-CREATE TABLE
-    "JobRunLookupData" (
-        "id" UUID NOT NULL,
-        "createdAt" TIMESTAMP(3) NOT NULL DEFAULT CURRENT_TIMESTAMP,
-        "updatedAt" TIMESTAMP(3) NOT NULL DEFAULT CURRENT_TIMESTAMP,
-        "deletedAt" TIMESTAMP(3),
-        "jobRunId" UUID NOT NULL,
-        "tenantId" UUID NOT NULL,
-        "data" JSONB,
-        CONSTRAINT "JobRunLookupData_pkey" PRIMARY KEY ("id")
-    );
-
--- CreateTable
-CREATE TABLE
-    "Lease" (
-        "id" BIGSERIAL NOT NULL,
-        "expiresAt" TIMESTAMP(3),
-        "tenantId" UUID NOT NULL,
-        "resourceId" TEXT NOT NULL,
-        "kind" "LeaseKind" NOT NULL,
-        CONSTRAINT "Lease_pkey" PRIMARY KEY ("id")
-    );
-
--- CreateTable
-CREATE TABLE
-    "LogLine" (
-        "id" BIGSERIAL NOT NULL,
-        "createdAt" TIMESTAMP(3) NOT NULL DEFAULT CURRENT_TIMESTAMP,
-        "tenantId" UUID NOT NULL,
-        "stepRunId" UUID,
-        "message" TEXT NOT NULL,
-        "level" "LogLineLevel" NOT NULL DEFAULT 'INFO',
-        "metadata" JSONB,
-        CONSTRAINT "LogLine_pkey" PRIMARY KEY ("id")
-    );
-
--- CreateTable
-CREATE TABLE
-    "Queue" (
-        "id" BIGSERIAL NOT NULL,
-        "tenantId" UUID NOT NULL,
-        "name" TEXT NOT NULL,
-        "lastActive" TIMESTAMP(3),
-        CONSTRAINT "Queue_pkey" PRIMARY KEY ("id")
-    );
-
--- CreateTable
-CREATE TABLE
-    "QueueItem" (
-        "id" BIGSERIAL NOT NULL,
-        "stepRunId" UUID,
-        "stepId" UUID,
-        "actionId" TEXT,
-        "scheduleTimeoutAt" TIMESTAMP(3),
-        "stepTimeout" TEXT,
-        "priority" INTEGER NOT NULL DEFAULT 1,
-        "isQueued" BOOLEAN NOT NULL,
-        "tenantId" UUID NOT NULL,
-        "queue" TEXT NOT NULL,
-        "sticky" "StickyStrategy",
-        "desiredWorkerId" UUID,
-        CONSTRAINT "QueueItem_pkey" PRIMARY KEY ("id")
-    );
-
--- CreateTable
-CREATE TABLE
-    "RateLimit" (
-        "tenantId" UUID NOT NULL,
-        "key" TEXT NOT NULL,
-        "limitValue" INTEGER NOT NULL,
-        "value" INTEGER NOT NULL,
-        "window" TEXT NOT NULL,
-        "lastRefill" TIMESTAMP(3) NOT NULL DEFAULT CURRENT_TIMESTAMP
-    );
-
--- CreateTable
-CREATE TABLE
-    "SNSIntegration" (
-        "id" UUID NOT NULL,
-        "createdAt" TIMESTAMP(3) NOT NULL DEFAULT CURRENT_TIMESTAMP,
-        "updatedAt" TIMESTAMP(3) NOT NULL DEFAULT CURRENT_TIMESTAMP,
-        "tenantId" UUID NOT NULL,
-        "topicArn" TEXT NOT NULL,
-        CONSTRAINT "SNSIntegration_pkey" PRIMARY KEY ("id")
-    );
-
--- CreateTable
-CREATE TABLE
-    "SchedulerPartition" (
-        "id" TEXT NOT NULL,
-        "createdAt" TIMESTAMP(3) NOT NULL DEFAULT CURRENT_TIMESTAMP,
-        "updatedAt" TIMESTAMP(3) NOT NULL DEFAULT CURRENT_TIMESTAMP,
-        "lastHeartbeat" TIMESTAMP(3),
-        "name" TEXT,
-        CONSTRAINT "SchedulerPartition_pkey" PRIMARY KEY ("id")
-    );
-
--- CreateTable
-CREATE TABLE
-    "SecurityCheckIdent" (
-        "id" UUID NOT NULL,
-        CONSTRAINT "SecurityCheckIdent_pkey" PRIMARY KEY ("id")
-    );
-
--- CreateTable
-CREATE TABLE
-    "SemaphoreQueueItem" (
-        "stepRunId" UUID NOT NULL,
-        "workerId" UUID NOT NULL,
-        "tenantId" UUID NOT NULL,
-        CONSTRAINT "SemaphoreQueueItem_pkey" PRIMARY KEY ("stepRunId")
-    );
-
--- CreateTable
-CREATE TABLE
-    "Service" (
-        "id" UUID NOT NULL,
-        "createdAt" TIMESTAMP(3) NOT NULL DEFAULT CURRENT_TIMESTAMP,
-        "updatedAt" TIMESTAMP(3) NOT NULL DEFAULT CURRENT_TIMESTAMP,
-        "deletedAt" TIMESTAMP(3),
-        "name" TEXT NOT NULL,
-        "description" TEXT,
-        "tenantId" UUID NOT NULL,
-        CONSTRAINT "Service_pkey" PRIMARY KEY ("id")
-    );
-
--- CreateTable
-CREATE TABLE
-    "SlackAppWebhook" (
-        "id" UUID NOT NULL,
-        "createdAt" TIMESTAMP(3) NOT NULL DEFAULT CURRENT_TIMESTAMP,
-        "updatedAt" TIMESTAMP(3) NOT NULL DEFAULT CURRENT_TIMESTAMP,
-        "deletedAt" TIMESTAMP(3),
-        "tenantId" UUID NOT NULL,
-        "teamId" TEXT NOT NULL,
-        "teamName" TEXT NOT NULL,
-        "channelId" TEXT NOT NULL,
-        "channelName" TEXT NOT NULL,
-        "webhookURL" BYTEA NOT NULL,
-        CONSTRAINT "SlackAppWebhook_pkey" PRIMARY KEY ("id")
-    );
-
--- CreateTable
-CREATE TABLE
-    "Step" (
-        "id" UUID NOT NULL,
-        "createdAt" TIMESTAMP(3) NOT NULL DEFAULT CURRENT_TIMESTAMP,
-        "updatedAt" TIMESTAMP(3) NOT NULL DEFAULT CURRENT_TIMESTAMP,
-        "deletedAt" TIMESTAMP(3),
-        "readableId" TEXT,
-        "tenantId" UUID NOT NULL,
-        "jobId" UUID NOT NULL,
-        "actionId" TEXT NOT NULL,
-        "timeout" TEXT,
-        "customUserData" JSONB,
-        "retries" INTEGER NOT NULL DEFAULT 0,
-        "scheduleTimeout" TEXT NOT NULL DEFAULT '5m',
-        CONSTRAINT "Step_pkey" PRIMARY KEY ("id")
-    );
-
--- CreateTable
-CREATE TABLE
-    "StepDesiredWorkerLabel" (
-        "id" BIGSERIAL NOT NULL,
-        "createdAt" TIMESTAMP(3) NOT NULL DEFAULT CURRENT_TIMESTAMP,
-        "updatedAt" TIMESTAMP(3) NOT NULL DEFAULT CURRENT_TIMESTAMP,
-        "stepId" UUID NOT NULL,
-        "key" TEXT NOT NULL,
-        "strValue" TEXT,
-        "intValue" INTEGER,
-        "required" BOOLEAN NOT NULL,
-        "comparator" "WorkerLabelComparator" NOT NULL,
-        "weight" INTEGER NOT NULL,
-        CONSTRAINT "StepDesiredWorkerLabel_pkey" PRIMARY KEY ("id")
-    );
-
--- CreateTable
-CREATE TABLE
-    "StepExpression" (
-        "key" TEXT NOT NULL,
-        "stepId" UUID NOT NULL,
-        "expression" TEXT NOT NULL,
-        "kind" "StepExpressionKind" NOT NULL,
-        CONSTRAINT "StepExpression_pkey" PRIMARY KEY ("key", "stepId", "kind")
-    );
-
--- CreateTable
-CREATE TABLE
-    "StepRateLimit" (
-        "units" INTEGER NOT NULL,
-        "stepId" UUID NOT NULL,
-        "rateLimitKey" TEXT NOT NULL,
-        "tenantId" UUID NOT NULL,
-        "kind" "StepRateLimitKind" NOT NULL DEFAULT 'STATIC'
-    );
+CREATE TYPE "WorkflowRunStatus" AS ENUM ('PENDING', 'RUNNING', 'SUCCEEDED', 'FAILED', 'QUEUED');
+
+-- CreateTable
+CREATE TABLE "APIToken" (
+    "id" UUID NOT NULL,
+    "createdAt" TIMESTAMP(3) NOT NULL DEFAULT CURRENT_TIMESTAMP,
+    "updatedAt" TIMESTAMP(3) NOT NULL DEFAULT CURRENT_TIMESTAMP,
+    "expiresAt" TIMESTAMP(3),
+    "revoked" BOOLEAN NOT NULL DEFAULT false,
+    "name" TEXT,
+    "tenantId" UUID,
+    "nextAlertAt" TIMESTAMP(3),
+    "internal" BOOLEAN NOT NULL DEFAULT false,
+
+    CONSTRAINT "APIToken_pkey" PRIMARY KEY ("id")
+);
+
+-- CreateTable
+CREATE TABLE "Action" (
+    "description" TEXT,
+    "tenantId" UUID NOT NULL,
+    "actionId" TEXT NOT NULL,
+    "id" UUID NOT NULL,
+
+    CONSTRAINT "Action_pkey" PRIMARY KEY ("id")
+);
+
+-- CreateTable
+CREATE TABLE "ControllerPartition" (
+    "id" TEXT NOT NULL,
+    "createdAt" TIMESTAMP(3) NOT NULL DEFAULT CURRENT_TIMESTAMP,
+    "updatedAt" TIMESTAMP(3) NOT NULL DEFAULT CURRENT_TIMESTAMP,
+    "lastHeartbeat" TIMESTAMP(3),
+    "name" TEXT,
+
+    CONSTRAINT "ControllerPartition_pkey" PRIMARY KEY ("id")
+);
+
+-- CreateTable
+CREATE TABLE "Dispatcher" (
+    "id" UUID NOT NULL,
+    "createdAt" TIMESTAMP(3) NOT NULL DEFAULT CURRENT_TIMESTAMP,
+    "updatedAt" TIMESTAMP(3) NOT NULL DEFAULT CURRENT_TIMESTAMP,
+    "deletedAt" TIMESTAMP(3),
+    "lastHeartbeatAt" TIMESTAMP(3),
+    "isActive" BOOLEAN NOT NULL DEFAULT true,
+
+    CONSTRAINT "Dispatcher_pkey" PRIMARY KEY ("id")
+);
+
+-- CreateTable
+CREATE TABLE "Event" (
+    "id" UUID NOT NULL,
+    "createdAt" TIMESTAMP(6) NOT NULL DEFAULT clock_timestamp(),
+    "updatedAt" TIMESTAMP(3) NOT NULL DEFAULT CURRENT_TIMESTAMP,
+    "deletedAt" TIMESTAMP(3),
+    "key" TEXT NOT NULL,
+    "tenantId" UUID NOT NULL,
+    "replayedFromId" UUID,
+    "data" JSONB,
+    "additionalMetadata" JSONB,
+    "insertOrder" INTEGER,
+
+    CONSTRAINT "Event_pkey" PRIMARY KEY ("id")
+);
+
+-- CreateTable
+CREATE TABLE "EventKey" (
+    "key" TEXT NOT NULL,
+    "tenantId" UUID NOT NULL,
+    "id" BIGSERIAL NOT NULL,
+
+    CONSTRAINT "EventKey_pkey" PRIMARY KEY ("id")
+);
+
+-- CreateTable
+CREATE TABLE "GetGroupKeyRun" (
+    "id" UUID NOT NULL,
+    "createdAt" TIMESTAMP(3) NOT NULL DEFAULT CURRENT_TIMESTAMP,
+    "updatedAt" TIMESTAMP(3) NOT NULL DEFAULT CURRENT_TIMESTAMP,
+    "deletedAt" TIMESTAMP(3),
+    "tenantId" UUID NOT NULL,
+    "workerId" UUID,
+    "tickerId" UUID,
+    "status" "StepRunStatus" NOT NULL DEFAULT 'PENDING',
+    "input" JSONB,
+    "output" TEXT,
+    "requeueAfter" TIMESTAMP(3),
+    "error" TEXT,
+    "startedAt" TIMESTAMP(3),
+    "finishedAt" TIMESTAMP(3),
+    "timeoutAt" TIMESTAMP(3),
+    "cancelledAt" TIMESTAMP(3),
+    "cancelledReason" TEXT,
+    "cancelledError" TEXT,
+    "workflowRunId" UUID NOT NULL,
+    "scheduleTimeoutAt" TIMESTAMP(3),
+
+    CONSTRAINT "GetGroupKeyRun_pkey" PRIMARY KEY ("id")
+);
+
+-- CreateTable
+CREATE TABLE "InternalQueueItem" (
+    "id" BIGSERIAL NOT NULL,
+    "queue" "InternalQueue" NOT NULL,
+    "isQueued" BOOLEAN NOT NULL,
+    "data" JSONB,
+    "tenantId" UUID NOT NULL,
+    "priority" INTEGER NOT NULL DEFAULT 1,
+    "uniqueKey" TEXT,
+
+    CONSTRAINT "InternalQueueItem_pkey" PRIMARY KEY ("id")
+);
+
+-- CreateTable
+CREATE TABLE "Job" (
+    "id" UUID NOT NULL,
+    "createdAt" TIMESTAMP(3) NOT NULL DEFAULT CURRENT_TIMESTAMP,
+    "updatedAt" TIMESTAMP(3) NOT NULL DEFAULT CURRENT_TIMESTAMP,
+    "deletedAt" TIMESTAMP(3),
+    "tenantId" UUID NOT NULL,
+    "workflowVersionId" UUID NOT NULL,
+    "name" TEXT NOT NULL,
+    "description" TEXT,
+    "timeout" TEXT,
+    "kind" "JobKind" NOT NULL DEFAULT 'DEFAULT',
+
+    CONSTRAINT "Job_pkey" PRIMARY KEY ("id")
+);
+
+-- CreateTable
+CREATE TABLE "JobRun" (
+    "id" UUID NOT NULL,
+    "createdAt" TIMESTAMP(3) NOT NULL DEFAULT CURRENT_TIMESTAMP,
+    "updatedAt" TIMESTAMP(3) NOT NULL DEFAULT CURRENT_TIMESTAMP,
+    "deletedAt" TIMESTAMP(3),
+    "tenantId" UUID NOT NULL,
+    "jobId" UUID NOT NULL,
+    "tickerId" UUID,
+    "status" "JobRunStatus" NOT NULL DEFAULT 'PENDING',
+    "result" JSONB,
+    "startedAt" TIMESTAMP(3),
+    "finishedAt" TIMESTAMP(3),
+    "timeoutAt" TIMESTAMP(3),
+    "cancelledAt" TIMESTAMP(3),
+    "cancelledReason" TEXT,
+    "cancelledError" TEXT,
+    "workflowRunId" UUID NOT NULL,
+
+    CONSTRAINT "JobRun_pkey" PRIMARY KEY ("id")
+);
+
+-- CreateTable
+CREATE TABLE "JobRunLookupData" (
+    "id" UUID NOT NULL,
+    "createdAt" TIMESTAMP(3) NOT NULL DEFAULT CURRENT_TIMESTAMP,
+    "updatedAt" TIMESTAMP(3) NOT NULL DEFAULT CURRENT_TIMESTAMP,
+    "deletedAt" TIMESTAMP(3),
+    "jobRunId" UUID NOT NULL,
+    "tenantId" UUID NOT NULL,
+    "data" JSONB,
+
+    CONSTRAINT "JobRunLookupData_pkey" PRIMARY KEY ("id")
+);
+
+-- CreateTable
+CREATE TABLE "Lease" (
+    "id" BIGSERIAL NOT NULL,
+    "expiresAt" TIMESTAMP(3),
+    "tenantId" UUID NOT NULL,
+    "resourceId" TEXT NOT NULL,
+    "kind" "LeaseKind" NOT NULL,
+
+    CONSTRAINT "Lease_pkey" PRIMARY KEY ("id")
+);
+
+-- CreateTable
+CREATE TABLE "LogLine" (
+    "id" BIGSERIAL NOT NULL,
+    "createdAt" TIMESTAMP(3) NOT NULL DEFAULT CURRENT_TIMESTAMP,
+    "tenantId" UUID NOT NULL,
+    "stepRunId" UUID,
+    "message" TEXT NOT NULL,
+    "level" "LogLineLevel" NOT NULL DEFAULT 'INFO',
+    "metadata" JSONB,
+
+    CONSTRAINT "LogLine_pkey" PRIMARY KEY ("id")
+);
+
+-- CreateTable
+CREATE TABLE "Queue" (
+    "id" BIGSERIAL NOT NULL,
+    "tenantId" UUID NOT NULL,
+    "name" TEXT NOT NULL,
+    "lastActive" TIMESTAMP(3),
+
+    CONSTRAINT "Queue_pkey" PRIMARY KEY ("id")
+);
+
+-- CreateTable
+CREATE TABLE "QueueItem" (
+    "id" BIGSERIAL NOT NULL,
+    "stepRunId" UUID,
+    "stepId" UUID,
+    "actionId" TEXT,
+    "scheduleTimeoutAt" TIMESTAMP(3),
+    "stepTimeout" TEXT,
+    "priority" INTEGER NOT NULL DEFAULT 1,
+    "isQueued" BOOLEAN NOT NULL,
+    "tenantId" UUID NOT NULL,
+    "queue" TEXT NOT NULL,
+    "sticky" "StickyStrategy",
+    "desiredWorkerId" UUID,
+
+    CONSTRAINT "QueueItem_pkey" PRIMARY KEY ("id")
+);
+
+-- CreateTable
+CREATE TABLE "RateLimit" (
+    "tenantId" UUID NOT NULL,
+    "key" TEXT NOT NULL,
+    "limitValue" INTEGER NOT NULL,
+    "value" INTEGER NOT NULL,
+    "window" TEXT NOT NULL,
+    "lastRefill" TIMESTAMP(3) NOT NULL DEFAULT CURRENT_TIMESTAMP
+);
+
+-- CreateTable
+CREATE TABLE "SNSIntegration" (
+    "id" UUID NOT NULL,
+    "createdAt" TIMESTAMP(3) NOT NULL DEFAULT CURRENT_TIMESTAMP,
+    "updatedAt" TIMESTAMP(3) NOT NULL DEFAULT CURRENT_TIMESTAMP,
+    "tenantId" UUID NOT NULL,
+    "topicArn" TEXT NOT NULL,
+
+    CONSTRAINT "SNSIntegration_pkey" PRIMARY KEY ("id")
+);
+
+-- CreateTable
+CREATE TABLE "SchedulerPartition" (
+    "id" TEXT NOT NULL,
+    "createdAt" TIMESTAMP(3) NOT NULL DEFAULT CURRENT_TIMESTAMP,
+    "updatedAt" TIMESTAMP(3) NOT NULL DEFAULT CURRENT_TIMESTAMP,
+    "lastHeartbeat" TIMESTAMP(3),
+    "name" TEXT,
+
+    CONSTRAINT "SchedulerPartition_pkey" PRIMARY KEY ("id")
+);
+
+-- CreateTable
+CREATE TABLE "SecurityCheckIdent" (
+    "id" UUID NOT NULL,
+
+    CONSTRAINT "SecurityCheckIdent_pkey" PRIMARY KEY ("id")
+);
+
+-- CreateTable
+CREATE TABLE "SemaphoreQueueItem" (
+    "stepRunId" UUID NOT NULL,
+    "workerId" UUID NOT NULL,
+    "tenantId" UUID NOT NULL,
+
+    CONSTRAINT "SemaphoreQueueItem_pkey" PRIMARY KEY ("stepRunId")
+);
+
+-- CreateTable
+CREATE TABLE "Service" (
+    "id" UUID NOT NULL,
+    "createdAt" TIMESTAMP(3) NOT NULL DEFAULT CURRENT_TIMESTAMP,
+    "updatedAt" TIMESTAMP(3) NOT NULL DEFAULT CURRENT_TIMESTAMP,
+    "deletedAt" TIMESTAMP(3),
+    "name" TEXT NOT NULL,
+    "description" TEXT,
+    "tenantId" UUID NOT NULL,
+
+    CONSTRAINT "Service_pkey" PRIMARY KEY ("id")
+);
+
+-- CreateTable
+CREATE TABLE "SlackAppWebhook" (
+    "id" UUID NOT NULL,
+    "createdAt" TIMESTAMP(3) NOT NULL DEFAULT CURRENT_TIMESTAMP,
+    "updatedAt" TIMESTAMP(3) NOT NULL DEFAULT CURRENT_TIMESTAMP,
+    "deletedAt" TIMESTAMP(3),
+    "tenantId" UUID NOT NULL,
+    "teamId" TEXT NOT NULL,
+    "teamName" TEXT NOT NULL,
+    "channelId" TEXT NOT NULL,
+    "channelName" TEXT NOT NULL,
+    "webhookURL" BYTEA NOT NULL,
+
+    CONSTRAINT "SlackAppWebhook_pkey" PRIMARY KEY ("id")
+);
+
+-- CreateTable
+CREATE TABLE "Step" (
+    "id" UUID NOT NULL,
+    "createdAt" TIMESTAMP(3) NOT NULL DEFAULT CURRENT_TIMESTAMP,
+    "updatedAt" TIMESTAMP(3) NOT NULL DEFAULT CURRENT_TIMESTAMP,
+    "deletedAt" TIMESTAMP(3),
+    "readableId" TEXT,
+    "tenantId" UUID NOT NULL,
+    "jobId" UUID NOT NULL,
+    "actionId" TEXT NOT NULL,
+    "timeout" TEXT,
+    "customUserData" JSONB,
+    "retries" INTEGER NOT NULL DEFAULT 0,
+    "scheduleTimeout" TEXT NOT NULL DEFAULT '5m',
+
+    CONSTRAINT "Step_pkey" PRIMARY KEY ("id")
+);
+
+-- CreateTable
+CREATE TABLE "StepDesiredWorkerLabel" (
+    "id" BIGSERIAL NOT NULL,
+    "createdAt" TIMESTAMP(3) NOT NULL DEFAULT CURRENT_TIMESTAMP,
+    "updatedAt" TIMESTAMP(3) NOT NULL DEFAULT CURRENT_TIMESTAMP,
+    "stepId" UUID NOT NULL,
+    "key" TEXT NOT NULL,
+    "strValue" TEXT,
+    "intValue" INTEGER,
+    "required" BOOLEAN NOT NULL,
+    "comparator" "WorkerLabelComparator" NOT NULL,
+    "weight" INTEGER NOT NULL,
+
+    CONSTRAINT "StepDesiredWorkerLabel_pkey" PRIMARY KEY ("id")
+);
+
+-- CreateTable
+CREATE TABLE "StepExpression" (
+    "key" TEXT NOT NULL,
+    "stepId" UUID NOT NULL,
+    "expression" TEXT NOT NULL,
+    "kind" "StepExpressionKind" NOT NULL,
+
+    CONSTRAINT "StepExpression_pkey" PRIMARY KEY ("key","stepId","kind")
+);
+
+-- CreateTable
+CREATE TABLE "StepRateLimit" (
+    "units" INTEGER NOT NULL,
+    "stepId" UUID NOT NULL,
+    "rateLimitKey" TEXT NOT NULL,
+    "tenantId" UUID NOT NULL,
+    "kind" "StepRateLimitKind" NOT NULL DEFAULT 'STATIC'
+);
 
 -- CreateTable
 CREATE TABLE
@@ -551,846 +543,6 @@
 WITH
     (fillfactor = 100);
 
--- CreateTable
-CREATE TABLE
-    "StepRunEvent" (
-        "id" BIGSERIAL NOT NULL,
-        "timeFirstSeen" TIMESTAMP(3) NOT NULL DEFAULT CURRENT_TIMESTAMP,
-        "timeLastSeen" TIMESTAMP(3) NOT NULL DEFAULT CURRENT_TIMESTAMP,
-        "stepRunId" UUID,
-        "reason" "StepRunEventReason" NOT NULL,
-        "severity" "StepRunEventSeverity" NOT NULL,
-        "message" TEXT NOT NULL,
-        "count" INTEGER NOT NULL,
-        "data" JSONB,
-        "workflowRunId" UUID
-    );
-
--- CreateTable
-CREATE TABLE
-    "StepRunExpressionEval" (
-        "key" TEXT NOT NULL,
-        "stepRunId" UUID NOT NULL,
-        "valueStr" TEXT,
-        "valueInt" INTEGER,
-        "kind" "StepExpressionKind" NOT NULL,
-        CONSTRAINT "StepRunExpressionEval_pkey" PRIMARY KEY ("key", "stepRunId", "kind")
-    );
-
--- CreateTable
-CREATE TABLE
-    "StepRunResultArchive" (
-        "id" UUID NOT NULL,
-        "createdAt" TIMESTAMP(3) NOT NULL DEFAULT CURRENT_TIMESTAMP,
-        "updatedAt" TIMESTAMP(3) NOT NULL DEFAULT CURRENT_TIMESTAMP,
-        "deletedAt" TIMESTAMP(3),
-        "stepRunId" UUID NOT NULL,
-        "order" BIGSERIAL NOT NULL,
-        "input" JSONB,
-        "output" JSONB,
-        "error" TEXT,
-        "startedAt" TIMESTAMP(3),
-        "finishedAt" TIMESTAMP(3),
-        "timeoutAt" TIMESTAMP(3),
-        "cancelledAt" TIMESTAMP(3),
-        "cancelledReason" TEXT,
-        "cancelledError" TEXT,
-        "retryCount" INTEGER NOT NULL DEFAULT 0,
-        CONSTRAINT "StepRunResultArchive_pkey" PRIMARY KEY ("id")
-    );
-
--- CreateTable
-CREATE TABLE
-    "StreamEvent" (
-        "id" BIGSERIAL NOT NULL,
-        "createdAt" TIMESTAMP(3) NOT NULL DEFAULT CURRENT_TIMESTAMP,
-        "tenantId" UUID NOT NULL,
-        "stepRunId" UUID,
-        "message" BYTEA NOT NULL,
-        "metadata" JSONB,
-        CONSTRAINT "StreamEvent_pkey" PRIMARY KEY ("id")
-    );
-
--- CreateTable
-CREATE TABLE
-    "Tenant" (
-        "id" UUID NOT NULL,
-        "createdAt" TIMESTAMP(3) NOT NULL DEFAULT CURRENT_TIMESTAMP,
-        "updatedAt" TIMESTAMP(3) NOT NULL DEFAULT CURRENT_TIMESTAMP,
-        "deletedAt" TIMESTAMP(3),
-        "name" TEXT NOT NULL,
-        "slug" TEXT NOT NULL,
-        "analyticsOptOut" BOOLEAN NOT NULL DEFAULT false,
-        "alertMemberEmails" BOOLEAN NOT NULL DEFAULT true,
-        "controllerPartitionId" TEXT,
-        "workerPartitionId" TEXT,
-        "dataRetentionPeriod" TEXT NOT NULL DEFAULT '720h',
-        "schedulerPartitionId" TEXT,
-        CONSTRAINT "Tenant_pkey" PRIMARY KEY ("id")
-    );
-
--- CreateTable
-CREATE TABLE
-    "TenantAlertEmailGroup" (
-        "id" UUID NOT NULL,
-        "createdAt" TIMESTAMP(3) NOT NULL DEFAULT CURRENT_TIMESTAMP,
-        "updatedAt" TIMESTAMP(3) NOT NULL DEFAULT CURRENT_TIMESTAMP,
-        "deletedAt" TIMESTAMP(3),
-        "tenantId" UUID NOT NULL,
-        "emails" TEXT NOT NULL,
-        CONSTRAINT "TenantAlertEmailGroup_pkey" PRIMARY KEY ("id")
-    );
-
--- CreateTable
-CREATE TABLE
-    "TenantAlertingSettings" (
-        "id" UUID NOT NULL,
-        "createdAt" TIMESTAMP(3) NOT NULL DEFAULT CURRENT_TIMESTAMP,
-        "updatedAt" TIMESTAMP(3) NOT NULL DEFAULT CURRENT_TIMESTAMP,
-        "deletedAt" TIMESTAMP(3),
-        "tenantId" UUID NOT NULL,
-        "maxFrequency" TEXT NOT NULL DEFAULT '1h',
-        "lastAlertedAt" TIMESTAMP(3),
-        "tickerId" UUID,
-        "enableExpiringTokenAlerts" BOOLEAN NOT NULL DEFAULT true,
-        "enableWorkflowRunFailureAlerts" BOOLEAN NOT NULL DEFAULT false,
-        "enableTenantResourceLimitAlerts" BOOLEAN NOT NULL DEFAULT true,
-        CONSTRAINT "TenantAlertingSettings_pkey" PRIMARY KEY ("id")
-    );
-
--- CreateTable
-CREATE TABLE
-    "TenantInviteLink" (
-        "id" UUID NOT NULL,
-        "createdAt" TIMESTAMP(3) NOT NULL DEFAULT CURRENT_TIMESTAMP,
-        "updatedAt" TIMESTAMP(3) NOT NULL DEFAULT CURRENT_TIMESTAMP,
-        "tenantId" UUID NOT NULL,
-        "inviterEmail" TEXT NOT NULL,
-        "inviteeEmail" TEXT NOT NULL,
-        "expires" TIMESTAMP(3) NOT NULL,
-        "status" "InviteLinkStatus" NOT NULL DEFAULT 'PENDING',
-        "role" "TenantMemberRole" NOT NULL DEFAULT 'OWNER',
-        CONSTRAINT "TenantInviteLink_pkey" PRIMARY KEY ("id")
-    );
-
--- CreateTable
-CREATE TABLE
-    "TenantMember" (
-        "id" UUID NOT NULL,
-        "createdAt" TIMESTAMP(3) NOT NULL DEFAULT CURRENT_TIMESTAMP,
-        "updatedAt" TIMESTAMP(3) NOT NULL DEFAULT CURRENT_TIMESTAMP,
-        "tenantId" UUID NOT NULL,
-        "userId" UUID NOT NULL,
-        "role" "TenantMemberRole" NOT NULL,
-        CONSTRAINT "TenantMember_pkey" PRIMARY KEY ("id")
-    );
-
--- CreateTable
-CREATE TABLE
-    "TenantResourceLimit" (
-        "id" UUID NOT NULL,
-        "createdAt" TIMESTAMP(3) NOT NULL DEFAULT CURRENT_TIMESTAMP,
-        "updatedAt" TIMESTAMP(3) NOT NULL DEFAULT CURRENT_TIMESTAMP,
-        "resource" "LimitResource" NOT NULL,
-        "tenantId" UUID NOT NULL,
-        "limitValue" INTEGER NOT NULL,
-        "alarmValue" INTEGER,
-        "value" INTEGER NOT NULL DEFAULT 0,
-        "window" TEXT,
-        "lastRefill" TIMESTAMP(3) NOT NULL DEFAULT CURRENT_TIMESTAMP,
-        "customValueMeter" BOOLEAN NOT NULL DEFAULT false,
-        CONSTRAINT "TenantResourceLimit_pkey" PRIMARY KEY ("id")
-    );
-
--- CreateTable
-CREATE TABLE
-    "TenantResourceLimitAlert" (
-        "id" UUID NOT NULL,
-        "createdAt" TIMESTAMP(3) NOT NULL DEFAULT CURRENT_TIMESTAMP,
-        "updatedAt" TIMESTAMP(3) NOT NULL DEFAULT CURRENT_TIMESTAMP,
-        "resourceLimitId" UUID NOT NULL,
-        "tenantId" UUID NOT NULL,
-        "resource" "LimitResource" NOT NULL,
-        "alertType" "TenantResourceLimitAlertType" NOT NULL,
-        "value" INTEGER NOT NULL,
-        "limit" INTEGER NOT NULL,
-        CONSTRAINT "TenantResourceLimitAlert_pkey" PRIMARY KEY ("id")
-    );
-
--- CreateTable
-CREATE TABLE
-    "TenantVcsProvider" (
-        "id" UUID NOT NULL,
-        "createdAt" TIMESTAMP(3) NOT NULL DEFAULT CURRENT_TIMESTAMP,
-        "updatedAt" TIMESTAMP(3) NOT NULL DEFAULT CURRENT_TIMESTAMP,
-        "deletedAt" TIMESTAMP(3),
-        "tenantId" UUID NOT NULL,
-        "vcsProvider" "VcsProvider" NOT NULL,
-        "config" JSONB,
-        CONSTRAINT "TenantVcsProvider_pkey" PRIMARY KEY ("id")
-    );
-
--- CreateTable
-CREATE TABLE
-    "TenantWorkerPartition" (
-        "id" TEXT NOT NULL,
-        "createdAt" TIMESTAMP(3) NOT NULL DEFAULT CURRENT_TIMESTAMP,
-        "updatedAt" TIMESTAMP(3) NOT NULL DEFAULT CURRENT_TIMESTAMP,
-        "lastHeartbeat" TIMESTAMP(3),
-        "name" TEXT,
-        CONSTRAINT "TenantWorkerPartition_pkey" PRIMARY KEY ("id")
-    );
-
--- CreateTable
-CREATE TABLE
-    "Ticker" (
-        "id" UUID NOT NULL,
-        "createdAt" TIMESTAMP(3) NOT NULL DEFAULT CURRENT_TIMESTAMP,
-        "updatedAt" TIMESTAMP(3) NOT NULL DEFAULT CURRENT_TIMESTAMP,
-        "lastHeartbeatAt" TIMESTAMP(3),
-        "isActive" BOOLEAN NOT NULL DEFAULT true,
-        CONSTRAINT "Ticker_pkey" PRIMARY KEY ("id")
-    );
-
--- CreateTable
-CREATE TABLE
-    "TimeoutQueueItem" (
-        "id" BIGSERIAL NOT NULL,
-        "stepRunId" UUID NOT NULL,
-        "retryCount" INTEGER NOT NULL,
-        "timeoutAt" TIMESTAMP(3) NOT NULL,
-        "tenantId" UUID NOT NULL,
-        "isQueued" BOOLEAN NOT NULL,
-        CONSTRAINT "TimeoutQueueItem_pkey" PRIMARY KEY ("id")
-    );
-
--- CreateTable
-CREATE TABLE
-    "User" (
-        "id" UUID NOT NULL,
-        "createdAt" TIMESTAMP(3) NOT NULL DEFAULT CURRENT_TIMESTAMP,
-        "updatedAt" TIMESTAMP(3) NOT NULL DEFAULT CURRENT_TIMESTAMP,
-        "deletedAt" TIMESTAMP(3),
-        "email" TEXT NOT NULL,
-        "emailVerified" BOOLEAN NOT NULL DEFAULT false,
-        "name" TEXT,
-        CONSTRAINT "User_pkey" PRIMARY KEY ("id")
-    );
-
--- CreateTable
-CREATE TABLE
-    "UserOAuth" (
-        "id" UUID NOT NULL,
-        "createdAt" TIMESTAMP(3) NOT NULL DEFAULT CURRENT_TIMESTAMP,
-        "updatedAt" TIMESTAMP(3) NOT NULL DEFAULT CURRENT_TIMESTAMP,
-        "userId" UUID NOT NULL,
-        "provider" TEXT NOT NULL,
-        "providerUserId" TEXT NOT NULL,
-        "expiresAt" TIMESTAMP(3),
-        "accessToken" BYTEA NOT NULL,
-        "refreshToken" BYTEA,
-        CONSTRAINT "UserOAuth_pkey" PRIMARY KEY ("id")
-    );
-
--- CreateTable
-CREATE TABLE
-    "UserPassword" ("hash" TEXT NOT NULL, "userId" UUID NOT NULL);
-
--- CreateTable
-CREATE TABLE
-    "UserSession" (
-        "id" UUID NOT NULL,
-        "createdAt" TIMESTAMP(3) NOT NULL DEFAULT CURRENT_TIMESTAMP,
-        "updatedAt" TIMESTAMP(3) NOT NULL DEFAULT CURRENT_TIMESTAMP,
-        "userId" UUID,
-        "data" JSONB,
-        "expiresAt" TIMESTAMP(3) NOT NULL,
-        CONSTRAINT "UserSession_pkey" PRIMARY KEY ("id")
-    );
-
--- CreateTable
-CREATE TABLE
-    "WebhookWorker" (
-        "id" UUID NOT NULL,
-        "createdAt" TIMESTAMP(3) NOT NULL DEFAULT CURRENT_TIMESTAMP,
-        "updatedAt" TIMESTAMP(3) NOT NULL DEFAULT CURRENT_TIMESTAMP,
-        "name" TEXT NOT NULL,
-        "secret" TEXT NOT NULL,
-        "url" TEXT NOT NULL,
-        "tokenValue" TEXT,
-        "deleted" BOOLEAN NOT NULL DEFAULT false,
-        "tokenId" UUID,
-        "tenantId" UUID NOT NULL,
-        CONSTRAINT "WebhookWorker_pkey" PRIMARY KEY ("id")
-    );
-
--- CreateTable
-CREATE TABLE
-    "WebhookWorkerRequest" (
-        "id" UUID NOT NULL,
-        "createdAt" TIMESTAMP(3) NOT NULL DEFAULT CURRENT_TIMESTAMP,
-        "webhookWorkerId" UUID NOT NULL,
-        "method" "WebhookWorkerRequestMethod" NOT NULL,
-        "statusCode" INTEGER NOT NULL,
-        CONSTRAINT "WebhookWorkerRequest_pkey" PRIMARY KEY ("id")
-    );
-
--- CreateTable
-CREATE TABLE
-    "WebhookWorkerWorkflow" (
-        "id" UUID NOT NULL,
-        "webhookWorkerId" UUID NOT NULL,
-        "workflowId" UUID NOT NULL,
-        CONSTRAINT "WebhookWorkerWorkflow_pkey" PRIMARY KEY ("id")
-    );
-
--- CreateTable
-CREATE TABLE
-    "Worker" (
-        "id" UUID NOT NULL,
-        "createdAt" TIMESTAMP(3) NOT NULL DEFAULT CURRENT_TIMESTAMP,
-        "updatedAt" TIMESTAMP(3) NOT NULL DEFAULT CURRENT_TIMESTAMP,
-        "deletedAt" TIMESTAMP(3),
-        "tenantId" UUID NOT NULL,
-        "lastHeartbeatAt" TIMESTAMP(3),
-        "name" TEXT NOT NULL,
-        "dispatcherId" UUID,
-        "maxRuns" INTEGER NOT NULL DEFAULT 100,
-        "isActive" BOOLEAN NOT NULL DEFAULT false,
-        "lastListenerEstablished" TIMESTAMP(3),
-        "isPaused" BOOLEAN NOT NULL DEFAULT false,
-        "type" "WorkerType" NOT NULL DEFAULT 'SELFHOSTED',
-        "webhookId" UUID,
-        "language" "WorkerSDKS",
-        "languageVersion" TEXT,
-        "os" TEXT,
-        "runtimeExtra" TEXT,
-        "sdkVersion" TEXT,
-        CONSTRAINT "Worker_pkey" PRIMARY KEY ("id")
-    );
-
--- CreateTable
-CREATE TABLE
-    "WorkerAssignEvent" (
-        "id" BIGSERIAL NOT NULL,
-        "workerId" UUID NOT NULL,
-        "assignedStepRuns" JSONB,
-        CONSTRAINT "WorkerAssignEvent_pkey" PRIMARY KEY ("id")
-    );
-
--- CreateTable
-CREATE TABLE
-    "WorkerLabel" (
-        "id" BIGSERIAL NOT NULL,
-        "createdAt" TIMESTAMP(3) NOT NULL DEFAULT CURRENT_TIMESTAMP,
-        "updatedAt" TIMESTAMP(3) NOT NULL DEFAULT CURRENT_TIMESTAMP,
-        "workerId" UUID NOT NULL,
-        "key" TEXT NOT NULL,
-        "strValue" TEXT,
-        "intValue" INTEGER,
-        CONSTRAINT "WorkerLabel_pkey" PRIMARY KEY ("id")
-    );
-
--- CreateTable
-CREATE TABLE
-    "Workflow" (
-        "id" UUID NOT NULL,
-        "createdAt" TIMESTAMP(3) NOT NULL DEFAULT CURRENT_TIMESTAMP,
-        "updatedAt" TIMESTAMP(3) NOT NULL DEFAULT CURRENT_TIMESTAMP,
-        "deletedAt" TIMESTAMP(3),
-        "tenantId" UUID NOT NULL,
-        "name" TEXT NOT NULL,
-        "description" TEXT,
-        "isPaused" BOOLEAN DEFAULT false,
-        CONSTRAINT "Workflow_pkey" PRIMARY KEY ("id")
-    );
-
--- CreateTable
-CREATE TABLE
-    "WorkflowConcurrency" (
-        "id" UUID NOT NULL,
-        "createdAt" TIMESTAMP(3) NOT NULL DEFAULT CURRENT_TIMESTAMP,
-        "updatedAt" TIMESTAMP(3) NOT NULL DEFAULT CURRENT_TIMESTAMP,
-        "workflowVersionId" UUID NOT NULL,
-        "getConcurrencyGroupId" UUID,
-        "maxRuns" INTEGER NOT NULL DEFAULT 1,
-        "limitStrategy" "ConcurrencyLimitStrategy" NOT NULL DEFAULT 'CANCEL_IN_PROGRESS',
-        "concurrencyGroupExpression" TEXT,
-        CONSTRAINT "WorkflowConcurrency_pkey" PRIMARY KEY ("id")
-    );
-
--- CreateTable
-CREATE TABLE
-    "WorkflowRun" (
-        "createdAt" TIMESTAMP(3) NOT NULL DEFAULT CURRENT_TIMESTAMP,
-        "updatedAt" TIMESTAMP(3) NOT NULL DEFAULT CURRENT_TIMESTAMP,
-        "deletedAt" TIMESTAMP(3),
-        "tenantId" UUID NOT NULL,
-        "workflowVersionId" UUID NOT NULL,
-        "status" "WorkflowRunStatus" NOT NULL DEFAULT 'PENDING',
-        "error" TEXT,
-        "startedAt" TIMESTAMP(3),
-        "finishedAt" TIMESTAMP(3),
-        "concurrencyGroupId" TEXT,
-        "displayName" TEXT,
-        "id" UUID NOT NULL,
-        "childIndex" INTEGER,
-        "childKey" TEXT,
-        "parentId" UUID,
-        "parentStepRunId" UUID,
-        "additionalMetadata" JSONB,
-        "duration" BIGINT,
-        "priority" INTEGER,
-        "insertOrder" INTEGER,
-        CONSTRAINT "WorkflowRun_pkey" PRIMARY KEY ("id")
-    );
-
--- CreateTable
-CREATE TABLE
-    "WorkflowRunDedupe" (
-        "id" BIGSERIAL NOT NULL,
-        "createdAt" TIMESTAMP(3) NOT NULL DEFAULT CURRENT_TIMESTAMP,
-        "updatedAt" TIMESTAMP(3) NOT NULL DEFAULT CURRENT_TIMESTAMP,
-        "tenantId" UUID NOT NULL,
-        "workflowId" UUID NOT NULL,
-        "workflowRunId" UUID NOT NULL,
-        "value" TEXT NOT NULL
-    );
-
--- CreateTable
-CREATE TABLE
-    "WorkflowRunStickyState" (
-        "id" BIGSERIAL NOT NULL,
-        "createdAt" TIMESTAMP(3) NOT NULL DEFAULT CURRENT_TIMESTAMP,
-        "updatedAt" TIMESTAMP(3) NOT NULL DEFAULT CURRENT_TIMESTAMP,
-        "tenantId" UUID NOT NULL,
-        "workflowRunId" UUID NOT NULL,
-        "desiredWorkerId" UUID,
-        "strategy" "StickyStrategy" NOT NULL,
-        CONSTRAINT "WorkflowRunStickyState_pkey" PRIMARY KEY ("id")
-    );
-
--- CreateTable
-CREATE TABLE
-    "WorkflowRunTriggeredBy" (
-        "id" UUID NOT NULL,
-        "createdAt" TIMESTAMP(3) NOT NULL DEFAULT CURRENT_TIMESTAMP,
-        "updatedAt" TIMESTAMP(3) NOT NULL DEFAULT CURRENT_TIMESTAMP,
-        "deletedAt" TIMESTAMP(3),
-        "tenantId" UUID NOT NULL,
-        "eventId" UUID,
-        "cronParentId" UUID,
-        "cronSchedule" TEXT,
-        "scheduledId" UUID,
-        "input" JSONB,
-        "parentId" UUID NOT NULL,
-        CONSTRAINT "WorkflowRunTriggeredBy_pkey" PRIMARY KEY ("id")
-    );
-
--- CreateTable
-CREATE TABLE
-    "WorkflowTag" (
-        "id" UUID NOT NULL,
-        "createdAt" TIMESTAMP(3) NOT NULL DEFAULT CURRENT_TIMESTAMP,
-        "updatedAt" TIMESTAMP(3) NOT NULL DEFAULT CURRENT_TIMESTAMP,
-        "tenantId" UUID NOT NULL,
-        "name" TEXT NOT NULL,
-        "color" TEXT NOT NULL DEFAULT '#93C5FD',
-        CONSTRAINT "WorkflowTag_pkey" PRIMARY KEY ("id")
-    );
-
--- CreateTable
-CREATE TABLE
-    "WorkflowTriggerCronRef" (
-        "parentId" UUID NOT NULL,
-        "cron" TEXT NOT NULL,
-        "tickerId" UUID,
-        "input" JSONB,
-        "enabled" BOOLEAN NOT NULL DEFAULT true
-    );
-=======
-CREATE TYPE "WorkflowRunStatus" AS ENUM ('PENDING', 'RUNNING', 'SUCCEEDED', 'FAILED', 'QUEUED');
-
--- CreateTable
-CREATE TABLE "APIToken" (
-    "id" UUID NOT NULL,
-    "createdAt" TIMESTAMP(3) NOT NULL DEFAULT CURRENT_TIMESTAMP,
-    "updatedAt" TIMESTAMP(3) NOT NULL DEFAULT CURRENT_TIMESTAMP,
-    "expiresAt" TIMESTAMP(3),
-    "revoked" BOOLEAN NOT NULL DEFAULT false,
-    "name" TEXT,
-    "tenantId" UUID,
-    "nextAlertAt" TIMESTAMP(3),
-    "internal" BOOLEAN NOT NULL DEFAULT false,
-
-    CONSTRAINT "APIToken_pkey" PRIMARY KEY ("id")
-);
-
--- CreateTable
-CREATE TABLE "Action" (
-    "description" TEXT,
-    "tenantId" UUID NOT NULL,
-    "actionId" TEXT NOT NULL,
-    "id" UUID NOT NULL,
-
-    CONSTRAINT "Action_pkey" PRIMARY KEY ("id")
-);
-
--- CreateTable
-CREATE TABLE "ControllerPartition" (
-    "id" TEXT NOT NULL,
-    "createdAt" TIMESTAMP(3) NOT NULL DEFAULT CURRENT_TIMESTAMP,
-    "updatedAt" TIMESTAMP(3) NOT NULL DEFAULT CURRENT_TIMESTAMP,
-    "lastHeartbeat" TIMESTAMP(3),
-    "name" TEXT,
-
-    CONSTRAINT "ControllerPartition_pkey" PRIMARY KEY ("id")
-);
-
--- CreateTable
-CREATE TABLE "Dispatcher" (
-    "id" UUID NOT NULL,
-    "createdAt" TIMESTAMP(3) NOT NULL DEFAULT CURRENT_TIMESTAMP,
-    "updatedAt" TIMESTAMP(3) NOT NULL DEFAULT CURRENT_TIMESTAMP,
-    "deletedAt" TIMESTAMP(3),
-    "lastHeartbeatAt" TIMESTAMP(3),
-    "isActive" BOOLEAN NOT NULL DEFAULT true,
-
-    CONSTRAINT "Dispatcher_pkey" PRIMARY KEY ("id")
-);
-
--- CreateTable
-CREATE TABLE "Event" (
-    "id" UUID NOT NULL,
-    "createdAt" TIMESTAMP(6) NOT NULL DEFAULT clock_timestamp(),
-    "updatedAt" TIMESTAMP(3) NOT NULL DEFAULT CURRENT_TIMESTAMP,
-    "deletedAt" TIMESTAMP(3),
-    "key" TEXT NOT NULL,
-    "tenantId" UUID NOT NULL,
-    "replayedFromId" UUID,
-    "data" JSONB,
-    "additionalMetadata" JSONB,
-    "insertOrder" INTEGER,
-
-    CONSTRAINT "Event_pkey" PRIMARY KEY ("id")
-);
-
--- CreateTable
-CREATE TABLE "EventKey" (
-    "key" TEXT NOT NULL,
-    "tenantId" UUID NOT NULL,
-    "id" BIGSERIAL NOT NULL,
-
-    CONSTRAINT "EventKey_pkey" PRIMARY KEY ("id")
-);
-
--- CreateTable
-CREATE TABLE "GetGroupKeyRun" (
-    "id" UUID NOT NULL,
-    "createdAt" TIMESTAMP(3) NOT NULL DEFAULT CURRENT_TIMESTAMP,
-    "updatedAt" TIMESTAMP(3) NOT NULL DEFAULT CURRENT_TIMESTAMP,
-    "deletedAt" TIMESTAMP(3),
-    "tenantId" UUID NOT NULL,
-    "workerId" UUID,
-    "tickerId" UUID,
-    "status" "StepRunStatus" NOT NULL DEFAULT 'PENDING',
-    "input" JSONB,
-    "output" TEXT,
-    "requeueAfter" TIMESTAMP(3),
-    "error" TEXT,
-    "startedAt" TIMESTAMP(3),
-    "finishedAt" TIMESTAMP(3),
-    "timeoutAt" TIMESTAMP(3),
-    "cancelledAt" TIMESTAMP(3),
-    "cancelledReason" TEXT,
-    "cancelledError" TEXT,
-    "workflowRunId" UUID NOT NULL,
-    "scheduleTimeoutAt" TIMESTAMP(3),
-
-    CONSTRAINT "GetGroupKeyRun_pkey" PRIMARY KEY ("id")
-);
-
--- CreateTable
-CREATE TABLE "InternalQueueItem" (
-    "id" BIGSERIAL NOT NULL,
-    "queue" "InternalQueue" NOT NULL,
-    "isQueued" BOOLEAN NOT NULL,
-    "data" JSONB,
-    "tenantId" UUID NOT NULL,
-    "priority" INTEGER NOT NULL DEFAULT 1,
-    "uniqueKey" TEXT,
-
-    CONSTRAINT "InternalQueueItem_pkey" PRIMARY KEY ("id")
-);
-
--- CreateTable
-CREATE TABLE "Job" (
-    "id" UUID NOT NULL,
-    "createdAt" TIMESTAMP(3) NOT NULL DEFAULT CURRENT_TIMESTAMP,
-    "updatedAt" TIMESTAMP(3) NOT NULL DEFAULT CURRENT_TIMESTAMP,
-    "deletedAt" TIMESTAMP(3),
-    "tenantId" UUID NOT NULL,
-    "workflowVersionId" UUID NOT NULL,
-    "name" TEXT NOT NULL,
-    "description" TEXT,
-    "timeout" TEXT,
-    "kind" "JobKind" NOT NULL DEFAULT 'DEFAULT',
-
-    CONSTRAINT "Job_pkey" PRIMARY KEY ("id")
-);
-
--- CreateTable
-CREATE TABLE "JobRun" (
-    "id" UUID NOT NULL,
-    "createdAt" TIMESTAMP(3) NOT NULL DEFAULT CURRENT_TIMESTAMP,
-    "updatedAt" TIMESTAMP(3) NOT NULL DEFAULT CURRENT_TIMESTAMP,
-    "deletedAt" TIMESTAMP(3),
-    "tenantId" UUID NOT NULL,
-    "jobId" UUID NOT NULL,
-    "tickerId" UUID,
-    "status" "JobRunStatus" NOT NULL DEFAULT 'PENDING',
-    "result" JSONB,
-    "startedAt" TIMESTAMP(3),
-    "finishedAt" TIMESTAMP(3),
-    "timeoutAt" TIMESTAMP(3),
-    "cancelledAt" TIMESTAMP(3),
-    "cancelledReason" TEXT,
-    "cancelledError" TEXT,
-    "workflowRunId" UUID NOT NULL,
-
-    CONSTRAINT "JobRun_pkey" PRIMARY KEY ("id")
-);
-
--- CreateTable
-CREATE TABLE "JobRunLookupData" (
-    "id" UUID NOT NULL,
-    "createdAt" TIMESTAMP(3) NOT NULL DEFAULT CURRENT_TIMESTAMP,
-    "updatedAt" TIMESTAMP(3) NOT NULL DEFAULT CURRENT_TIMESTAMP,
-    "deletedAt" TIMESTAMP(3),
-    "jobRunId" UUID NOT NULL,
-    "tenantId" UUID NOT NULL,
-    "data" JSONB,
-
-    CONSTRAINT "JobRunLookupData_pkey" PRIMARY KEY ("id")
-);
-
--- CreateTable
-CREATE TABLE "Lease" (
-    "id" BIGSERIAL NOT NULL,
-    "expiresAt" TIMESTAMP(3),
-    "tenantId" UUID NOT NULL,
-    "resourceId" TEXT NOT NULL,
-    "kind" "LeaseKind" NOT NULL,
-
-    CONSTRAINT "Lease_pkey" PRIMARY KEY ("id")
-);
-
--- CreateTable
-CREATE TABLE "LogLine" (
-    "id" BIGSERIAL NOT NULL,
-    "createdAt" TIMESTAMP(3) NOT NULL DEFAULT CURRENT_TIMESTAMP,
-    "tenantId" UUID NOT NULL,
-    "stepRunId" UUID,
-    "message" TEXT NOT NULL,
-    "level" "LogLineLevel" NOT NULL DEFAULT 'INFO',
-    "metadata" JSONB,
-
-    CONSTRAINT "LogLine_pkey" PRIMARY KEY ("id")
-);
-
--- CreateTable
-CREATE TABLE "Queue" (
-    "id" BIGSERIAL NOT NULL,
-    "tenantId" UUID NOT NULL,
-    "name" TEXT NOT NULL,
-    "lastActive" TIMESTAMP(3),
-
-    CONSTRAINT "Queue_pkey" PRIMARY KEY ("id")
-);
-
--- CreateTable
-CREATE TABLE "QueueItem" (
-    "id" BIGSERIAL NOT NULL,
-    "stepRunId" UUID,
-    "stepId" UUID,
-    "actionId" TEXT,
-    "scheduleTimeoutAt" TIMESTAMP(3),
-    "stepTimeout" TEXT,
-    "priority" INTEGER NOT NULL DEFAULT 1,
-    "isQueued" BOOLEAN NOT NULL,
-    "tenantId" UUID NOT NULL,
-    "queue" TEXT NOT NULL,
-    "sticky" "StickyStrategy",
-    "desiredWorkerId" UUID,
-
-    CONSTRAINT "QueueItem_pkey" PRIMARY KEY ("id")
-);
-
--- CreateTable
-CREATE TABLE "RateLimit" (
-    "tenantId" UUID NOT NULL,
-    "key" TEXT NOT NULL,
-    "limitValue" INTEGER NOT NULL,
-    "value" INTEGER NOT NULL,
-    "window" TEXT NOT NULL,
-    "lastRefill" TIMESTAMP(3) NOT NULL DEFAULT CURRENT_TIMESTAMP
-);
-
--- CreateTable
-CREATE TABLE "SNSIntegration" (
-    "id" UUID NOT NULL,
-    "createdAt" TIMESTAMP(3) NOT NULL DEFAULT CURRENT_TIMESTAMP,
-    "updatedAt" TIMESTAMP(3) NOT NULL DEFAULT CURRENT_TIMESTAMP,
-    "tenantId" UUID NOT NULL,
-    "topicArn" TEXT NOT NULL,
-
-    CONSTRAINT "SNSIntegration_pkey" PRIMARY KEY ("id")
-);
-
--- CreateTable
-CREATE TABLE "SchedulerPartition" (
-    "id" TEXT NOT NULL,
-    "createdAt" TIMESTAMP(3) NOT NULL DEFAULT CURRENT_TIMESTAMP,
-    "updatedAt" TIMESTAMP(3) NOT NULL DEFAULT CURRENT_TIMESTAMP,
-    "lastHeartbeat" TIMESTAMP(3),
-    "name" TEXT,
-
-    CONSTRAINT "SchedulerPartition_pkey" PRIMARY KEY ("id")
-);
-
--- CreateTable
-CREATE TABLE "SecurityCheckIdent" (
-    "id" UUID NOT NULL,
-
-    CONSTRAINT "SecurityCheckIdent_pkey" PRIMARY KEY ("id")
-);
-
--- CreateTable
-CREATE TABLE "SemaphoreQueueItem" (
-    "stepRunId" UUID NOT NULL,
-    "workerId" UUID NOT NULL,
-    "tenantId" UUID NOT NULL,
-
-    CONSTRAINT "SemaphoreQueueItem_pkey" PRIMARY KEY ("stepRunId")
-);
-
--- CreateTable
-CREATE TABLE "Service" (
-    "id" UUID NOT NULL,
-    "createdAt" TIMESTAMP(3) NOT NULL DEFAULT CURRENT_TIMESTAMP,
-    "updatedAt" TIMESTAMP(3) NOT NULL DEFAULT CURRENT_TIMESTAMP,
-    "deletedAt" TIMESTAMP(3),
-    "name" TEXT NOT NULL,
-    "description" TEXT,
-    "tenantId" UUID NOT NULL,
-
-    CONSTRAINT "Service_pkey" PRIMARY KEY ("id")
-);
-
--- CreateTable
-CREATE TABLE "SlackAppWebhook" (
-    "id" UUID NOT NULL,
-    "createdAt" TIMESTAMP(3) NOT NULL DEFAULT CURRENT_TIMESTAMP,
-    "updatedAt" TIMESTAMP(3) NOT NULL DEFAULT CURRENT_TIMESTAMP,
-    "deletedAt" TIMESTAMP(3),
-    "tenantId" UUID NOT NULL,
-    "teamId" TEXT NOT NULL,
-    "teamName" TEXT NOT NULL,
-    "channelId" TEXT NOT NULL,
-    "channelName" TEXT NOT NULL,
-    "webhookURL" BYTEA NOT NULL,
-
-    CONSTRAINT "SlackAppWebhook_pkey" PRIMARY KEY ("id")
-);
-
--- CreateTable
-CREATE TABLE "Step" (
-    "id" UUID NOT NULL,
-    "createdAt" TIMESTAMP(3) NOT NULL DEFAULT CURRENT_TIMESTAMP,
-    "updatedAt" TIMESTAMP(3) NOT NULL DEFAULT CURRENT_TIMESTAMP,
-    "deletedAt" TIMESTAMP(3),
-    "readableId" TEXT,
-    "tenantId" UUID NOT NULL,
-    "jobId" UUID NOT NULL,
-    "actionId" TEXT NOT NULL,
-    "timeout" TEXT,
-    "customUserData" JSONB,
-    "retries" INTEGER NOT NULL DEFAULT 0,
-    "scheduleTimeout" TEXT NOT NULL DEFAULT '5m',
-
-    CONSTRAINT "Step_pkey" PRIMARY KEY ("id")
-);
-
--- CreateTable
-CREATE TABLE "StepDesiredWorkerLabel" (
-    "id" BIGSERIAL NOT NULL,
-    "createdAt" TIMESTAMP(3) NOT NULL DEFAULT CURRENT_TIMESTAMP,
-    "updatedAt" TIMESTAMP(3) NOT NULL DEFAULT CURRENT_TIMESTAMP,
-    "stepId" UUID NOT NULL,
-    "key" TEXT NOT NULL,
-    "strValue" TEXT,
-    "intValue" INTEGER,
-    "required" BOOLEAN NOT NULL,
-    "comparator" "WorkerLabelComparator" NOT NULL,
-    "weight" INTEGER NOT NULL,
-
-    CONSTRAINT "StepDesiredWorkerLabel_pkey" PRIMARY KEY ("id")
-);
-
--- CreateTable
-CREATE TABLE "StepExpression" (
-    "key" TEXT NOT NULL,
-    "stepId" UUID NOT NULL,
-    "expression" TEXT NOT NULL,
-    "kind" "StepExpressionKind" NOT NULL,
-
-    CONSTRAINT "StepExpression_pkey" PRIMARY KEY ("key","stepId","kind")
-);
-
--- CreateTable
-CREATE TABLE "StepRateLimit" (
-    "units" INTEGER NOT NULL,
-    "stepId" UUID NOT NULL,
-    "rateLimitKey" TEXT NOT NULL,
-    "tenantId" UUID NOT NULL,
-    "kind" "StepRateLimitKind" NOT NULL DEFAULT 'STATIC'
-);
-
--- CreateTable
-CREATE TABLE "StepRun" (
-    "id" UUID NOT NULL,
-    "createdAt" TIMESTAMP(3) NOT NULL DEFAULT CURRENT_TIMESTAMP,
-    "updatedAt" TIMESTAMP(3) NOT NULL DEFAULT CURRENT_TIMESTAMP,
-    "deletedAt" TIMESTAMP(3),
-    "tenantId" UUID NOT NULL,
-    "jobRunId" UUID NOT NULL,
-    "stepId" UUID NOT NULL,
-    "order" BIGSERIAL NOT NULL,
-    "workerId" UUID,
-    "tickerId" UUID,
-    "status" "StepRunStatus" NOT NULL DEFAULT 'PENDING',
-    "input" JSONB,
-    "output" JSONB,
-    "requeueAfter" TIMESTAMP(3),
-    "scheduleTimeoutAt" TIMESTAMP(3),
-    "error" TEXT,
-    "startedAt" TIMESTAMP(3),
-    "finishedAt" TIMESTAMP(3),
-    "timeoutAt" TIMESTAMP(3),
-    "cancelledAt" TIMESTAMP(3),
-    "cancelledReason" TEXT,
-    "cancelledError" TEXT,
-    "inputSchema" JSONB,
-    "callerFiles" JSONB,
-    "gitRepoBranch" TEXT,
-    "retryCount" INTEGER NOT NULL DEFAULT 0,
-    "semaphoreReleased" BOOLEAN NOT NULL DEFAULT false,
-    "queue" TEXT NOT NULL DEFAULT 'default',
-    "priority" INTEGER,
-    "internalRetryCount" INTEGER NOT NULL DEFAULT 0,
-
-    CONSTRAINT "StepRun_pkey" PRIMARY KEY ("id")
-);
 
 -- CreateTable
 CREATE TABLE "StepRunEvent" (
@@ -1616,29 +768,267 @@
 
     CONSTRAINT "User_pkey" PRIMARY KEY ("id")
 );
->>>>>>> 2d54fa0d
-
--- CreateTable
-CREATE TABLE
-    "WorkflowTriggerEventRef" (
-        "parentId" UUID NOT NULL,
-        "eventKey" TEXT NOT NULL
-    );
-
--- CreateTable
-CREATE TABLE
-    "WorkflowTriggerScheduledRef" (
-        "id" UUID NOT NULL,
-        "parentId" UUID NOT NULL,
-        "triggerAt" TIMESTAMP(3) NOT NULL,
-        "tickerId" UUID,
-        "input" JSONB,
-        "childIndex" INTEGER,
-        "childKey" TEXT,
-        "parentStepRunId" UUID,
-        "parentWorkflowRunId" UUID,
-        CONSTRAINT "WorkflowTriggerScheduledRef_pkey" PRIMARY KEY ("id")
-    );
+
+-- CreateTable
+CREATE TABLE "UserOAuth" (
+    "id" UUID NOT NULL,
+    "createdAt" TIMESTAMP(3) NOT NULL DEFAULT CURRENT_TIMESTAMP,
+    "updatedAt" TIMESTAMP(3) NOT NULL DEFAULT CURRENT_TIMESTAMP,
+    "userId" UUID NOT NULL,
+    "provider" TEXT NOT NULL,
+    "providerUserId" TEXT NOT NULL,
+    "expiresAt" TIMESTAMP(3),
+    "accessToken" BYTEA NOT NULL,
+    "refreshToken" BYTEA,
+
+    CONSTRAINT "UserOAuth_pkey" PRIMARY KEY ("id")
+);
+
+-- CreateTable
+CREATE TABLE "UserPassword" (
+    "hash" TEXT NOT NULL,
+    "userId" UUID NOT NULL
+);
+
+-- CreateTable
+CREATE TABLE "UserSession" (
+    "id" UUID NOT NULL,
+    "createdAt" TIMESTAMP(3) NOT NULL DEFAULT CURRENT_TIMESTAMP,
+    "updatedAt" TIMESTAMP(3) NOT NULL DEFAULT CURRENT_TIMESTAMP,
+    "userId" UUID,
+    "data" JSONB,
+    "expiresAt" TIMESTAMP(3) NOT NULL,
+
+    CONSTRAINT "UserSession_pkey" PRIMARY KEY ("id")
+);
+
+-- CreateTable
+CREATE TABLE "WebhookWorker" (
+    "id" UUID NOT NULL,
+    "createdAt" TIMESTAMP(3) NOT NULL DEFAULT CURRENT_TIMESTAMP,
+    "updatedAt" TIMESTAMP(3) NOT NULL DEFAULT CURRENT_TIMESTAMP,
+    "name" TEXT NOT NULL,
+    "secret" TEXT NOT NULL,
+    "url" TEXT NOT NULL,
+    "tokenValue" TEXT,
+    "deleted" BOOLEAN NOT NULL DEFAULT false,
+    "tokenId" UUID,
+    "tenantId" UUID NOT NULL,
+
+    CONSTRAINT "WebhookWorker_pkey" PRIMARY KEY ("id")
+);
+
+-- CreateTable
+CREATE TABLE "WebhookWorkerRequest" (
+    "id" UUID NOT NULL,
+    "createdAt" TIMESTAMP(3) NOT NULL DEFAULT CURRENT_TIMESTAMP,
+    "webhookWorkerId" UUID NOT NULL,
+    "method" "WebhookWorkerRequestMethod" NOT NULL,
+    "statusCode" INTEGER NOT NULL,
+
+    CONSTRAINT "WebhookWorkerRequest_pkey" PRIMARY KEY ("id")
+);
+
+-- CreateTable
+CREATE TABLE "WebhookWorkerWorkflow" (
+    "id" UUID NOT NULL,
+    "webhookWorkerId" UUID NOT NULL,
+    "workflowId" UUID NOT NULL,
+
+    CONSTRAINT "WebhookWorkerWorkflow_pkey" PRIMARY KEY ("id")
+);
+
+-- CreateTable
+CREATE TABLE "Worker" (
+    "id" UUID NOT NULL,
+    "createdAt" TIMESTAMP(3) NOT NULL DEFAULT CURRENT_TIMESTAMP,
+    "updatedAt" TIMESTAMP(3) NOT NULL DEFAULT CURRENT_TIMESTAMP,
+    "deletedAt" TIMESTAMP(3),
+    "tenantId" UUID NOT NULL,
+    "lastHeartbeatAt" TIMESTAMP(3),
+    "name" TEXT NOT NULL,
+    "dispatcherId" UUID,
+    "maxRuns" INTEGER NOT NULL DEFAULT 100,
+    "isActive" BOOLEAN NOT NULL DEFAULT false,
+    "lastListenerEstablished" TIMESTAMP(3),
+    "isPaused" BOOLEAN NOT NULL DEFAULT false,
+    "type" "WorkerType" NOT NULL DEFAULT 'SELFHOSTED',
+    "webhookId" UUID,
+    "language" "WorkerSDKS",
+    "languageVersion" TEXT,
+    "os" TEXT,
+    "runtimeExtra" TEXT,
+    "sdkVersion" TEXT,
+
+    CONSTRAINT "Worker_pkey" PRIMARY KEY ("id")
+);
+
+-- CreateTable
+CREATE TABLE "WorkerAssignEvent" (
+    "id" BIGSERIAL NOT NULL,
+    "workerId" UUID NOT NULL,
+    "assignedStepRuns" JSONB,
+
+    CONSTRAINT "WorkerAssignEvent_pkey" PRIMARY KEY ("id")
+);
+
+-- CreateTable
+CREATE TABLE "WorkerLabel" (
+    "id" BIGSERIAL NOT NULL,
+    "createdAt" TIMESTAMP(3) NOT NULL DEFAULT CURRENT_TIMESTAMP,
+    "updatedAt" TIMESTAMP(3) NOT NULL DEFAULT CURRENT_TIMESTAMP,
+    "workerId" UUID NOT NULL,
+    "key" TEXT NOT NULL,
+    "strValue" TEXT,
+    "intValue" INTEGER,
+
+    CONSTRAINT "WorkerLabel_pkey" PRIMARY KEY ("id")
+);
+
+-- CreateTable
+CREATE TABLE "Workflow" (
+    "id" UUID NOT NULL,
+    "createdAt" TIMESTAMP(3) NOT NULL DEFAULT CURRENT_TIMESTAMP,
+    "updatedAt" TIMESTAMP(3) NOT NULL DEFAULT CURRENT_TIMESTAMP,
+    "deletedAt" TIMESTAMP(3),
+    "tenantId" UUID NOT NULL,
+    "name" TEXT NOT NULL,
+    "description" TEXT,
+    "isPaused" BOOLEAN DEFAULT false,
+
+    CONSTRAINT "Workflow_pkey" PRIMARY KEY ("id")
+);
+
+-- CreateTable
+CREATE TABLE "WorkflowConcurrency" (
+    "id" UUID NOT NULL,
+    "createdAt" TIMESTAMP(3) NOT NULL DEFAULT CURRENT_TIMESTAMP,
+    "updatedAt" TIMESTAMP(3) NOT NULL DEFAULT CURRENT_TIMESTAMP,
+    "workflowVersionId" UUID NOT NULL,
+    "getConcurrencyGroupId" UUID,
+    "maxRuns" INTEGER NOT NULL DEFAULT 1,
+    "limitStrategy" "ConcurrencyLimitStrategy" NOT NULL DEFAULT 'CANCEL_IN_PROGRESS',
+    "concurrencyGroupExpression" TEXT,
+
+    CONSTRAINT "WorkflowConcurrency_pkey" PRIMARY KEY ("id")
+);
+
+-- CreateTable
+CREATE TABLE "WorkflowRun" (
+    "createdAt" TIMESTAMP(3) NOT NULL DEFAULT CURRENT_TIMESTAMP,
+    "updatedAt" TIMESTAMP(3) NOT NULL DEFAULT CURRENT_TIMESTAMP,
+    "deletedAt" TIMESTAMP(3),
+    "tenantId" UUID NOT NULL,
+    "workflowVersionId" UUID NOT NULL,
+    "status" "WorkflowRunStatus" NOT NULL DEFAULT 'PENDING',
+    "error" TEXT,
+    "startedAt" TIMESTAMP(3),
+    "finishedAt" TIMESTAMP(3),
+    "concurrencyGroupId" TEXT,
+    "displayName" TEXT,
+    "id" UUID NOT NULL,
+    "childIndex" INTEGER,
+    "childKey" TEXT,
+    "parentId" UUID,
+    "parentStepRunId" UUID,
+    "additionalMetadata" JSONB,
+    "duration" BIGINT,
+    "priority" INTEGER,
+    "insertOrder" INTEGER,
+
+    CONSTRAINT "WorkflowRun_pkey" PRIMARY KEY ("id")
+);
+
+-- CreateTable
+CREATE TABLE "WorkflowRunDedupe" (
+    "id" BIGSERIAL NOT NULL,
+    "createdAt" TIMESTAMP(3) NOT NULL DEFAULT CURRENT_TIMESTAMP,
+    "updatedAt" TIMESTAMP(3) NOT NULL DEFAULT CURRENT_TIMESTAMP,
+    "tenantId" UUID NOT NULL,
+    "workflowId" UUID NOT NULL,
+    "workflowRunId" UUID NOT NULL,
+    "value" TEXT NOT NULL
+);
+
+-- CreateTable
+CREATE TABLE "WorkflowRunStickyState" (
+    "id" BIGSERIAL NOT NULL,
+    "createdAt" TIMESTAMP(3) NOT NULL DEFAULT CURRENT_TIMESTAMP,
+    "updatedAt" TIMESTAMP(3) NOT NULL DEFAULT CURRENT_TIMESTAMP,
+    "tenantId" UUID NOT NULL,
+    "workflowRunId" UUID NOT NULL,
+    "desiredWorkerId" UUID,
+    "strategy" "StickyStrategy" NOT NULL,
+
+    CONSTRAINT "WorkflowRunStickyState_pkey" PRIMARY KEY ("id")
+);
+
+-- CreateTable
+CREATE TABLE "WorkflowRunTriggeredBy" (
+    "id" UUID NOT NULL,
+    "createdAt" TIMESTAMP(3) NOT NULL DEFAULT CURRENT_TIMESTAMP,
+    "updatedAt" TIMESTAMP(3) NOT NULL DEFAULT CURRENT_TIMESTAMP,
+    "deletedAt" TIMESTAMP(3),
+    "tenantId" UUID NOT NULL,
+    "eventId" UUID,
+    "cronParentId" UUID,
+    "cronSchedule" TEXT,
+    "scheduledId" UUID,
+    "input" JSONB,
+    "parentId" UUID NOT NULL,
+
+    CONSTRAINT "WorkflowRunTriggeredBy_pkey" PRIMARY KEY ("id")
+);
+
+-- CreateTable
+CREATE TABLE "WorkflowTag" (
+    "id" UUID NOT NULL,
+    "createdAt" TIMESTAMP(3) NOT NULL DEFAULT CURRENT_TIMESTAMP,
+    "updatedAt" TIMESTAMP(3) NOT NULL DEFAULT CURRENT_TIMESTAMP,
+    "tenantId" UUID NOT NULL,
+    "name" TEXT NOT NULL,
+    "color" TEXT NOT NULL DEFAULT '#93C5FD',
+
+    CONSTRAINT "WorkflowTag_pkey" PRIMARY KEY ("id")
+);
+
+-- CreateTable
+CREATE TABLE "WorkflowTriggerCronRef" (
+    "parentId" UUID NOT NULL,
+    "cron" TEXT NOT NULL,
+    "tickerId" UUID,
+    "input" JSONB,
+    "enabled" BOOLEAN NOT NULL DEFAULT true,
+    "additionalMetadata" JSONB,
+    "createdAt" TIMESTAMP(3) NOT NULL DEFAULT CURRENT_TIMESTAMP,
+    "deletedAt" TIMESTAMP(3),
+    "updatedAt" TIMESTAMP(3) NOT NULL DEFAULT CURRENT_TIMESTAMP
+);
+
+-- CreateTable
+CREATE TABLE "WorkflowTriggerEventRef" (
+    "parentId" UUID NOT NULL,
+    "eventKey" TEXT NOT NULL
+);
+
+-- CreateTable
+CREATE TABLE "WorkflowTriggerScheduledRef" (
+    "id" UUID NOT NULL,
+    "parentId" UUID NOT NULL,
+    "triggerAt" TIMESTAMP(3) NOT NULL,
+    "tickerId" UUID,
+    "input" JSONB,
+    "childIndex" INTEGER,
+    "childKey" TEXT,
+    "parentStepRunId" UUID,
+    "parentWorkflowRunId" UUID,
+    "additionalMetadata" JSONB,
+    "createdAt" TIMESTAMP(3) NOT NULL DEFAULT CURRENT_TIMESTAMP,
+    "deletedAt" TIMESTAMP(3),
+    "updatedAt" TIMESTAMP(3) NOT NULL DEFAULT CURRENT_TIMESTAMP,
+
+    CONSTRAINT "WorkflowTriggerScheduledRef_pkey" PRIMARY KEY ("id")
+);
 
 -- CreateTable
 CREATE TABLE
@@ -1688,150 +1078,8 @@
     "_StepRunOrder" ("A" UUID NOT NULL, "B" UUID NOT NULL);
 
 -- CreateTable
-<<<<<<< HEAD
 CREATE TABLE
     "_WorkflowToWorkflowTag" ("A" UUID NOT NULL, "B" UUID NOT NULL);
-=======
-CREATE TABLE "WorkflowRunStickyState" (
-    "id" BIGSERIAL NOT NULL,
-    "createdAt" TIMESTAMP(3) NOT NULL DEFAULT CURRENT_TIMESTAMP,
-    "updatedAt" TIMESTAMP(3) NOT NULL DEFAULT CURRENT_TIMESTAMP,
-    "tenantId" UUID NOT NULL,
-    "workflowRunId" UUID NOT NULL,
-    "desiredWorkerId" UUID,
-    "strategy" "StickyStrategy" NOT NULL,
-
-    CONSTRAINT "WorkflowRunStickyState_pkey" PRIMARY KEY ("id")
-);
-
--- CreateTable
-CREATE TABLE "WorkflowRunTriggeredBy" (
-    "id" UUID NOT NULL,
-    "createdAt" TIMESTAMP(3) NOT NULL DEFAULT CURRENT_TIMESTAMP,
-    "updatedAt" TIMESTAMP(3) NOT NULL DEFAULT CURRENT_TIMESTAMP,
-    "deletedAt" TIMESTAMP(3),
-    "tenantId" UUID NOT NULL,
-    "eventId" UUID,
-    "cronParentId" UUID,
-    "cronSchedule" TEXT,
-    "scheduledId" UUID,
-    "input" JSONB,
-    "parentId" UUID NOT NULL,
-
-    CONSTRAINT "WorkflowRunTriggeredBy_pkey" PRIMARY KEY ("id")
-);
-
--- CreateTable
-CREATE TABLE "WorkflowTag" (
-    "id" UUID NOT NULL,
-    "createdAt" TIMESTAMP(3) NOT NULL DEFAULT CURRENT_TIMESTAMP,
-    "updatedAt" TIMESTAMP(3) NOT NULL DEFAULT CURRENT_TIMESTAMP,
-    "tenantId" UUID NOT NULL,
-    "name" TEXT NOT NULL,
-    "color" TEXT NOT NULL DEFAULT '#93C5FD',
-
-    CONSTRAINT "WorkflowTag_pkey" PRIMARY KEY ("id")
-);
-
--- CreateTable
-CREATE TABLE "WorkflowTriggerCronRef" (
-    "parentId" UUID NOT NULL,
-    "cron" TEXT NOT NULL,
-    "tickerId" UUID,
-    "input" JSONB,
-    "enabled" BOOLEAN NOT NULL DEFAULT true,
-    "additionalMetadata" JSONB,
-    "createdAt" TIMESTAMP(3) NOT NULL DEFAULT CURRENT_TIMESTAMP,
-    "deletedAt" TIMESTAMP(3),
-    "updatedAt" TIMESTAMP(3) NOT NULL DEFAULT CURRENT_TIMESTAMP
-);
-
--- CreateTable
-CREATE TABLE "WorkflowTriggerEventRef" (
-    "parentId" UUID NOT NULL,
-    "eventKey" TEXT NOT NULL
-);
-
--- CreateTable
-CREATE TABLE "WorkflowTriggerScheduledRef" (
-    "id" UUID NOT NULL,
-    "parentId" UUID NOT NULL,
-    "triggerAt" TIMESTAMP(3) NOT NULL,
-    "tickerId" UUID,
-    "input" JSONB,
-    "childIndex" INTEGER,
-    "childKey" TEXT,
-    "parentStepRunId" UUID,
-    "parentWorkflowRunId" UUID,
-    "additionalMetadata" JSONB,
-    "createdAt" TIMESTAMP(3) NOT NULL DEFAULT CURRENT_TIMESTAMP,
-    "deletedAt" TIMESTAMP(3),
-    "updatedAt" TIMESTAMP(3) NOT NULL DEFAULT CURRENT_TIMESTAMP,
-
-    CONSTRAINT "WorkflowTriggerScheduledRef_pkey" PRIMARY KEY ("id")
-);
-
--- CreateTable
-CREATE TABLE "WorkflowTriggers" (
-    "id" UUID NOT NULL,
-    "createdAt" TIMESTAMP(3) NOT NULL DEFAULT CURRENT_TIMESTAMP,
-    "updatedAt" TIMESTAMP(3) NOT NULL DEFAULT CURRENT_TIMESTAMP,
-    "deletedAt" TIMESTAMP(3),
-    "workflowVersionId" UUID NOT NULL,
-    "tenantId" UUID NOT NULL,
-
-    CONSTRAINT "WorkflowTriggers_pkey" PRIMARY KEY ("id")
-);
-
--- CreateTable
-CREATE TABLE "WorkflowVersion" (
-    "id" UUID NOT NULL,
-    "createdAt" TIMESTAMP(3) NOT NULL DEFAULT CURRENT_TIMESTAMP,
-    "updatedAt" TIMESTAMP(3) NOT NULL DEFAULT CURRENT_TIMESTAMP,
-    "deletedAt" TIMESTAMP(3),
-    "version" TEXT,
-    "order" BIGSERIAL NOT NULL,
-    "workflowId" UUID NOT NULL,
-    "checksum" TEXT NOT NULL,
-    "scheduleTimeout" TEXT NOT NULL DEFAULT '5m',
-    "onFailureJobId" UUID,
-    "sticky" "StickyStrategy",
-    "kind" "WorkflowKind" NOT NULL DEFAULT 'DAG',
-    "defaultPriority" INTEGER,
-
-    CONSTRAINT "WorkflowVersion_pkey" PRIMARY KEY ("id")
-);
-
--- CreateTable
-CREATE TABLE "_ActionToWorker" (
-    "B" UUID NOT NULL,
-    "A" UUID NOT NULL
-);
-
--- CreateTable
-CREATE TABLE "_ServiceToWorker" (
-    "A" UUID NOT NULL,
-    "B" UUID NOT NULL
-);
-
--- CreateTable
-CREATE TABLE "_StepOrder" (
-    "A" UUID NOT NULL,
-    "B" UUID NOT NULL
-);
-
--- CreateTable
-CREATE TABLE "_StepRunOrder" (
-    "A" UUID NOT NULL,
-    "B" UUID NOT NULL
-);
-
--- CreateTable
-CREATE TABLE "_WorkflowToWorkflowTag" (
-    "A" UUID NOT NULL,
-    "B" UUID NOT NULL
-);
->>>>>>> 2d54fa0d
 
 -- CreateIndex
 CREATE UNIQUE INDEX "APIToken_id_key" ON "APIToken" ("id" ASC);
