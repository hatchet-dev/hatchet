-- CreateEnum
CREATE TYPE "ConcurrencyLimitStrategy" AS ENUM (
    'CANCEL_IN_PROGRESS',
    'DROP_NEWEST',
    'QUEUE_NEWEST',
    'GROUP_ROUND_ROBIN'
);


-- CreateEnum
CREATE TYPE "InternalQueue" AS ENUM (
    'WORKER_SEMAPHORE_COUNT',
    'STEP_RUN_UPDATE',
    'WORKFLOW_RUN_UPDATE',
    'WORKFLOW_RUN_PAUSED',
    'STEP_RUN_UPDATE_V2'
);

-- CreateEnum
CREATE TYPE "InviteLinkStatus" AS ENUM ('PENDING', 'ACCEPTED', 'REJECTED');

-- CreateEnum
CREATE TYPE "JobKind" AS ENUM ('DEFAULT', 'ON_FAILURE');

-- CreateEnum
CREATE TYPE "JobRunStatus" AS ENUM (
    'PENDING',
    'RUNNING',
    'SUCCEEDED',
    'FAILED',
    'CANCELLED'
);

-- CreateEnum
CREATE TYPE "LeaseKind" AS ENUM ('WORKER', 'QUEUE');

-- CreateEnum
CREATE TYPE "LimitResource" AS ENUM (
    'WORKFLOW_RUN',
    'EVENT',
    'WORKER',
    'CRON',
    'SCHEDULE'
);

-- CreateEnum
CREATE TYPE "LogLineLevel" AS ENUM ('DEBUG', 'INFO', 'WARN', 'ERROR');

-- CreateEnum
CREATE TYPE "StepExpressionKind" AS ENUM (
    'DYNAMIC_RATE_LIMIT_KEY',
    'DYNAMIC_RATE_LIMIT_VALUE',
    'DYNAMIC_RATE_LIMIT_UNITS',
    'DYNAMIC_RATE_LIMIT_WINDOW'
);

-- CreateEnum
CREATE TYPE "StepRateLimitKind" AS ENUM ('STATIC', 'DYNAMIC');

-- CreateEnum
CREATE TYPE "StepRunEventReason" AS ENUM (
    'REQUEUED_NO_WORKER',
    'REQUEUED_RATE_LIMIT',
    'SCHEDULING_TIMED_OUT',
    'ASSIGNED',
    'STARTED',
    'FINISHED',
    'FAILED',
    'RETRYING',
    'CANCELLED',
    'TIMED_OUT',
    'REASSIGNED',
    'SLOT_RELEASED',
    'TIMEOUT_REFRESHED',
    'RETRIED_BY_USER',
    'SENT_TO_WORKER',
    'WORKFLOW_RUN_GROUP_KEY_SUCCEEDED',
    'WORKFLOW_RUN_GROUP_KEY_FAILED',
    'RATE_LIMIT_ERROR',
    'ACKNOWLEDGED'
);

-- CreateEnum
CREATE TYPE "StepRunEventSeverity" AS ENUM ('INFO', 'WARNING', 'CRITICAL');

-- CreateEnum
CREATE TYPE "StepRunStatus" AS ENUM (
    'PENDING',
    'PENDING_ASSIGNMENT',
    'ASSIGNED',
    'RUNNING',
    'SUCCEEDED',
    'FAILED',
    'CANCELLED',
    'CANCELLING'
);

-- CreateEnum
CREATE TYPE "StickyStrategy" AS ENUM ('SOFT', 'HARD');

-- CreateEnum
CREATE TYPE "TenantMemberRole" AS ENUM ('OWNER', 'ADMIN', 'MEMBER');

-- CreateEnum
CREATE TYPE "TenantResourceLimitAlertType" AS ENUM ('Alarm', 'Exhausted');

-- CreateEnum
CREATE TYPE "VcsProvider" AS ENUM ('GITHUB');

-- CreateEnum
CREATE TYPE "WebhookWorkerRequestMethod" AS ENUM ('GET', 'POST', 'PUT');

-- CreateEnum
CREATE TYPE "WorkerLabelComparator" AS ENUM (
    'EQUAL',
    'NOT_EQUAL',
    'GREATER_THAN',
    'GREATER_THAN_OR_EQUAL',
    'LESS_THAN',
    'LESS_THAN_OR_EQUAL'
);

-- CreateEnum
CREATE TYPE "WorkerSDKS" AS ENUM ('UNKNOWN', 'GO', 'PYTHON', 'TYPESCRIPT');

-- CreateEnum
CREATE TYPE "WorkerType" AS ENUM ('WEBHOOK', 'MANAGED', 'SELFHOSTED');

-- CreateEnum
CREATE TYPE "WorkflowKind" AS ENUM ('FUNCTION', 'DURABLE', 'DAG');

-- CreateEnum
CREATE TYPE "WorkflowRunStatus" AS ENUM ('PENDING', 'RUNNING', 'SUCCEEDED', 'FAILED', 'QUEUED');

-- CreateTable
CREATE TABLE "APIToken" (
    "id" UUID NOT NULL,
    "createdAt" TIMESTAMP(3) NOT NULL DEFAULT CURRENT_TIMESTAMP,
    "updatedAt" TIMESTAMP(3) NOT NULL DEFAULT CURRENT_TIMESTAMP,
    "expiresAt" TIMESTAMP(3),
    "revoked" BOOLEAN NOT NULL DEFAULT false,
    "name" TEXT,
    "tenantId" UUID,
    "nextAlertAt" TIMESTAMP(3),
    "internal" BOOLEAN NOT NULL DEFAULT false,

    CONSTRAINT "APIToken_pkey" PRIMARY KEY ("id")
);

-- CreateTable
CREATE TABLE "Action" (
    "description" TEXT,
    "tenantId" UUID NOT NULL,
    "actionId" TEXT NOT NULL,
    "id" UUID NOT NULL,

    CONSTRAINT "Action_pkey" PRIMARY KEY ("id")
);

-- CreateTable
CREATE TABLE "ControllerPartition" (
    "id" TEXT NOT NULL,
    "createdAt" TIMESTAMP(3) NOT NULL DEFAULT CURRENT_TIMESTAMP,
    "updatedAt" TIMESTAMP(3) NOT NULL DEFAULT CURRENT_TIMESTAMP,
    "lastHeartbeat" TIMESTAMP(3),
    "name" TEXT,

    CONSTRAINT "ControllerPartition_pkey" PRIMARY KEY ("id")
);

-- CreateTable
CREATE TABLE "Dispatcher" (
    "id" UUID NOT NULL,
    "createdAt" TIMESTAMP(3) NOT NULL DEFAULT CURRENT_TIMESTAMP,
    "updatedAt" TIMESTAMP(3) NOT NULL DEFAULT CURRENT_TIMESTAMP,
    "deletedAt" TIMESTAMP(3),
    "lastHeartbeatAt" TIMESTAMP(3),
    "isActive" BOOLEAN NOT NULL DEFAULT true,

    CONSTRAINT "Dispatcher_pkey" PRIMARY KEY ("id")
);

-- CreateTable
CREATE TABLE "Event" (
    "id" UUID NOT NULL,
    "createdAt" TIMESTAMP(6) NOT NULL DEFAULT clock_timestamp(),
    "updatedAt" TIMESTAMP(3) NOT NULL DEFAULT CURRENT_TIMESTAMP,
    "deletedAt" TIMESTAMP(3),
    "key" TEXT NOT NULL,
    "tenantId" UUID NOT NULL,
    "replayedFromId" UUID,
    "data" JSONB,
    "additionalMetadata" JSONB,
    "insertOrder" INTEGER,
    "identityId" BIGINT GENERATED ALWAYS AS IDENTITY,

    CONSTRAINT "Event_pkey" PRIMARY KEY ("id")
);

-- CreateTable
CREATE TABLE "EventKey" (
    "key" TEXT NOT NULL,
    "tenantId" UUID NOT NULL,
    "id" BIGSERIAL NOT NULL,

    CONSTRAINT "EventKey_pkey" PRIMARY KEY ("id")
);

-- CreateTable
CREATE TABLE "GetGroupKeyRun" (
    "id" UUID NOT NULL,
    "createdAt" TIMESTAMP(3) NOT NULL DEFAULT CURRENT_TIMESTAMP,
    "updatedAt" TIMESTAMP(3) NOT NULL DEFAULT CURRENT_TIMESTAMP,
    "deletedAt" TIMESTAMP(3),
    "tenantId" UUID NOT NULL,
    "workerId" UUID,
    "tickerId" UUID,
    "status" "StepRunStatus" NOT NULL DEFAULT 'PENDING',
    "input" JSONB,
    "output" TEXT,
    "requeueAfter" TIMESTAMP(3),
    "error" TEXT,
    "startedAt" TIMESTAMP(3),
    "finishedAt" TIMESTAMP(3),
    "timeoutAt" TIMESTAMP(3),
    "cancelledAt" TIMESTAMP(3),
    "cancelledReason" TEXT,
    "cancelledError" TEXT,
    "workflowRunId" UUID NOT NULL,
    "scheduleTimeoutAt" TIMESTAMP(3),

    CONSTRAINT "GetGroupKeyRun_pkey" PRIMARY KEY ("id")
);

-- CreateTable
CREATE TABLE "InternalQueueItem" (
    "id" BIGSERIAL NOT NULL,
    "queue" "InternalQueue" NOT NULL,
    "isQueued" BOOLEAN NOT NULL,
    "data" JSONB,
    "tenantId" UUID NOT NULL,
    "priority" INTEGER NOT NULL DEFAULT 1,
    "uniqueKey" TEXT,

    CONSTRAINT "InternalQueueItem_pkey" PRIMARY KEY ("id")
);

-- CreateTable
CREATE TABLE "Job" (
    "id" UUID NOT NULL,
    "createdAt" TIMESTAMP(3) NOT NULL DEFAULT CURRENT_TIMESTAMP,
    "updatedAt" TIMESTAMP(3) NOT NULL DEFAULT CURRENT_TIMESTAMP,
    "deletedAt" TIMESTAMP(3),
    "tenantId" UUID NOT NULL,
    "workflowVersionId" UUID NOT NULL,
    "name" TEXT NOT NULL,
    "description" TEXT,
    "timeout" TEXT,
    "kind" "JobKind" NOT NULL DEFAULT 'DEFAULT',

    CONSTRAINT "Job_pkey" PRIMARY KEY ("id")
);

-- CreateTable
CREATE TABLE "JobRun" (
    "id" UUID NOT NULL,
    "createdAt" TIMESTAMP(3) NOT NULL DEFAULT CURRENT_TIMESTAMP,
    "updatedAt" TIMESTAMP(3) NOT NULL DEFAULT CURRENT_TIMESTAMP,
    "deletedAt" TIMESTAMP(3),
    "tenantId" UUID NOT NULL,
    "jobId" UUID NOT NULL,
    "tickerId" UUID,
    "status" "JobRunStatus" NOT NULL DEFAULT 'PENDING',
    "result" JSONB,
    "startedAt" TIMESTAMP(3),
    "finishedAt" TIMESTAMP(3),
    "timeoutAt" TIMESTAMP(3),
    "cancelledAt" TIMESTAMP(3),
    "cancelledReason" TEXT,
    "cancelledError" TEXT,
    "workflowRunId" UUID NOT NULL,
    "identityId" BIGINT GENERATED ALWAYS AS IDENTITY,

    CONSTRAINT "JobRun_pkey" PRIMARY KEY ("id")
);

-- CreateTable
CREATE TABLE "JobRunLookupData" (
    "id" UUID NOT NULL,
    "createdAt" TIMESTAMP(3) NOT NULL DEFAULT CURRENT_TIMESTAMP,
    "updatedAt" TIMESTAMP(3) NOT NULL DEFAULT CURRENT_TIMESTAMP,
    "deletedAt" TIMESTAMP(3),
    "jobRunId" UUID NOT NULL,
    "tenantId" UUID NOT NULL,
    "data" JSONB,
    "identityId" BIGINT GENERATED ALWAYS AS IDENTITY,

    CONSTRAINT "JobRunLookupData_pkey" PRIMARY KEY ("id")
);

-- CreateTable
CREATE TABLE "Lease" (
    "id" BIGSERIAL NOT NULL,
    "expiresAt" TIMESTAMP(3),
    "tenantId" UUID NOT NULL,
    "resourceId" TEXT NOT NULL,
    "kind" "LeaseKind" NOT NULL,

    CONSTRAINT "Lease_pkey" PRIMARY KEY ("id")
);

-- CreateTable
CREATE TABLE "LogLine" (
    "id" BIGSERIAL NOT NULL,
    "createdAt" TIMESTAMP(3) NOT NULL DEFAULT CURRENT_TIMESTAMP,
    "tenantId" UUID NOT NULL,
    "stepRunId" UUID,
    "message" TEXT NOT NULL,
    "level" "LogLineLevel" NOT NULL DEFAULT 'INFO',
    "metadata" JSONB,

    CONSTRAINT "LogLine_pkey" PRIMARY KEY ("id")
);

-- CreateTable
CREATE TABLE "Queue" (
    "id" BIGSERIAL NOT NULL,
    "tenantId" UUID NOT NULL,
    "name" TEXT NOT NULL,
    "lastActive" TIMESTAMP(3),

    CONSTRAINT "Queue_pkey" PRIMARY KEY ("id")
);

-- CreateTable
CREATE TABLE "QueueItem" (
    "id" BIGSERIAL NOT NULL,
    "stepRunId" UUID,
    "stepId" UUID,
    "actionId" TEXT,
    "scheduleTimeoutAt" TIMESTAMP(3),
    "stepTimeout" TEXT,
    "priority" INTEGER NOT NULL DEFAULT 1,
    "isQueued" BOOLEAN NOT NULL,
    "tenantId" UUID NOT NULL,
    "queue" TEXT NOT NULL,
    "sticky" "StickyStrategy",
    "desiredWorkerId" UUID,

    CONSTRAINT "QueueItem_pkey" PRIMARY KEY ("id")
);

-- CreateTable
CREATE TABLE "RateLimit" (
    "tenantId" UUID NOT NULL,
    "key" TEXT NOT NULL,
    "limitValue" INTEGER NOT NULL,
    "value" INTEGER NOT NULL,
    "window" TEXT NOT NULL,
    "lastRefill" TIMESTAMP(3) NOT NULL DEFAULT CURRENT_TIMESTAMP
);

-- CreateTable
CREATE TABLE "SNSIntegration" (
    "id" UUID NOT NULL,
    "createdAt" TIMESTAMP(3) NOT NULL DEFAULT CURRENT_TIMESTAMP,
    "updatedAt" TIMESTAMP(3) NOT NULL DEFAULT CURRENT_TIMESTAMP,
    "tenantId" UUID NOT NULL,
    "topicArn" TEXT NOT NULL,

    CONSTRAINT "SNSIntegration_pkey" PRIMARY KEY ("id")
);

-- CreateTable
CREATE TABLE "SchedulerPartition" (
    "id" TEXT NOT NULL,
    "createdAt" TIMESTAMP(3) NOT NULL DEFAULT CURRENT_TIMESTAMP,
    "updatedAt" TIMESTAMP(3) NOT NULL DEFAULT CURRENT_TIMESTAMP,
    "lastHeartbeat" TIMESTAMP(3),
    "name" TEXT,

    CONSTRAINT "SchedulerPartition_pkey" PRIMARY KEY ("id")
);

-- CreateTable
CREATE TABLE "SecurityCheckIdent" (
    "id" UUID NOT NULL,

    CONSTRAINT "SecurityCheckIdent_pkey" PRIMARY KEY ("id")
);

-- CreateTable
CREATE TABLE "SemaphoreQueueItem" (
    "stepRunId" UUID NOT NULL,
    "workerId" UUID NOT NULL,
    "tenantId" UUID NOT NULL,

    CONSTRAINT "SemaphoreQueueItem_pkey" PRIMARY KEY ("stepRunId")
);

-- CreateTable
CREATE TABLE "Service" (
    "id" UUID NOT NULL,
    "createdAt" TIMESTAMP(3) NOT NULL DEFAULT CURRENT_TIMESTAMP,
    "updatedAt" TIMESTAMP(3) NOT NULL DEFAULT CURRENT_TIMESTAMP,
    "deletedAt" TIMESTAMP(3),
    "name" TEXT NOT NULL,
    "description" TEXT,
    "tenantId" UUID NOT NULL,

    CONSTRAINT "Service_pkey" PRIMARY KEY ("id")
);

-- CreateTable
CREATE TABLE "SlackAppWebhook" (
    "id" UUID NOT NULL,
    "createdAt" TIMESTAMP(3) NOT NULL DEFAULT CURRENT_TIMESTAMP,
    "updatedAt" TIMESTAMP(3) NOT NULL DEFAULT CURRENT_TIMESTAMP,
    "deletedAt" TIMESTAMP(3),
    "tenantId" UUID NOT NULL,
    "teamId" TEXT NOT NULL,
    "teamName" TEXT NOT NULL,
    "channelId" TEXT NOT NULL,
    "channelName" TEXT NOT NULL,
    "webhookURL" BYTEA NOT NULL,

    CONSTRAINT "SlackAppWebhook_pkey" PRIMARY KEY ("id")
);

-- CreateTable
CREATE TABLE "Step" (
    "id" UUID NOT NULL,
    "createdAt" TIMESTAMP(3) NOT NULL DEFAULT CURRENT_TIMESTAMP,
    "updatedAt" TIMESTAMP(3) NOT NULL DEFAULT CURRENT_TIMESTAMP,
    "deletedAt" TIMESTAMP(3),
    "readableId" TEXT,
    "tenantId" UUID NOT NULL,
    "jobId" UUID NOT NULL,
    "actionId" TEXT NOT NULL,
    "timeout" TEXT,
    "customUserData" JSONB,
    "retries" INTEGER NOT NULL DEFAULT 0,
    "scheduleTimeout" TEXT NOT NULL DEFAULT '5m',

    CONSTRAINT "Step_pkey" PRIMARY KEY ("id")
);

-- CreateTable
CREATE TABLE "StepDesiredWorkerLabel" (
    "id" BIGSERIAL NOT NULL,
    "createdAt" TIMESTAMP(3) NOT NULL DEFAULT CURRENT_TIMESTAMP,
    "updatedAt" TIMESTAMP(3) NOT NULL DEFAULT CURRENT_TIMESTAMP,
    "stepId" UUID NOT NULL,
    "key" TEXT NOT NULL,
    "strValue" TEXT,
    "intValue" INTEGER,
    "required" BOOLEAN NOT NULL,
    "comparator" "WorkerLabelComparator" NOT NULL,
    "weight" INTEGER NOT NULL,

    CONSTRAINT "StepDesiredWorkerLabel_pkey" PRIMARY KEY ("id")
);

-- CreateTable
CREATE TABLE "StepExpression" (
    "key" TEXT NOT NULL,
    "stepId" UUID NOT NULL,
    "expression" TEXT NOT NULL,
    "kind" "StepExpressionKind" NOT NULL,

    CONSTRAINT "StepExpression_pkey" PRIMARY KEY ("key","stepId","kind")
);

-- CreateTable
CREATE TABLE "StepRateLimit" (
    "units" INTEGER NOT NULL,
    "stepId" UUID NOT NULL,
    "rateLimitKey" TEXT NOT NULL,
    "tenantId" UUID NOT NULL,
    "kind" "StepRateLimitKind" NOT NULL DEFAULT 'STATIC'
);

CREATE SEQUENCE steprun_identity_id_seq START 1;


-- CreateTable
CREATE TABLE
    "StepRun" (
        "id" UUID NOT NULL,
        "createdAt" TIMESTAMP(3) without time zone NOT NULL DEFAULT CURRENT_TIMESTAMP,
        "updatedAt" TIMESTAMP(3) without time zone NOT NULL DEFAULT CURRENT_TIMESTAMP,
        "deletedAt" TIMESTAMP(3) without time zone,
        "tenantId" UUID NOT NULL,
        "jobRunId" UUID NOT NULL,
        "stepId" UUID NOT NULL,
        "order" BIGSERIAL NOT NULL,
        "workerId" UUID,
        "tickerId" UUID,
        "status" "StepRunStatus" NOT NULL DEFAULT 'PENDING',
        "input" JSONB,
        "output" JSONB,
        "requeueAfter" TIMESTAMP(3),
        "scheduleTimeoutAt" TIMESTAMP(3),
        "error" TEXT,
        "startedAt" TIMESTAMP(3),
        "finishedAt" TIMESTAMP(3),
        "timeoutAt" TIMESTAMP(3),
        "cancelledAt" TIMESTAMP(3),
        "cancelledReason" TEXT,
        "cancelledError" TEXT,
        "inputSchema" JSONB,
        "callerFiles" JSONB,
        "gitRepoBranch" TEXT,
        "retryCount" INTEGER NOT NULL DEFAULT 0,
        "semaphoreReleased" BOOLEAN NOT NULL DEFAULT false,
        "queue" TEXT NOT NULL DEFAULT 'default',
        "priority" INTEGER,
        "internalRetryCount" INTEGER NOT NULL DEFAULT 0,
         "identityId" BIGINT NOT NULL DEFAULT nextval('steprun_identity_id_seq'::regclass),
        CONSTRAINT "StepRun_pkey" PRIMARY KEY ("status", "id")
    )
PARTITION BY
    LIST ("status");

ALTER TABLE "StepRun"
ADD CONSTRAINT step_run_identity_id_unique UNIQUE ("identityId","status");

CREATE TABLE
    "StepRun_volatile" PARTITION OF "StepRun" FOR
VALUES
    IN (
        'PENDING',
        'PENDING_ASSIGNMENT',
        'ASSIGNED',
        'RUNNING',
        'CANCELLING'
    )
WITH
    (fillfactor = 50);

ALTER TABLE "StepRun_volatile"
SET
    (
        autovacuum_vacuum_threshold = '1000',
        autovacuum_vacuum_scale_factor = '0.01',
        autovacuum_analyze_threshold = '500',
        autovacuum_analyze_scale_factor = '0.01'
    );

CREATE TABLE
    "StepRun_stable" PARTITION OF "StepRun" FOR
VALUES
    IN ('FAILED', 'CANCELLED', 'SUCCEEDED')
WITH
    (fillfactor = 100);


-- CreateTable
CREATE TABLE "StepRunEvent" (
    "id" BIGSERIAL NOT NULL,
    "timeFirstSeen" TIMESTAMP(3) NOT NULL DEFAULT CURRENT_TIMESTAMP,
    "timeLastSeen" TIMESTAMP(3) NOT NULL DEFAULT CURRENT_TIMESTAMP,
    "stepRunId" UUID,
    "reason" "StepRunEventReason" NOT NULL,
    "severity" "StepRunEventSeverity" NOT NULL,
    "message" TEXT NOT NULL,
    "count" INTEGER NOT NULL,
    "data" JSONB,
    "workflowRunId" UUID

);

-- CreateTable
CREATE TABLE "StepRunExpressionEval" (
    "key" TEXT NOT NULL,
    "stepRunId" UUID NOT NULL,
    "valueStr" TEXT,
    "valueInt" INTEGER,
    "kind" "StepExpressionKind" NOT NULL,

    CONSTRAINT "StepRunExpressionEval_pkey" PRIMARY KEY ("key","stepRunId","kind")
);

-- CreateTable
CREATE TABLE "StepRunResultArchive" (
    "id" UUID NOT NULL,
    "createdAt" TIMESTAMP(3) NOT NULL DEFAULT CURRENT_TIMESTAMP,
    "updatedAt" TIMESTAMP(3) NOT NULL DEFAULT CURRENT_TIMESTAMP,
    "deletedAt" TIMESTAMP(3),
    "stepRunId" UUID NOT NULL,
    "order" BIGSERIAL NOT NULL,
    "input" JSONB,
    "output" JSONB,
    "error" TEXT,
    "startedAt" TIMESTAMP(3),
    "finishedAt" TIMESTAMP(3),
    "timeoutAt" TIMESTAMP(3),
    "cancelledAt" TIMESTAMP(3),
    "cancelledReason" TEXT,
    "cancelledError" TEXT,
    "retryCount" INTEGER NOT NULL DEFAULT 0,

    CONSTRAINT "StepRunResultArchive_pkey" PRIMARY KEY ("id")
);

-- CreateTable
CREATE TABLE "StreamEvent" (
    "id" BIGSERIAL NOT NULL,
    "createdAt" TIMESTAMP(3) NOT NULL DEFAULT CURRENT_TIMESTAMP,
    "tenantId" UUID NOT NULL,
    "stepRunId" UUID,
    "message" BYTEA NOT NULL,
    "metadata" JSONB,

    CONSTRAINT "StreamEvent_pkey" PRIMARY KEY ("id")
);

-- CreateTable
CREATE TABLE "Tenant" (
    "id" UUID NOT NULL,
    "createdAt" TIMESTAMP(3) NOT NULL DEFAULT CURRENT_TIMESTAMP,
    "updatedAt" TIMESTAMP(3) NOT NULL DEFAULT CURRENT_TIMESTAMP,
    "deletedAt" TIMESTAMP(3),
    "name" TEXT NOT NULL,
    "slug" TEXT NOT NULL,
    "analyticsOptOut" BOOLEAN NOT NULL DEFAULT false,
    "alertMemberEmails" BOOLEAN NOT NULL DEFAULT true,
    "controllerPartitionId" TEXT,
    "workerPartitionId" TEXT,
    "dataRetentionPeriod" TEXT NOT NULL DEFAULT '720h',
    "schedulerPartitionId" TEXT,

    CONSTRAINT "Tenant_pkey" PRIMARY KEY ("id")
);

-- CreateTable
CREATE TABLE "TenantAlertEmailGroup" (
    "id" UUID NOT NULL,
    "createdAt" TIMESTAMP(3) NOT NULL DEFAULT CURRENT_TIMESTAMP,
    "updatedAt" TIMESTAMP(3) NOT NULL DEFAULT CURRENT_TIMESTAMP,
    "deletedAt" TIMESTAMP(3),
    "tenantId" UUID NOT NULL,
    "emails" TEXT NOT NULL,

    CONSTRAINT "TenantAlertEmailGroup_pkey" PRIMARY KEY ("id")
);

-- CreateTable
CREATE TABLE "TenantAlertingSettings" (
    "id" UUID NOT NULL,
    "createdAt" TIMESTAMP(3) NOT NULL DEFAULT CURRENT_TIMESTAMP,
    "updatedAt" TIMESTAMP(3) NOT NULL DEFAULT CURRENT_TIMESTAMP,
    "deletedAt" TIMESTAMP(3),
    "tenantId" UUID NOT NULL,
    "maxFrequency" TEXT NOT NULL DEFAULT '1h',
    "lastAlertedAt" TIMESTAMP(3),
    "tickerId" UUID,
    "enableExpiringTokenAlerts" BOOLEAN NOT NULL DEFAULT true,
    "enableWorkflowRunFailureAlerts" BOOLEAN NOT NULL DEFAULT false,
    "enableTenantResourceLimitAlerts" BOOLEAN NOT NULL DEFAULT true,

    CONSTRAINT "TenantAlertingSettings_pkey" PRIMARY KEY ("id")
);

-- CreateTable
CREATE TABLE "TenantInviteLink" (
    "id" UUID NOT NULL,
    "createdAt" TIMESTAMP(3) NOT NULL DEFAULT CURRENT_TIMESTAMP,
    "updatedAt" TIMESTAMP(3) NOT NULL DEFAULT CURRENT_TIMESTAMP,
    "tenantId" UUID NOT NULL,
    "inviterEmail" TEXT NOT NULL,
    "inviteeEmail" TEXT NOT NULL,
    "expires" TIMESTAMP(3) NOT NULL,
    "status" "InviteLinkStatus" NOT NULL DEFAULT 'PENDING',
    "role" "TenantMemberRole" NOT NULL DEFAULT 'OWNER',

    CONSTRAINT "TenantInviteLink_pkey" PRIMARY KEY ("id")
);

-- CreateTable
CREATE TABLE "TenantMember" (
    "id" UUID NOT NULL,
    "createdAt" TIMESTAMP(3) NOT NULL DEFAULT CURRENT_TIMESTAMP,
    "updatedAt" TIMESTAMP(3) NOT NULL DEFAULT CURRENT_TIMESTAMP,
    "tenantId" UUID NOT NULL,
    "userId" UUID NOT NULL,
    "role" "TenantMemberRole" NOT NULL,

    CONSTRAINT "TenantMember_pkey" PRIMARY KEY ("id")
);

-- CreateTable
CREATE TABLE "TenantResourceLimit" (
    "id" UUID NOT NULL,
    "createdAt" TIMESTAMP(3) NOT NULL DEFAULT CURRENT_TIMESTAMP,
    "updatedAt" TIMESTAMP(3) NOT NULL DEFAULT CURRENT_TIMESTAMP,
    "resource" "LimitResource" NOT NULL,
    "tenantId" UUID NOT NULL,
    "limitValue" INTEGER NOT NULL,
    "alarmValue" INTEGER,
    "value" INTEGER NOT NULL DEFAULT 0,
    "window" TEXT,
    "lastRefill" TIMESTAMP(3) NOT NULL DEFAULT CURRENT_TIMESTAMP,
    "customValueMeter" BOOLEAN NOT NULL DEFAULT false,

    CONSTRAINT "TenantResourceLimit_pkey" PRIMARY KEY ("id")
);

-- CreateTable
CREATE TABLE "TenantResourceLimitAlert" (
    "id" UUID NOT NULL,
    "createdAt" TIMESTAMP(3) NOT NULL DEFAULT CURRENT_TIMESTAMP,
    "updatedAt" TIMESTAMP(3) NOT NULL DEFAULT CURRENT_TIMESTAMP,
    "resourceLimitId" UUID NOT NULL,
    "tenantId" UUID NOT NULL,
    "resource" "LimitResource" NOT NULL,
    "alertType" "TenantResourceLimitAlertType" NOT NULL,
    "value" INTEGER NOT NULL,
    "limit" INTEGER NOT NULL,

    CONSTRAINT "TenantResourceLimitAlert_pkey" PRIMARY KEY ("id")
);

-- CreateTable
CREATE TABLE "TenantVcsProvider" (
    "id" UUID NOT NULL,
    "createdAt" TIMESTAMP(3) NOT NULL DEFAULT CURRENT_TIMESTAMP,
    "updatedAt" TIMESTAMP(3) NOT NULL DEFAULT CURRENT_TIMESTAMP,
    "deletedAt" TIMESTAMP(3),
    "tenantId" UUID NOT NULL,
    "vcsProvider" "VcsProvider" NOT NULL,
    "config" JSONB,

    CONSTRAINT "TenantVcsProvider_pkey" PRIMARY KEY ("id")
);

-- CreateTable
CREATE TABLE "TenantWorkerPartition" (
    "id" TEXT NOT NULL,
    "createdAt" TIMESTAMP(3) NOT NULL DEFAULT CURRENT_TIMESTAMP,
    "updatedAt" TIMESTAMP(3) NOT NULL DEFAULT CURRENT_TIMESTAMP,
    "lastHeartbeat" TIMESTAMP(3),
    "name" TEXT,

    CONSTRAINT "TenantWorkerPartition_pkey" PRIMARY KEY ("id")
);

-- CreateTable
CREATE TABLE "Ticker" (
    "id" UUID NOT NULL,
    "createdAt" TIMESTAMP(3) NOT NULL DEFAULT CURRENT_TIMESTAMP,
    "updatedAt" TIMESTAMP(3) NOT NULL DEFAULT CURRENT_TIMESTAMP,
    "lastHeartbeatAt" TIMESTAMP(3),
    "isActive" BOOLEAN NOT NULL DEFAULT true,

    CONSTRAINT "Ticker_pkey" PRIMARY KEY ("id")
);

-- CreateTable
CREATE TABLE "TimeoutQueueItem" (
    "id" BIGSERIAL NOT NULL,
    "stepRunId" UUID NOT NULL,
    "retryCount" INTEGER NOT NULL,
    "timeoutAt" TIMESTAMP(3) NOT NULL,
    "tenantId" UUID NOT NULL,
    "isQueued" BOOLEAN NOT NULL,

    CONSTRAINT "TimeoutQueueItem_pkey" PRIMARY KEY ("id")
);

-- CreateTable
CREATE TABLE "User" (
    "id" UUID NOT NULL,
    "createdAt" TIMESTAMP(3) NOT NULL DEFAULT CURRENT_TIMESTAMP,
    "updatedAt" TIMESTAMP(3) NOT NULL DEFAULT CURRENT_TIMESTAMP,
    "deletedAt" TIMESTAMP(3),
    "email" TEXT NOT NULL,
    "emailVerified" BOOLEAN NOT NULL DEFAULT false,
    "name" TEXT,

    CONSTRAINT "User_pkey" PRIMARY KEY ("id")
);

-- CreateTable
CREATE TABLE "UserOAuth" (
    "id" UUID NOT NULL,
    "createdAt" TIMESTAMP(3) NOT NULL DEFAULT CURRENT_TIMESTAMP,
    "updatedAt" TIMESTAMP(3) NOT NULL DEFAULT CURRENT_TIMESTAMP,
    "userId" UUID NOT NULL,
    "provider" TEXT NOT NULL,
    "providerUserId" TEXT NOT NULL,
    "expiresAt" TIMESTAMP(3),
    "accessToken" BYTEA NOT NULL,
    "refreshToken" BYTEA,

    CONSTRAINT "UserOAuth_pkey" PRIMARY KEY ("id")
);

-- CreateTable
CREATE TABLE "UserPassword" (
    "hash" TEXT NOT NULL,
    "userId" UUID NOT NULL
);

-- CreateTable
CREATE TABLE "UserSession" (
    "id" UUID NOT NULL,
    "createdAt" TIMESTAMP(3) NOT NULL DEFAULT CURRENT_TIMESTAMP,
    "updatedAt" TIMESTAMP(3) NOT NULL DEFAULT CURRENT_TIMESTAMP,
    "userId" UUID,
    "data" JSONB,
    "expiresAt" TIMESTAMP(3) NOT NULL,

    CONSTRAINT "UserSession_pkey" PRIMARY KEY ("id")
);

-- CreateTable
CREATE TABLE "WebhookWorker" (
    "id" UUID NOT NULL,
    "createdAt" TIMESTAMP(3) NOT NULL DEFAULT CURRENT_TIMESTAMP,
    "updatedAt" TIMESTAMP(3) NOT NULL DEFAULT CURRENT_TIMESTAMP,
    "name" TEXT NOT NULL,
    "secret" TEXT NOT NULL,
    "url" TEXT NOT NULL,
    "tokenValue" TEXT,
    "deleted" BOOLEAN NOT NULL DEFAULT false,
    "tokenId" UUID,
    "tenantId" UUID NOT NULL,

    CONSTRAINT "WebhookWorker_pkey" PRIMARY KEY ("id")
);

-- CreateTable
CREATE TABLE "WebhookWorkerRequest" (
    "id" UUID NOT NULL,
    "createdAt" TIMESTAMP(3) NOT NULL DEFAULT CURRENT_TIMESTAMP,
    "webhookWorkerId" UUID NOT NULL,
    "method" "WebhookWorkerRequestMethod" NOT NULL,
    "statusCode" INTEGER NOT NULL,

    CONSTRAINT "WebhookWorkerRequest_pkey" PRIMARY KEY ("id")
);

-- CreateTable
CREATE TABLE "WebhookWorkerWorkflow" (
    "id" UUID NOT NULL,
    "webhookWorkerId" UUID NOT NULL,
    "workflowId" UUID NOT NULL,

    CONSTRAINT "WebhookWorkerWorkflow_pkey" PRIMARY KEY ("id")
);

-- CreateTable
CREATE TABLE "Worker" (
    "id" UUID NOT NULL,
    "createdAt" TIMESTAMP(3) NOT NULL DEFAULT CURRENT_TIMESTAMP,
    "updatedAt" TIMESTAMP(3) NOT NULL DEFAULT CURRENT_TIMESTAMP,
    "deletedAt" TIMESTAMP(3),
    "tenantId" UUID NOT NULL,
    "lastHeartbeatAt" TIMESTAMP(3),
    "name" TEXT NOT NULL,
    "dispatcherId" UUID,
    "maxRuns" INTEGER NOT NULL DEFAULT 100,
    "isActive" BOOLEAN NOT NULL DEFAULT false,
    "lastListenerEstablished" TIMESTAMP(3),
    "isPaused" BOOLEAN NOT NULL DEFAULT false,
    "type" "WorkerType" NOT NULL DEFAULT 'SELFHOSTED',
    "webhookId" UUID,
    "language" "WorkerSDKS",
    "languageVersion" TEXT,
    "os" TEXT,
    "runtimeExtra" TEXT,
    "sdkVersion" TEXT,

    CONSTRAINT "Worker_pkey" PRIMARY KEY ("id")
);

-- CreateTable
CREATE TABLE "WorkerAssignEvent" (
    "id" BIGSERIAL NOT NULL,
    "workerId" UUID NOT NULL,
    "assignedStepRuns" JSONB,

    CONSTRAINT "WorkerAssignEvent_pkey" PRIMARY KEY ("id")
);

-- CreateTable
CREATE TABLE "WorkerLabel" (
    "id" BIGSERIAL NOT NULL,
    "createdAt" TIMESTAMP(3) NOT NULL DEFAULT CURRENT_TIMESTAMP,
    "updatedAt" TIMESTAMP(3) NOT NULL DEFAULT CURRENT_TIMESTAMP,
    "workerId" UUID NOT NULL,
    "key" TEXT NOT NULL,
    "strValue" TEXT,
    "intValue" INTEGER,

    CONSTRAINT "WorkerLabel_pkey" PRIMARY KEY ("id")
);

-- CreateTable
CREATE TABLE "Workflow" (
    "id" UUID NOT NULL,
    "createdAt" TIMESTAMP(3) NOT NULL DEFAULT CURRENT_TIMESTAMP,
    "updatedAt" TIMESTAMP(3) NOT NULL DEFAULT CURRENT_TIMESTAMP,
    "deletedAt" TIMESTAMP(3),
    "tenantId" UUID NOT NULL,
    "name" TEXT NOT NULL,
    "description" TEXT,
    "isPaused" BOOLEAN DEFAULT false,

    CONSTRAINT "Workflow_pkey" PRIMARY KEY ("id")
);

-- CreateTable
CREATE TABLE "WorkflowConcurrency" (
    "id" UUID NOT NULL,
    "createdAt" TIMESTAMP(3) NOT NULL DEFAULT CURRENT_TIMESTAMP,
    "updatedAt" TIMESTAMP(3) NOT NULL DEFAULT CURRENT_TIMESTAMP,
    "workflowVersionId" UUID NOT NULL,
    "getConcurrencyGroupId" UUID,
    "maxRuns" INTEGER NOT NULL DEFAULT 1,
    "limitStrategy" "ConcurrencyLimitStrategy" NOT NULL DEFAULT 'CANCEL_IN_PROGRESS',
    "concurrencyGroupExpression" TEXT,

    CONSTRAINT "WorkflowConcurrency_pkey" PRIMARY KEY ("id")
);

-- CreateTable
CREATE TABLE "WorkflowRun" (
    "createdAt" TIMESTAMP(3) NOT NULL DEFAULT CURRENT_TIMESTAMP,
    "updatedAt" TIMESTAMP(3) NOT NULL DEFAULT CURRENT_TIMESTAMP,
    "deletedAt" TIMESTAMP(3),
    "tenantId" UUID NOT NULL,
    "workflowVersionId" UUID NOT NULL,
    "status" "WorkflowRunStatus" NOT NULL DEFAULT 'PENDING',
    "error" TEXT,
    "startedAt" TIMESTAMP(3),
    "finishedAt" TIMESTAMP(3),
    "concurrencyGroupId" TEXT,
    "displayName" TEXT,
    "id" UUID NOT NULL,
    "childIndex" INTEGER,
    "childKey" TEXT,
    "parentId" UUID,
    "parentStepRunId" UUID,
    "additionalMetadata" JSONB,
    "duration" BIGINT,
    "priority" INTEGER,
    "insertOrder" INTEGER,
    "identityId" BIGINT GENERATED ALWAYS AS IDENTITY,

    CONSTRAINT "WorkflowRun_pkey" PRIMARY KEY ("id")
);

-- CreateTable
CREATE TABLE "WorkflowRunDedupe" (
    "id" BIGSERIAL NOT NULL,
    "createdAt" TIMESTAMP(3) NOT NULL DEFAULT CURRENT_TIMESTAMP,
    "updatedAt" TIMESTAMP(3) NOT NULL DEFAULT CURRENT_TIMESTAMP,
    "tenantId" UUID NOT NULL,
    "workflowId" UUID NOT NULL,
    "workflowRunId" UUID NOT NULL,
    "value" TEXT NOT NULL
);

-- CreateTable
CREATE TABLE "WorkflowRunStickyState" (
    "id" BIGSERIAL NOT NULL,
    "createdAt" TIMESTAMP(3) NOT NULL DEFAULT CURRENT_TIMESTAMP,
    "updatedAt" TIMESTAMP(3) NOT NULL DEFAULT CURRENT_TIMESTAMP,
    "tenantId" UUID NOT NULL,
    "workflowRunId" UUID NOT NULL,
    "desiredWorkerId" UUID,
    "strategy" "StickyStrategy" NOT NULL,

    CONSTRAINT "WorkflowRunStickyState_pkey" PRIMARY KEY ("id")
);

-- CreateTable
CREATE TABLE "WorkflowRunTriggeredBy" (
    "id" UUID NOT NULL,
    "createdAt" TIMESTAMP(3) NOT NULL DEFAULT CURRENT_TIMESTAMP,
    "updatedAt" TIMESTAMP(3) NOT NULL DEFAULT CURRENT_TIMESTAMP,
    "deletedAt" TIMESTAMP(3),
    "tenantId" UUID NOT NULL,
    "eventId" UUID,
    "cronParentId" UUID,
    "cronSchedule" TEXT,
    "scheduledId" UUID,
    "input" JSONB,
    "parentId" UUID NOT NULL,
<<<<<<< HEAD
    "cronName" TEXT,
=======
    "identityId" BIGINT GENERATED ALWAYS AS IDENTITY,
>>>>>>> 7af4985d

    CONSTRAINT "WorkflowRunTriggeredBy_pkey" PRIMARY KEY ("id")
);

-- CreateTable
CREATE TABLE "WorkflowTag" (
    "id" UUID NOT NULL,
    "createdAt" TIMESTAMP(3) NOT NULL DEFAULT CURRENT_TIMESTAMP,
    "updatedAt" TIMESTAMP(3) NOT NULL DEFAULT CURRENT_TIMESTAMP,
    "tenantId" UUID NOT NULL,
    "name" TEXT NOT NULL,
    "color" TEXT NOT NULL DEFAULT '#93C5FD',

    CONSTRAINT "WorkflowTag_pkey" PRIMARY KEY ("id")
);

-- CreateTable
CREATE TABLE "WorkflowTriggerCronRef" (
    "parentId" UUID NOT NULL,
    "cron" TEXT NOT NULL,
    "tickerId" UUID,
    "input" JSONB,
    "enabled" BOOLEAN NOT NULL DEFAULT true,
    "additionalMetadata" JSONB,
    "createdAt" TIMESTAMP(3) NOT NULL DEFAULT CURRENT_TIMESTAMP,
    "deletedAt" TIMESTAMP(3),
    "updatedAt" TIMESTAMP(3) NOT NULL DEFAULT CURRENT_TIMESTAMP,
    "name" TEXT,
    "id" UUID NOT NULL
);

-- CreateTable
CREATE TABLE "WorkflowTriggerEventRef" (
    "parentId" UUID NOT NULL,
    "eventKey" TEXT NOT NULL
);

-- CreateTable
CREATE TABLE "WorkflowTriggerScheduledRef" (
    "id" UUID NOT NULL,
    "parentId" UUID NOT NULL,
    "triggerAt" TIMESTAMP(3) NOT NULL,
    "tickerId" UUID,
    "input" JSONB,
    "childIndex" INTEGER,
    "childKey" TEXT,
    "parentStepRunId" UUID,
    "parentWorkflowRunId" UUID,
    "additionalMetadata" JSONB,
    "createdAt" TIMESTAMP(3) NOT NULL DEFAULT CURRENT_TIMESTAMP,
    "deletedAt" TIMESTAMP(3),
    "updatedAt" TIMESTAMP(3) NOT NULL DEFAULT CURRENT_TIMESTAMP,

    CONSTRAINT "WorkflowTriggerScheduledRef_pkey" PRIMARY KEY ("id")
);

-- CreateTable
CREATE TABLE
    "WorkflowTriggers" (
        "id" UUID NOT NULL,
        "createdAt" TIMESTAMP(3) NOT NULL DEFAULT CURRENT_TIMESTAMP,
        "updatedAt" TIMESTAMP(3) NOT NULL DEFAULT CURRENT_TIMESTAMP,
        "deletedAt" TIMESTAMP(3),
        "workflowVersionId" UUID NOT NULL,
        "tenantId" UUID NOT NULL,
        CONSTRAINT "WorkflowTriggers_pkey" PRIMARY KEY ("id")
    );

-- CreateTable
CREATE TABLE
    "WorkflowVersion" (
        "id" UUID NOT NULL,
        "createdAt" TIMESTAMP(3) NOT NULL DEFAULT CURRENT_TIMESTAMP,
        "updatedAt" TIMESTAMP(3) NOT NULL DEFAULT CURRENT_TIMESTAMP,
        "deletedAt" TIMESTAMP(3),
        "version" TEXT,
        "order" BIGSERIAL NOT NULL,
        "workflowId" UUID NOT NULL,
        "checksum" TEXT NOT NULL,
        "scheduleTimeout" TEXT NOT NULL DEFAULT '5m',
        "onFailureJobId" UUID,
        "sticky" "StickyStrategy",
        "kind" "WorkflowKind" NOT NULL DEFAULT 'DAG',
        "defaultPriority" INTEGER,
        CONSTRAINT "WorkflowVersion_pkey" PRIMARY KEY ("id")
    );

-- CreateTable
CREATE TABLE
    "_ActionToWorker" ("B" UUID NOT NULL, "A" UUID NOT NULL);

-- CreateTable
CREATE TABLE
    "_ServiceToWorker" ("A" UUID NOT NULL, "B" UUID NOT NULL);

-- CreateTable
CREATE TABLE
    "_StepOrder" ("A" UUID NOT NULL, "B" UUID NOT NULL);

-- CreateTable
CREATE TABLE
    "_StepRunOrder" ("A" UUID NOT NULL, "B" UUID NOT NULL);

-- CreateTable
CREATE TABLE
    "_WorkflowToWorkflowTag" ("A" UUID NOT NULL, "B" UUID NOT NULL);

-- CreateIndex
CREATE UNIQUE INDEX "APIToken_id_key" ON "APIToken" ("id" ASC);

-- CreateIndex
CREATE UNIQUE INDEX "Action_id_key" ON "Action" ("id" ASC);

-- CreateIndex
CREATE UNIQUE INDEX "Action_tenantId_actionId_key" ON "Action" ("tenantId" ASC, "actionId" ASC);

-- CreateIndex
CREATE UNIQUE INDEX "ControllerPartition_id_key" ON "ControllerPartition" ("id" ASC);

-- CreateIndex
CREATE UNIQUE INDEX "Dispatcher_id_key" ON "Dispatcher" ("id" ASC);

-- CreateIndex
CREATE INDEX "Event_createdAt_idx" ON "Event" ("createdAt" ASC);

-- CreateIndex
CREATE UNIQUE INDEX "Event_id_key" ON "Event" ("id" ASC);

-- CreateIndex
CREATE INDEX "Event_tenantId_createdAt_idx" ON "Event" ("tenantId" ASC, "createdAt" ASC);

-- CreateIndex
CREATE INDEX "Event_tenantId_idx" ON "Event" ("tenantId" ASC);

-- CreateIndex
CREATE UNIQUE INDEX "EventKey_key_tenantId_key" ON "EventKey" ("key" ASC, "tenantId" ASC);

-- CreateIndex
CREATE INDEX "GetGroupKeyRun_createdAt_idx" ON "GetGroupKeyRun" ("createdAt" ASC);

-- CreateIndex
CREATE INDEX "GetGroupKeyRun_deletedAt_idx" ON "GetGroupKeyRun" ("deletedAt" ASC);

-- CreateIndex
CREATE UNIQUE INDEX "GetGroupKeyRun_id_key" ON "GetGroupKeyRun" ("id" ASC);

-- CreateIndex
CREATE INDEX "GetGroupKeyRun_status_deletedAt_timeoutAt_idx" ON "GetGroupKeyRun" ("status" ASC, "deletedAt" ASC, "timeoutAt" ASC);

-- CreateIndex
CREATE INDEX "GetGroupKeyRun_tenantId_deletedAt_status_idx" ON "GetGroupKeyRun" ("tenantId" ASC, "deletedAt" ASC, "status" ASC);

-- CreateIndex
CREATE INDEX "GetGroupKeyRun_tenantId_idx" ON "GetGroupKeyRun" ("tenantId" ASC);

-- CreateIndex
CREATE INDEX "GetGroupKeyRun_workerId_idx" ON "GetGroupKeyRun" ("workerId" ASC);

-- CreateIndex
CREATE UNIQUE INDEX "GetGroupKeyRun_workflowRunId_key" ON "GetGroupKeyRun" ("workflowRunId" ASC);

-- CreateIndex
CREATE INDEX "InternalQueueItem_isQueued_tenantId_queue_priority_id_idx" ON "InternalQueueItem" (
    "isQueued" ASC,
    "tenantId" ASC,
    "queue" ASC,
    "priority" DESC,
    "id" ASC
);

-- CreateIndex
CREATE UNIQUE INDEX "InternalQueueItem_tenantId_queue_uniqueKey_key" ON "InternalQueueItem" ("tenantId" ASC, "queue" ASC, "uniqueKey" ASC);

-- CreateIndex
CREATE UNIQUE INDEX "Job_id_key" ON "Job" ("id" ASC);

-- CreateIndex
CREATE UNIQUE INDEX "Job_workflowVersionId_name_key" ON "Job" ("workflowVersionId" ASC, "name" ASC);

-- CreateIndex
CREATE INDEX "JobRun_deletedAt_idx" ON "JobRun" ("deletedAt" ASC);

-- CreateIndex
CREATE UNIQUE INDEX "JobRun_id_key" ON "JobRun" ("id" ASC);

-- CreateIndex
CREATE INDEX "JobRun_workflowRunId_tenantId_idx" ON "JobRun" ("workflowRunId" ASC, "tenantId" ASC);

-- CreateIndex
CREATE UNIQUE INDEX "JobRunLookupData_id_key" ON "JobRunLookupData" ("id" ASC);

-- CreateIndex
CREATE UNIQUE INDEX "JobRunLookupData_jobRunId_key" ON "JobRunLookupData" ("jobRunId" ASC);

-- CreateIndex
CREATE UNIQUE INDEX "JobRunLookupData_jobRunId_tenantId_key" ON "JobRunLookupData" ("jobRunId" ASC, "tenantId" ASC);

-- CreateIndex
CREATE UNIQUE INDEX "Lease_tenantId_kind_resourceId_key" ON "Lease" ("tenantId" ASC, "kind" ASC, "resourceId" ASC);

-- CreateIndex
CREATE INDEX "Queue_tenantId_lastActive_idx" ON "Queue" ("tenantId" ASC, "lastActive" ASC);

-- CreateIndex
CREATE UNIQUE INDEX "Queue_tenantId_name_key" ON "Queue" ("tenantId" ASC, "name" ASC);

-- CreateIndex
CREATE INDEX "QueueItem_isQueued_priority_tenantId_queue_id_idx_2" ON "QueueItem" (
    "isQueued" ASC,
    "tenantId" ASC,
    "queue" ASC,
    "priority" DESC,
    "id" ASC
);

-- CreateIndex
CREATE UNIQUE INDEX "RateLimit_tenantId_key_key" ON "RateLimit" ("tenantId" ASC, "key" ASC);

-- CreateIndex
CREATE UNIQUE INDEX "SNSIntegration_id_key" ON "SNSIntegration" ("id" ASC);

-- CreateIndex
CREATE UNIQUE INDEX "SNSIntegration_tenantId_topicArn_key" ON "SNSIntegration" ("tenantId" ASC, "topicArn" ASC);

-- CreateIndex
CREATE UNIQUE INDEX "SchedulerPartition_id_key" ON "SchedulerPartition" ("id" ASC);

-- CreateIndex
CREATE UNIQUE INDEX "SecurityCheckIdent_id_key" ON "SecurityCheckIdent" ("id" ASC);

-- CreateIndex
CREATE UNIQUE INDEX "SemaphoreQueueItem_stepRunId_key" ON "SemaphoreQueueItem" ("stepRunId" ASC);

-- CreateIndex
CREATE INDEX "SemaphoreQueueItem_tenantId_workerId_idx" ON "SemaphoreQueueItem" ("tenantId" ASC, "workerId" ASC);

-- CreateIndex
CREATE UNIQUE INDEX "Service_id_key" ON "Service" ("id" ASC);

-- CreateIndex
CREATE UNIQUE INDEX "Service_tenantId_name_key" ON "Service" ("tenantId" ASC, "name" ASC);

-- CreateIndex
CREATE UNIQUE INDEX "SlackAppWebhook_id_key" ON "SlackAppWebhook" ("id" ASC);

-- CreateIndex
CREATE UNIQUE INDEX "SlackAppWebhook_tenantId_teamId_channelId_key" ON "SlackAppWebhook" ("tenantId" ASC, "teamId" ASC, "channelId" ASC);

-- CreateIndex
CREATE UNIQUE INDEX "Step_id_key" ON "Step" ("id" ASC);

-- CreateIndex
CREATE UNIQUE INDEX "Step_jobId_readableId_key" ON "Step" ("jobId" ASC, "readableId" ASC);

-- CreateIndex
CREATE INDEX "StepDesiredWorkerLabel_stepId_idx" ON "StepDesiredWorkerLabel" ("stepId" ASC);

-- CreateIndex
CREATE UNIQUE INDEX "StepDesiredWorkerLabel_stepId_key_key" ON "StepDesiredWorkerLabel" ("stepId" ASC, "key" ASC);

-- CreateIndex
CREATE UNIQUE INDEX "StepRateLimit_stepId_rateLimitKey_key" ON "StepRateLimit" ("stepId" ASC, "rateLimitKey" ASC);

-- CreateIndex
CREATE INDEX "StepRun_createdAt_idx" ON "StepRun" ("createdAt" ASC);

-- CreateIndex
CREATE INDEX "StepRun_deletedAt_idx" ON "StepRun" ("deletedAt" ASC);

-- CreateIndex
CREATE UNIQUE INDEX "StepRun_id_key" ON "StepRun" ("id" ASC, "status" ASC);

-- CreateIndex
CREATE INDEX "StepRun_id_tenantId_idx" ON "StepRun" ("id" ASC, "tenantId" ASC);

-- CreateIndex
CREATE INDEX "StepRun_jobRunId_status_idx" ON "StepRun" ("jobRunId" ASC, "status" ASC);

-- CreateIndex
CREATE INDEX "StepRun_jobRunId_tenantId_order_idx" ON "StepRun" ("jobRunId" ASC, "tenantId" ASC, "order" ASC);

-- CreateIndex
CREATE INDEX "StepRun_stepId_idx" ON "StepRun" ("stepId" ASC);

-- CreateIndex
CREATE INDEX "StepRun_tenantId_idx" ON "StepRun" ("tenantId" ASC);

-- CreateIndex
CREATE INDEX "StepRun_workerId_idx" ON "StepRun" ("workerId" ASC);

-- CreateIndex
CREATE UNIQUE INDEX "StepRunEvent_id_key" ON "StepRunEvent" ("id" ASC);

-- CreateIndex
CREATE INDEX "StepRunEvent_stepRunId_idx" ON "StepRunEvent" ("stepRunId" ASC);

-- CreateIndex
CREATE INDEX "StepRunEvent_workflowRunId_idx" ON "StepRunEvent" ("workflowRunId" ASC);

-- CreateIndex
CREATE INDEX "StepRunExpressionEval_stepRunId_idx" ON "StepRunExpressionEval" ("stepRunId" ASC);

-- CreateIndex
CREATE UNIQUE INDEX "StepRunResultArchive_id_key" ON "StepRunResultArchive" ("id" ASC);

-- CreateIndex
CREATE INDEX "Tenant_controllerPartitionId_idx" ON "Tenant" ("controllerPartitionId" ASC);

-- CreateIndex
CREATE UNIQUE INDEX "Tenant_id_key" ON "Tenant" ("id" ASC);

-- CreateIndex
CREATE UNIQUE INDEX "Tenant_slug_key" ON "Tenant" ("slug" ASC);

-- CreateIndex
CREATE INDEX "Tenant_workerPartitionId_idx" ON "Tenant" ("workerPartitionId" ASC);

-- CreateIndex
CREATE UNIQUE INDEX "TenantAlertEmailGroup_id_key" ON "TenantAlertEmailGroup" ("id" ASC);

-- CreateIndex
CREATE UNIQUE INDEX "TenantAlertingSettings_id_key" ON "TenantAlertingSettings" ("id" ASC);

-- CreateIndex
CREATE UNIQUE INDEX "TenantAlertingSettings_tenantId_key" ON "TenantAlertingSettings" ("tenantId" ASC);

-- CreateIndex
CREATE UNIQUE INDEX "TenantInviteLink_id_key" ON "TenantInviteLink" ("id" ASC);

-- CreateIndex
CREATE UNIQUE INDEX "TenantMember_id_key" ON "TenantMember" ("id" ASC);

-- CreateIndex
CREATE UNIQUE INDEX "TenantMember_tenantId_userId_key" ON "TenantMember" ("tenantId" ASC, "userId" ASC);

-- CreateIndex
CREATE UNIQUE INDEX "TenantResourceLimit_id_key" ON "TenantResourceLimit" ("id" ASC);

-- CreateIndex
CREATE UNIQUE INDEX "TenantResourceLimit_tenantId_resource_key" ON "TenantResourceLimit" ("tenantId" ASC, "resource" ASC);

-- CreateIndex
CREATE UNIQUE INDEX "TenantResourceLimitAlert_id_key" ON "TenantResourceLimitAlert" ("id" ASC);

-- CreateIndex
CREATE UNIQUE INDEX "TenantVcsProvider_id_key" ON "TenantVcsProvider" ("id" ASC);

-- CreateIndex
CREATE UNIQUE INDEX "TenantVcsProvider_tenantId_vcsProvider_key" ON "TenantVcsProvider" ("tenantId" ASC, "vcsProvider" ASC);

-- CreateIndex
CREATE UNIQUE INDEX "TenantWorkerPartition_id_key" ON "TenantWorkerPartition" ("id" ASC);

-- CreateIndex
CREATE UNIQUE INDEX "Ticker_id_key" ON "Ticker" ("id" ASC);

-- CreateIndex
CREATE UNIQUE INDEX "TimeoutQueueItem_stepRunId_retryCount_key" ON "TimeoutQueueItem" ("stepRunId" ASC, "retryCount" ASC);

-- CreateIndex
CREATE INDEX "TimeoutQueueItem_tenantId_isQueued_timeoutAt_idx" ON "TimeoutQueueItem" ("tenantId" ASC, "isQueued" ASC, "timeoutAt" ASC);

-- CreateIndex
CREATE UNIQUE INDEX "User_email_key" ON "User" ("email" ASC);

-- CreateIndex
CREATE UNIQUE INDEX "User_id_key" ON "User" ("id" ASC);

-- CreateIndex
CREATE UNIQUE INDEX "UserOAuth_id_key" ON "UserOAuth" ("id" ASC);

-- CreateIndex
CREATE UNIQUE INDEX "UserOAuth_userId_key" ON "UserOAuth" ("userId" ASC);

-- CreateIndex
CREATE UNIQUE INDEX "UserOAuth_userId_provider_key" ON "UserOAuth" ("userId" ASC, "provider" ASC);

-- CreateIndex
CREATE UNIQUE INDEX "UserPassword_userId_key" ON "UserPassword" ("userId" ASC);

-- CreateIndex
CREATE UNIQUE INDEX "UserSession_id_key" ON "UserSession" ("id" ASC);

-- CreateIndex
CREATE UNIQUE INDEX "WebhookWorker_id_key" ON "WebhookWorker" ("id" ASC);

-- CreateIndex
CREATE UNIQUE INDEX "WebhookWorker_url_key" ON "WebhookWorker" ("url" ASC);

-- CreateIndex
CREATE UNIQUE INDEX "WebhookWorkerRequest_id_key" ON "WebhookWorkerRequest" ("id" ASC);

-- CreateIndex
CREATE UNIQUE INDEX "WebhookWorkerWorkflow_id_key" ON "WebhookWorkerWorkflow" ("id" ASC);

-- CreateIndex
CREATE UNIQUE INDEX "WebhookWorkerWorkflow_webhookWorkerId_workflowId_key" ON "WebhookWorkerWorkflow" ("webhookWorkerId" ASC, "workflowId" ASC);

-- CreateIndex
CREATE UNIQUE INDEX "Worker_id_key" ON "Worker" ("id" ASC);

-- CreateIndex
CREATE UNIQUE INDEX "Worker_webhookId_key" ON "Worker" ("webhookId" ASC);

-- CreateIndex
CREATE INDEX "WorkerAssignEvent_workerId_id_idx" ON "WorkerAssignEvent" ("workerId" ASC, "id" ASC);

-- CreateIndex
CREATE INDEX "WorkerLabel_workerId_idx" ON "WorkerLabel" ("workerId" ASC);

-- CreateIndex
CREATE UNIQUE INDEX "WorkerLabel_workerId_key_key" ON "WorkerLabel" ("workerId" ASC, "key" ASC);

-- CreateIndex
CREATE INDEX "Workflow_deletedAt_idx" ON "Workflow" ("deletedAt" ASC);

-- CreateIndex
CREATE UNIQUE INDEX "Workflow_id_key" ON "Workflow" ("id" ASC);

-- CreateIndex
CREATE UNIQUE INDEX "Workflow_tenantId_name_key" ON "Workflow" ("tenantId" ASC, "name" ASC);

-- CreateIndex
CREATE UNIQUE INDEX "WorkflowConcurrency_id_key" ON "WorkflowConcurrency" ("id" ASC);

-- CreateIndex
CREATE UNIQUE INDEX "WorkflowConcurrency_workflowVersionId_key" ON "WorkflowConcurrency" ("workflowVersionId" ASC);

-- CreateIndex
CREATE INDEX "WorkflowRun_createdAt_idx" ON "WorkflowRun" ("createdAt" ASC);

-- CreateIndex
CREATE INDEX "WorkflowRun_deletedAt_idx" ON "WorkflowRun" ("deletedAt" ASC);

-- CreateIndex
CREATE INDEX "WorkflowRun_finishedAt_idx" ON "WorkflowRun" ("finishedAt" ASC);

-- CreateIndex
CREATE UNIQUE INDEX "WorkflowRun_id_key" ON "WorkflowRun" ("id" ASC);

-- CreateIndex
CREATE UNIQUE INDEX "WorkflowRun_parentId_parentStepRunId_childKey_key" ON "WorkflowRun" (
    "parentId" ASC,
    "parentStepRunId" ASC,
    "childKey" ASC
);

-- CreateIndex
CREATE INDEX "WorkflowRun_status_idx" ON "WorkflowRun" ("status" ASC);

-- CreateIndex
CREATE INDEX "WorkflowRun_tenantId_createdAt_idx" ON "WorkflowRun" ("tenantId" ASC, "createdAt" ASC);

-- CreateIndex
CREATE INDEX "WorkflowRun_tenantId_idx" ON "WorkflowRun" ("tenantId" ASC);

-- CreateIndex
CREATE INDEX "WorkflowRun_workflowVersionId_idx" ON "WorkflowRun" ("workflowVersionId" ASC);

-- CreateIndex
CREATE UNIQUE INDEX "WorkflowRunDedupe_id_key" ON "WorkflowRunDedupe" ("id" ASC);

-- CreateIndex
CREATE INDEX "WorkflowRunDedupe_tenantId_value_idx" ON "WorkflowRunDedupe" ("tenantId" ASC, "value" ASC);

-- CreateIndex
CREATE UNIQUE INDEX "WorkflowRunDedupe_tenantId_workflowId_value_key" ON "WorkflowRunDedupe" ("tenantId" ASC, "workflowId" ASC, "value" ASC);

-- CreateIndex
CREATE UNIQUE INDEX "WorkflowRunStickyState_workflowRunId_key" ON "WorkflowRunStickyState" ("workflowRunId" ASC);

-- CreateIndex
CREATE INDEX "WorkflowRunTriggeredBy_eventId_idx" ON "WorkflowRunTriggeredBy" ("eventId" ASC);

-- CreateIndex
CREATE UNIQUE INDEX "WorkflowRunTriggeredBy_id_key" ON "WorkflowRunTriggeredBy" ("id" ASC);

-- CreateIndex
CREATE INDEX "WorkflowRunTriggeredBy_parentId_idx" ON "WorkflowRunTriggeredBy" ("parentId" ASC);

-- CreateIndex
CREATE UNIQUE INDEX "WorkflowRunTriggeredBy_parentId_key" ON "WorkflowRunTriggeredBy" ("parentId" ASC);

-- CreateIndex
CREATE UNIQUE INDEX "WorkflowRunTriggeredBy_scheduledId_key" ON "WorkflowRunTriggeredBy" ("scheduledId" ASC);

-- CreateIndex
CREATE INDEX "WorkflowRunTriggeredBy_tenantId_idx" ON "WorkflowRunTriggeredBy" ("tenantId" ASC);

-- CreateIndex
CREATE UNIQUE INDEX "WorkflowTag_id_key" ON "WorkflowTag" ("id" ASC);

-- CreateIndex
CREATE UNIQUE INDEX "WorkflowTag_tenantId_name_key" ON "WorkflowTag" ("tenantId" ASC, "name" ASC);

-- CreateIndex
<<<<<<< HEAD
CREATE UNIQUE INDEX "WorkflowTriggerCronRef_id_key" ON "WorkflowTriggerCronRef"("id" ASC);

-- CreateIndex
CREATE UNIQUE INDEX "WorkflowTriggerCronRef_parentId_cron_name_key" ON "WorkflowTriggerCronRef"("parentId" ASC, "cron" ASC, "name" ASC);
=======
CREATE UNIQUE INDEX "WorkflowTriggerCronRef_parentId_cron_key" ON "WorkflowTriggerCronRef" ("parentId" ASC, "cron" ASC);
>>>>>>> 7af4985d

-- CreateIndex
CREATE UNIQUE INDEX "WorkflowTriggerEventRef_parentId_eventKey_key" ON "WorkflowTriggerEventRef" ("parentId" ASC, "eventKey" ASC);

-- CreateIndex
CREATE UNIQUE INDEX "WorkflowTriggerScheduledRef_id_key" ON "WorkflowTriggerScheduledRef" ("id" ASC);

-- CreateIndex
CREATE UNIQUE INDEX "WorkflowTriggerScheduledRef_parentId_parentStepRunId_childK_key" ON "WorkflowTriggerScheduledRef" (
    "parentId" ASC,
    "parentStepRunId" ASC,
    "childKey" ASC
);

-- CreateIndex
CREATE UNIQUE INDEX "WorkflowTriggers_id_key" ON "WorkflowTriggers" ("id" ASC);

-- CreateIndex
CREATE UNIQUE INDEX "WorkflowTriggers_workflowVersionId_key" ON "WorkflowTriggers" ("workflowVersionId" ASC);

-- CreateIndex
CREATE INDEX "WorkflowVersion_deletedAt_idx" ON "WorkflowVersion" ("deletedAt" ASC);

-- CreateIndex
CREATE UNIQUE INDEX "WorkflowVersion_id_key" ON "WorkflowVersion" ("id" ASC);

-- CreateIndex
CREATE UNIQUE INDEX "WorkflowVersion_onFailureJobId_key" ON "WorkflowVersion" ("onFailureJobId" ASC);

-- CreateIndex
CREATE UNIQUE INDEX "_ActionToWorker_AB_unique" ON "_ActionToWorker" ("A" ASC, "B" ASC);

-- CreateIndex
CREATE INDEX "_ActionToWorker_B_index" ON "_ActionToWorker" ("B" ASC);

-- CreateIndex
CREATE UNIQUE INDEX "_ServiceToWorker_AB_unique" ON "_ServiceToWorker" ("A" ASC, "B" ASC);

-- CreateIndex
CREATE INDEX "_ServiceToWorker_B_index" ON "_ServiceToWorker" ("B" ASC);

-- CreateIndex
CREATE UNIQUE INDEX "_StepOrder_AB_unique" ON "_StepOrder" ("A" ASC, "B" ASC);

-- CreateIndex
CREATE INDEX "_StepOrder_B_index" ON "_StepOrder" ("B" ASC);

-- CreateIndex
CREATE UNIQUE INDEX "_StepRunOrder_AB_unique" ON "_StepRunOrder" ("A" ASC, "B" ASC);

-- CreateIndex
CREATE INDEX "_StepRunOrder_B_index" ON "_StepRunOrder" ("B" ASC);

-- CreateIndex
CREATE UNIQUE INDEX "_WorkflowToWorkflowTag_AB_unique" ON "_WorkflowToWorkflowTag" ("A" ASC, "B" ASC);

-- CreateIndex
CREATE INDEX "_WorkflowToWorkflowTag_B_index" ON "_WorkflowToWorkflowTag" ("B" ASC);

-- AddForeignKey
ALTER TABLE "APIToken" ADD CONSTRAINT "APIToken_tenantId_fkey" FOREIGN KEY ("tenantId") REFERENCES "Tenant" ("id") ON DELETE CASCADE ON UPDATE CASCADE;

-- AddForeignKey
ALTER TABLE "Action" ADD CONSTRAINT "Action_tenantId_fkey" FOREIGN KEY ("tenantId") REFERENCES "Tenant" ("id") ON DELETE CASCADE ON UPDATE CASCADE;

-- AddForeignKey
ALTER TABLE "Event" ADD CONSTRAINT "Event_replayedFromId_fkey" FOREIGN KEY ("replayedFromId") REFERENCES "Event" ("id") ON DELETE SET NULL ON UPDATE CASCADE;

-- AddForeignKey
ALTER TABLE "GetGroupKeyRun" ADD CONSTRAINT "GetGroupKeyRun_tickerId_fkey" FOREIGN KEY ("tickerId") REFERENCES "Ticker" ("id") ON DELETE SET NULL ON UPDATE CASCADE;

-- AddForeignKey
ALTER TABLE "GetGroupKeyRun" ADD CONSTRAINT "GetGroupKeyRun_workerId_fkey" FOREIGN KEY ("workerId") REFERENCES "Worker" ("id") ON DELETE SET NULL ON UPDATE CASCADE;

-- AddForeignKey
ALTER TABLE "GetGroupKeyRun" ADD CONSTRAINT "GetGroupKeyRun_workflowRunId_fkey" FOREIGN KEY ("workflowRunId") REFERENCES "WorkflowRun" ("id") ON DELETE CASCADE ON UPDATE CASCADE;

-- AddForeignKey
ALTER TABLE "Job" ADD CONSTRAINT "Job_workflowVersionId_fkey" FOREIGN KEY ("workflowVersionId") REFERENCES "WorkflowVersion" ("id") ON DELETE CASCADE ON UPDATE CASCADE;

-- AddForeignKey
ALTER TABLE "JobRun" ADD CONSTRAINT "JobRun_workflowRunId_fkey" FOREIGN KEY ("workflowRunId") REFERENCES "WorkflowRun" ("id") ON DELETE CASCADE ON UPDATE CASCADE;

-- AddForeignKey
ALTER TABLE "JobRunLookupData" ADD CONSTRAINT "JobRunLookupData_jobRunId_fkey" FOREIGN KEY ("jobRunId") REFERENCES "JobRun" ("id") ON DELETE CASCADE ON UPDATE CASCADE;

-- AddForeignKey
ALTER TABLE "SNSIntegration" ADD CONSTRAINT "SNSIntegration_tenantId_fkey" FOREIGN KEY ("tenantId") REFERENCES "Tenant" ("id") ON DELETE CASCADE ON UPDATE CASCADE;

-- AddForeignKey
ALTER TABLE "Service" ADD CONSTRAINT "Service_tenantId_fkey" FOREIGN KEY ("tenantId") REFERENCES "Tenant" ("id") ON DELETE CASCADE ON UPDATE CASCADE;

-- AddForeignKey
ALTER TABLE "SlackAppWebhook" ADD CONSTRAINT "SlackAppWebhook_tenantId_fkey" FOREIGN KEY ("tenantId") REFERENCES "Tenant" ("id") ON DELETE CASCADE ON UPDATE CASCADE;

-- AddForeignKey
ALTER TABLE "Step" ADD CONSTRAINT "Step_actionId_tenantId_fkey" FOREIGN KEY ("actionId", "tenantId") REFERENCES "Action" ("actionId", "tenantId") ON DELETE RESTRICT ON UPDATE CASCADE;

-- AddForeignKey
ALTER TABLE "Step" ADD CONSTRAINT "Step_jobId_fkey" FOREIGN KEY ("jobId") REFERENCES "Job" ("id") ON DELETE CASCADE ON UPDATE CASCADE;

-- AddForeignKey
ALTER TABLE "StepDesiredWorkerLabel" ADD CONSTRAINT "StepDesiredWorkerLabel_stepId_fkey" FOREIGN KEY ("stepId") REFERENCES "Step" ("id") ON DELETE CASCADE ON UPDATE CASCADE;

-- AddForeignKey
ALTER TABLE "StepRateLimit" ADD CONSTRAINT "StepRateLimit_tenantId_rateLimitKey_fkey" FOREIGN KEY ("tenantId", "rateLimitKey") REFERENCES "RateLimit" ("tenantId", "key") ON DELETE RESTRICT ON UPDATE CASCADE;

-- AddForeignKey
ALTER TABLE "Tenant" ADD CONSTRAINT "Tenant_controllerPartitionId_fkey" FOREIGN KEY ("controllerPartitionId") REFERENCES "ControllerPartition" ("id") ON DELETE SET NULL ON UPDATE SET NULL;

-- AddForeignKey
ALTER TABLE "Tenant" ADD CONSTRAINT "Tenant_schedulerPartitionId_fkey" FOREIGN KEY ("schedulerPartitionId") REFERENCES "SchedulerPartition" ("id") ON DELETE SET NULL ON UPDATE SET NULL;

-- AddForeignKey
ALTER TABLE "Tenant" ADD CONSTRAINT "Tenant_workerPartitionId_fkey" FOREIGN KEY ("workerPartitionId") REFERENCES "TenantWorkerPartition" ("id") ON DELETE SET NULL ON UPDATE SET NULL;

-- AddForeignKey
ALTER TABLE "TenantAlertEmailGroup" ADD CONSTRAINT "TenantAlertEmailGroup_tenantId_fkey" FOREIGN KEY ("tenantId") REFERENCES "Tenant" ("id") ON DELETE CASCADE ON UPDATE CASCADE;

-- AddForeignKey
ALTER TABLE "TenantAlertingSettings" ADD CONSTRAINT "TenantAlertingSettings_tenantId_fkey" FOREIGN KEY ("tenantId") REFERENCES "Tenant" ("id") ON DELETE CASCADE ON UPDATE CASCADE;

-- AddForeignKey
ALTER TABLE "TenantAlertingSettings" ADD CONSTRAINT "TenantAlertingSettings_tickerId_fkey" FOREIGN KEY ("tickerId") REFERENCES "Ticker" ("id") ON DELETE SET NULL ON UPDATE CASCADE;

-- AddForeignKey
ALTER TABLE "TenantInviteLink" ADD CONSTRAINT "TenantInviteLink_tenantId_fkey" FOREIGN KEY ("tenantId") REFERENCES "Tenant" ("id") ON DELETE CASCADE ON UPDATE CASCADE;

-- AddForeignKey
ALTER TABLE "TenantMember" ADD CONSTRAINT "TenantMember_tenantId_fkey" FOREIGN KEY ("tenantId") REFERENCES "Tenant" ("id") ON DELETE CASCADE ON UPDATE CASCADE;

-- AddForeignKey
ALTER TABLE "TenantMember" ADD CONSTRAINT "TenantMember_userId_fkey" FOREIGN KEY ("userId") REFERENCES "User" ("id") ON DELETE CASCADE ON UPDATE CASCADE;

-- AddForeignKey
ALTER TABLE "TenantResourceLimit" ADD CONSTRAINT "TenantResourceLimit_tenantId_fkey" FOREIGN KEY ("tenantId") REFERENCES "Tenant" ("id") ON DELETE CASCADE ON UPDATE CASCADE;

-- AddForeignKey
ALTER TABLE "TenantResourceLimitAlert" ADD CONSTRAINT "TenantResourceLimitAlert_resourceLimitId_fkey" FOREIGN KEY ("resourceLimitId") REFERENCES "TenantResourceLimit" ("id") ON DELETE CASCADE ON UPDATE CASCADE;

-- AddForeignKey
ALTER TABLE "TenantResourceLimitAlert" ADD CONSTRAINT "TenantResourceLimitAlert_tenantId_fkey" FOREIGN KEY ("tenantId") REFERENCES "Tenant" ("id") ON DELETE CASCADE ON UPDATE CASCADE;

-- AddForeignKey
ALTER TABLE "TenantVcsProvider" ADD CONSTRAINT "TenantVcsProvider_tenantId_fkey" FOREIGN KEY ("tenantId") REFERENCES "Tenant" ("id") ON DELETE CASCADE ON UPDATE CASCADE;

-- AddForeignKey
ALTER TABLE "UserOAuth" ADD CONSTRAINT "UserOAuth_userId_fkey" FOREIGN KEY ("userId") REFERENCES "User" ("id") ON DELETE CASCADE ON UPDATE CASCADE;

-- AddForeignKey
ALTER TABLE "UserPassword" ADD CONSTRAINT "UserPassword_userId_fkey" FOREIGN KEY ("userId") REFERENCES "User" ("id") ON DELETE CASCADE ON UPDATE CASCADE;

-- AddForeignKey
ALTER TABLE "UserSession" ADD CONSTRAINT "UserSession_userId_fkey" FOREIGN KEY ("userId") REFERENCES "User" ("id") ON DELETE CASCADE ON UPDATE CASCADE;

-- AddForeignKey
ALTER TABLE "WebhookWorker" ADD CONSTRAINT "WebhookWorker_tenantId_fkey" FOREIGN KEY ("tenantId") REFERENCES "Tenant" ("id") ON DELETE CASCADE ON UPDATE CASCADE;

-- AddForeignKey
ALTER TABLE "WebhookWorker" ADD CONSTRAINT "WebhookWorker_tokenId_fkey" FOREIGN KEY ("tokenId") REFERENCES "APIToken" ("id") ON DELETE CASCADE ON UPDATE CASCADE;

-- AddForeignKey
ALTER TABLE "WebhookWorkerRequest" ADD CONSTRAINT "WebhookWorkerRequest_webhookWorkerId_fkey" FOREIGN KEY ("webhookWorkerId") REFERENCES "WebhookWorker" ("id") ON DELETE CASCADE ON UPDATE CASCADE;

-- AddForeignKey
ALTER TABLE "WebhookWorkerWorkflow" ADD CONSTRAINT "WebhookWorkerWorkflow_webhookWorkerId_fkey" FOREIGN KEY ("webhookWorkerId") REFERENCES "WebhookWorker" ("id") ON DELETE CASCADE ON UPDATE CASCADE;

-- AddForeignKey
ALTER TABLE "WebhookWorkerWorkflow" ADD CONSTRAINT "WebhookWorkerWorkflow_workflowId_fkey" FOREIGN KEY ("workflowId") REFERENCES "Workflow" ("id") ON DELETE CASCADE ON UPDATE CASCADE;

-- AddForeignKey
ALTER TABLE "Worker" ADD CONSTRAINT "Worker_dispatcherId_fkey" FOREIGN KEY ("dispatcherId") REFERENCES "Dispatcher" ("id") ON DELETE SET NULL ON UPDATE CASCADE;

-- AddForeignKey
ALTER TABLE "Worker" ADD CONSTRAINT "Worker_webhookId_fkey" FOREIGN KEY ("webhookId") REFERENCES "WebhookWorker" ("id") ON DELETE SET NULL ON UPDATE CASCADE;

-- AddForeignKey
ALTER TABLE "WorkerAssignEvent" ADD CONSTRAINT "WorkerAssignEvent_workerId_fkey" FOREIGN KEY ("workerId") REFERENCES "Worker" ("id") ON DELETE CASCADE ON UPDATE CASCADE;

-- AddForeignKey
ALTER TABLE "WorkerLabel" ADD CONSTRAINT "WorkerLabel_workerId_fkey" FOREIGN KEY ("workerId") REFERENCES "Worker" ("id") ON DELETE CASCADE ON UPDATE CASCADE;

-- AddForeignKey
ALTER TABLE "WorkflowConcurrency" ADD CONSTRAINT "WorkflowConcurrency_getConcurrencyGroupId_fkey" FOREIGN KEY ("getConcurrencyGroupId") REFERENCES "Action" ("id") ON DELETE SET NULL ON UPDATE CASCADE;

-- AddForeignKey
ALTER TABLE "WorkflowConcurrency" ADD CONSTRAINT "WorkflowConcurrency_workflowVersionId_fkey" FOREIGN KEY ("workflowVersionId") REFERENCES "WorkflowVersion" ("id") ON DELETE CASCADE ON UPDATE CASCADE;

-- AddForeignKey
ALTER TABLE "WorkflowRun" ADD CONSTRAINT "WorkflowRun_parentId_fkey" FOREIGN KEY ("parentId") REFERENCES "WorkflowRun" ("id") ON DELETE SET NULL ON UPDATE CASCADE;

-- AddForeignKey
ALTER TABLE "WorkflowRunStickyState" ADD CONSTRAINT "WorkflowRunStickyState_workflowRunId_fkey" FOREIGN KEY ("workflowRunId") REFERENCES "WorkflowRun" ("id") ON DELETE CASCADE ON UPDATE CASCADE;

-- AddForeignKey
ALTER TABLE "WorkflowRunTriggeredBy" ADD CONSTRAINT "WorkflowRunTriggeredBy_cronParentId_cronSchedule_fkey" FOREIGN KEY ("cronParentId", "cronSchedule") REFERENCES "WorkflowTriggerCronRef" ("parentId", "cron") ON DELETE SET NULL ON UPDATE CASCADE;

-- AddForeignKey
ALTER TABLE "WorkflowRunTriggeredBy" ADD CONSTRAINT "WorkflowRunTriggeredBy_scheduledId_fkey" FOREIGN KEY ("scheduledId") REFERENCES "WorkflowTriggerScheduledRef" ("id") ON DELETE SET NULL ON UPDATE CASCADE;

-- AddForeignKey
ALTER TABLE "WorkflowTag" ADD CONSTRAINT "WorkflowTag_tenantId_fkey" FOREIGN KEY ("tenantId") REFERENCES "Tenant" ("id") ON DELETE CASCADE ON UPDATE CASCADE;

-- AddForeignKey
ALTER TABLE "WorkflowTriggerCronRef" ADD CONSTRAINT "WorkflowTriggerCronRef_parentId_fkey" FOREIGN KEY ("parentId") REFERENCES "WorkflowTriggers" ("id") ON DELETE CASCADE ON UPDATE CASCADE;

-- AddForeignKey
ALTER TABLE "WorkflowTriggerCronRef" ADD CONSTRAINT "WorkflowTriggerCronRef_tickerId_fkey" FOREIGN KEY ("tickerId") REFERENCES "Ticker" ("id") ON DELETE SET NULL ON UPDATE CASCADE;

-- AddForeignKey
ALTER TABLE "WorkflowTriggerEventRef" ADD CONSTRAINT "WorkflowTriggerEventRef_parentId_fkey" FOREIGN KEY ("parentId") REFERENCES "WorkflowTriggers" ("id") ON DELETE CASCADE ON UPDATE CASCADE;

-- AddForeignKey
<<<<<<< HEAD
ALTER TABLE "WorkflowRunTriggeredBy" ADD CONSTRAINT "WorkflowRunTriggeredBy_cronParentId_cronSchedule_cronName_fkey" FOREIGN KEY ("cronParentId", "cronSchedule", "cronName") REFERENCES "WorkflowTriggerCronRef"("parentId", "cron", "name") ON DELETE SET NULL ON UPDATE CASCADE;
=======
ALTER TABLE "WorkflowTriggerScheduledRef" ADD CONSTRAINT "WorkflowTriggerScheduledRef_parentId_fkey" FOREIGN KEY ("parentId") REFERENCES "WorkflowVersion" ("id") ON DELETE CASCADE ON UPDATE CASCADE;
>>>>>>> 7af4985d

-- AddForeignKey
ALTER TABLE "WorkflowTriggerScheduledRef" ADD CONSTRAINT "WorkflowTriggerScheduledRef_parentWorkflowRunId_fkey" FOREIGN KEY ("parentWorkflowRunId") REFERENCES "WorkflowRun" ("id") ON DELETE SET NULL ON UPDATE CASCADE;

-- AddForeignKey
ALTER TABLE "WorkflowTriggerScheduledRef" ADD CONSTRAINT "WorkflowTriggerScheduledRef_tickerId_fkey" FOREIGN KEY ("tickerId") REFERENCES "Ticker" ("id") ON DELETE SET NULL ON UPDATE CASCADE;

-- AddForeignKey
ALTER TABLE "WorkflowTriggers" ADD CONSTRAINT "WorkflowTriggers_tenantId_fkey" FOREIGN KEY ("tenantId") REFERENCES "Tenant" ("id") ON DELETE CASCADE ON UPDATE CASCADE;

-- AddForeignKey
ALTER TABLE "WorkflowTriggers" ADD CONSTRAINT "WorkflowTriggers_workflowVersionId_fkey" FOREIGN KEY ("workflowVersionId") REFERENCES "WorkflowVersion" ("id") ON DELETE CASCADE ON UPDATE CASCADE;

-- AddForeignKey
ALTER TABLE "WorkflowVersion" ADD CONSTRAINT "WorkflowVersion_onFailureJobId_fkey" FOREIGN KEY ("onFailureJobId") REFERENCES "Job" ("id") ON DELETE SET NULL ON UPDATE CASCADE;

-- AddForeignKey
ALTER TABLE "WorkflowVersion" ADD CONSTRAINT "WorkflowVersion_workflowId_fkey" FOREIGN KEY ("workflowId") REFERENCES "Workflow" ("id") ON DELETE CASCADE ON UPDATE CASCADE;

-- AddForeignKey
ALTER TABLE "_ActionToWorker" ADD CONSTRAINT "_ActionToWorker_A_fkey" FOREIGN KEY ("A") REFERENCES "Action" ("id") ON DELETE CASCADE ON UPDATE CASCADE;

-- AddForeignKey
ALTER TABLE "_ActionToWorker" ADD CONSTRAINT "_ActionToWorker_B_fkey" FOREIGN KEY ("B") REFERENCES "Worker" ("id") ON DELETE CASCADE ON UPDATE CASCADE;

-- AddForeignKey
ALTER TABLE "_ServiceToWorker" ADD CONSTRAINT "_ServiceToWorker_A_fkey" FOREIGN KEY ("A") REFERENCES "Service" ("id") ON DELETE CASCADE ON UPDATE CASCADE;

-- AddForeignKey
ALTER TABLE "_ServiceToWorker" ADD CONSTRAINT "_ServiceToWorker_B_fkey" FOREIGN KEY ("B") REFERENCES "Worker" ("id") ON DELETE CASCADE ON UPDATE CASCADE;

-- AddForeignKey
ALTER TABLE "_StepOrder" ADD CONSTRAINT "_StepOrder_A_fkey" FOREIGN KEY ("A") REFERENCES "Step" ("id") ON DELETE CASCADE ON UPDATE CASCADE;

-- AddForeignKey
ALTER TABLE "_StepOrder" ADD CONSTRAINT "_StepOrder_B_fkey" FOREIGN KEY ("B") REFERENCES "Step" ("id") ON DELETE CASCADE ON UPDATE CASCADE;

-- AddForeignKey
ALTER TABLE "_WorkflowToWorkflowTag" ADD CONSTRAINT "_WorkflowToWorkflowTag_A_fkey" FOREIGN KEY ("A") REFERENCES "Workflow" ("id") ON DELETE CASCADE ON UPDATE CASCADE;

-- AddForeignKey
ALTER TABLE "_WorkflowToWorkflowTag" ADD CONSTRAINT "_WorkflowToWorkflowTag_B_fkey" FOREIGN KEY ("B") REFERENCES "WorkflowTag" ("id") ON DELETE CASCADE ON UPDATE CASCADE;

-- NOTE: this is a SQL script file that contains the constraints for the database
-- it is needed because prisma does not support constraints yet
-- Modify "QueueItem" table
ALTER TABLE "QueueItem" ADD CONSTRAINT "QueueItem_priority_check" CHECK (
    "priority" >= 1
    AND "priority" <= 4
);

-- Modify "InternalQueueItem" table
ALTER TABLE "InternalQueueItem" ADD CONSTRAINT "InternalQueueItem_priority_check" CHECK (
    "priority" >= 1
    AND "priority" <= 4
);

CREATE INDEX IF NOT EXISTS "StepRun_jobRunId_status_tenantId_idx" ON "StepRun" ("jobRunId", "status", "tenantId")
WHERE
    "status" = 'PENDING';

CREATE INDEX IF NOT EXISTS "WorkflowRun_parentStepRunId" ON "WorkflowRun" ("parentStepRunId" ASC);

-- Additional indexes on workflow run
CREATE INDEX IF NOT EXISTS idx_workflowrun_concurrency ON "WorkflowRun" ("concurrencyGroupId", "createdAt");

CREATE INDEX IF NOT EXISTS idx_workflowrun_main ON "WorkflowRun" (
    "tenantId",
    "deletedAt",
    "status",
    "workflowVersionId",
    "createdAt"
);

-- Additional indexes on workflow
CREATE INDEX IF NOT EXISTS idx_workflow_version_workflow_id_order ON "WorkflowVersion" ("workflowId", "order" DESC)
WHERE
    "deletedAt" IS NULL;

CREATE INDEX IF NOT EXISTS idx_workflow_tenant_id ON "Workflow" ("tenantId");

-- Additional indexes on WorkflowTriggers
CREATE INDEX IF NOT EXISTS idx_workflow_triggers_workflow_version_id ON "WorkflowTriggers" ("workflowVersionId");

-- Additional indexes on WorkflowTriggerEventRef
CREATE INDEX idx_workflow_trigger_event_ref_event_key_parent_id ON "WorkflowTriggerEventRef" ("eventKey", "parentId");

-- Additional indexes on WorkflowRun
CREATE INDEX IF NOT EXISTS "WorkflowRun_parentId_parentStepRunId_childIndex_key" ON "WorkflowRun" ("parentId", "parentStepRunId", "childIndex")
WHERE
    "deletedAt" IS NULL;

CREATE INDEX IF NOT EXISTS "StepRun_status_tenantId_idx" ON "StepRun" ("status", "tenantId");<|MERGE_RESOLUTION|>--- conflicted
+++ resolved
@@ -989,11 +989,8 @@
     "scheduledId" UUID,
     "input" JSONB,
     "parentId" UUID NOT NULL,
-<<<<<<< HEAD
     "cronName" TEXT,
-=======
     "identityId" BIGINT GENERATED ALWAYS AS IDENTITY,
->>>>>>> 7af4985d
 
     CONSTRAINT "WorkflowRunTriggeredBy_pkey" PRIMARY KEY ("id")
 );
@@ -1490,14 +1487,7 @@
 CREATE UNIQUE INDEX "WorkflowTag_tenantId_name_key" ON "WorkflowTag" ("tenantId" ASC, "name" ASC);
 
 -- CreateIndex
-<<<<<<< HEAD
-CREATE UNIQUE INDEX "WorkflowTriggerCronRef_id_key" ON "WorkflowTriggerCronRef"("id" ASC);
-
--- CreateIndex
-CREATE UNIQUE INDEX "WorkflowTriggerCronRef_parentId_cron_name_key" ON "WorkflowTriggerCronRef"("parentId" ASC, "cron" ASC, "name" ASC);
-=======
 CREATE UNIQUE INDEX "WorkflowTriggerCronRef_parentId_cron_key" ON "WorkflowTriggerCronRef" ("parentId" ASC, "cron" ASC);
->>>>>>> 7af4985d
 
 -- CreateIndex
 CREATE UNIQUE INDEX "WorkflowTriggerEventRef_parentId_eventKey_key" ON "WorkflowTriggerEventRef" ("parentId" ASC, "eventKey" ASC);
@@ -1693,9 +1683,6 @@
 ALTER TABLE "WorkflowRunStickyState" ADD CONSTRAINT "WorkflowRunStickyState_workflowRunId_fkey" FOREIGN KEY ("workflowRunId") REFERENCES "WorkflowRun" ("id") ON DELETE CASCADE ON UPDATE CASCADE;
 
 -- AddForeignKey
-ALTER TABLE "WorkflowRunTriggeredBy" ADD CONSTRAINT "WorkflowRunTriggeredBy_cronParentId_cronSchedule_fkey" FOREIGN KEY ("cronParentId", "cronSchedule") REFERENCES "WorkflowTriggerCronRef" ("parentId", "cron") ON DELETE SET NULL ON UPDATE CASCADE;
-
--- AddForeignKey
 ALTER TABLE "WorkflowRunTriggeredBy" ADD CONSTRAINT "WorkflowRunTriggeredBy_scheduledId_fkey" FOREIGN KEY ("scheduledId") REFERENCES "WorkflowTriggerScheduledRef" ("id") ON DELETE SET NULL ON UPDATE CASCADE;
 
 -- AddForeignKey
@@ -1711,11 +1698,11 @@
 ALTER TABLE "WorkflowTriggerEventRef" ADD CONSTRAINT "WorkflowTriggerEventRef_parentId_fkey" FOREIGN KEY ("parentId") REFERENCES "WorkflowTriggers" ("id") ON DELETE CASCADE ON UPDATE CASCADE;
 
 -- AddForeignKey
-<<<<<<< HEAD
+ALTER TABLE "WorkflowTriggerCronRef" ADD CONSTRAINT "WorkflowTriggerCronRef_parentId_cron_name_key" UNIQUE ("parentId", "cron", "name");
 ALTER TABLE "WorkflowRunTriggeredBy" ADD CONSTRAINT "WorkflowRunTriggeredBy_cronParentId_cronSchedule_cronName_fkey" FOREIGN KEY ("cronParentId", "cronSchedule", "cronName") REFERENCES "WorkflowTriggerCronRef"("parentId", "cron", "name") ON DELETE SET NULL ON UPDATE CASCADE;
-=======
+
+-- AddForeignKey
 ALTER TABLE "WorkflowTriggerScheduledRef" ADD CONSTRAINT "WorkflowTriggerScheduledRef_parentId_fkey" FOREIGN KEY ("parentId") REFERENCES "WorkflowVersion" ("id") ON DELETE CASCADE ON UPDATE CASCADE;
->>>>>>> 7af4985d
 
 -- AddForeignKey
 ALTER TABLE "WorkflowTriggerScheduledRef" ADD CONSTRAINT "WorkflowTriggerScheduledRef_parentWorkflowRunId_fkey" FOREIGN KEY ("parentWorkflowRunId") REFERENCES "WorkflowRun" ("id") ON DELETE SET NULL ON UPDATE CASCADE;
