--- conflicted
+++ resolved
@@ -64,13 +64,8 @@
     targetDatePlusOneWeekStr varchar;
     newTableName varchar;
 BEGIN
-<<<<<<< HEAD
-    SELECT to_char(date_trunc('week', current_date), 'YYYYMMDD') INTO targetDateStr;
-    SELECT to_char(date_trunc('week', current_date) + INTERVAL '1 week', 'YYYYMMDD') INTO targetDatePlusOneWeekStr;
-=======
     SELECT to_char(date_trunc('week', targetDate), 'YYYYMMDD') INTO targetDateStr;
     SELECT to_char(date_trunc('week', targetDate) + INTERVAL '1 week', 'YYYYMMDD') INTO targetDatePlusOneWeekStr;
->>>>>>> 1db5cb5e
     SELECT lower(format('%s_%s', targetTableName, targetDateStr)) INTO newTableName;
     -- exit if the table exists
     IF EXISTS (SELECT 1 FROM pg_tables WHERE tablename = newTableName) THEN
