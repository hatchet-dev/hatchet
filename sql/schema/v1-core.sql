CREATE OR REPLACE FUNCTION get_v1_partitions_before_date(
    targetTableName text,
    targetDate date
) RETURNS TABLE(partition_name text)
    LANGUAGE plpgsql AS
$$
BEGIN
    RETURN QUERY
    SELECT
        inhrelid::regclass::text AS partition_name
    FROM
        pg_inherits
    WHERE
        inhparent = targetTableName::regclass
        AND substring(inhrelid::regclass::text, format('%s_(\d{8})', targetTableName)) ~ '^\d{8}'
        AND (substring(inhrelid::regclass::text, format('%s_(\d{8})', targetTableName))::date) < targetDate;
END;
$$;

CREATE OR REPLACE FUNCTION get_v1_weekly_partitions_before_date(
    targetTableName text,
    targetDate date
) RETURNS TABLE(partition_name text)
    LANGUAGE plpgsql AS
$$
BEGIN
    RETURN QUERY
    SELECT
        inhrelid::regclass::text AS partition_name
    FROM
        pg_inherits
    WHERE
        inhparent = targetTableName::regclass
        AND substring(inhrelid::regclass::text, format('%s_(\d{8})', targetTableName)) ~ '^\d{8}'
        AND (substring(inhrelid::regclass::text, format('%s_(\d{8})', targetTableName))::date) < targetDate
        AND (substring(inhrelid::regclass::text, format('%s_(\d{8})', targetTableName))::date) < NOW() - INTERVAL '1 week'
    ;
END;
$$;

CREATE OR REPLACE FUNCTION create_v1_range_partition(
    targetTableName text,
    targetDate date
) RETURNS integer
    LANGUAGE plpgsql AS
$$
DECLARE
    targetDateStr varchar;
    targetDatePlusOneDayStr varchar;
    newTableName varchar;
BEGIN
    SELECT to_char(targetDate, 'YYYYMMDD') INTO targetDateStr;
    SELECT to_char(targetDate + INTERVAL '1 day', 'YYYYMMDD') INTO targetDatePlusOneDayStr;
    SELECT lower(format('%s_%s', targetTableName, targetDateStr)) INTO newTableName;
    -- exit if the table exists
    IF EXISTS (SELECT 1 FROM pg_tables WHERE tablename = newTableName) THEN
        RETURN 0;
    END IF;

    EXECUTE
        format('CREATE TABLE %s (LIKE %s INCLUDING INDEXES INCLUDING CONSTRAINTS)', newTableName, targetTableName);
    EXECUTE
        format('ALTER TABLE %s SET (
            autovacuum_vacuum_scale_factor = ''0.1'',
            autovacuum_analyze_scale_factor=''0.05'',
            autovacuum_vacuum_threshold=''25'',
            autovacuum_analyze_threshold=''25'',
            autovacuum_vacuum_cost_delay=''10'',
            autovacuum_vacuum_cost_limit=''1000''
        )', newTableName);
    EXECUTE
        format('ALTER TABLE %s ATTACH PARTITION %s FOR VALUES FROM (''%s'') TO (''%s'')', targetTableName, newTableName, targetDateStr, targetDatePlusOneDayStr);
    RETURN 1;
END;
$$;

CREATE OR REPLACE FUNCTION create_v1_weekly_range_partition(
    targetTableName text,
    targetDate date
) RETURNS integer
    LANGUAGE plpgsql AS
$$
DECLARE
    targetDateStr varchar;
    targetDatePlusOneWeekStr varchar;
    newTableName varchar;
BEGIN
    SELECT to_char(date_trunc('week', targetDate), 'YYYYMMDD') INTO targetDateStr;
    SELECT to_char(date_trunc('week', targetDate) + INTERVAL '1 week', 'YYYYMMDD') INTO targetDatePlusOneWeekStr;
    SELECT lower(format('%s_%s', targetTableName, targetDateStr)) INTO newTableName;
    -- exit if the table exists
    IF EXISTS (SELECT 1 FROM pg_tables WHERE tablename = newTableName) THEN
        RETURN 0;
    END IF;

    EXECUTE
        format('CREATE TABLE %s (LIKE %s INCLUDING INDEXES)', newTableName, targetTableName);
    EXECUTE
        format('ALTER TABLE %s SET (
            autovacuum_vacuum_scale_factor = ''0.1'',
            autovacuum_analyze_scale_factor=''0.05'',
            autovacuum_vacuum_threshold=''25'',
            autovacuum_analyze_threshold=''25'',
            autovacuum_vacuum_cost_delay=''10'',
            autovacuum_vacuum_cost_limit=''1000''
        )', newTableName);
    EXECUTE
        format('ALTER TABLE %s ATTACH PARTITION %s FOR VALUES FROM (''%s'') TO (''%s'')', targetTableName, newTableName, targetDateStr, targetDatePlusOneWeekStr);
    RETURN 1;
END;
$$;

-- https://stackoverflow.com/questions/8137112/unnest-array-by-one-level
CREATE OR REPLACE FUNCTION unnest_nd_1d(a anyarray, OUT a_1d anyarray)
  RETURNS SETOF anyarray
  LANGUAGE plpgsql IMMUTABLE PARALLEL SAFE STRICT AS
$func$
BEGIN                -- null is covered by STRICT
   IF a = '{}' THEN  -- empty
      a_1d = '{}';
      RETURN NEXT;
   ELSE              --  all other cases
      FOREACH a_1d SLICE 1 IN ARRAY a LOOP
         RETURN NEXT;
      END LOOP;
   END IF;
END
$func$;

-- CreateTable
CREATE TABLE v1_queue (
    tenant_id UUID NOT NULL,
    name TEXT NOT NULL,
    last_active TIMESTAMP(3),

    CONSTRAINT v1_queue_pkey PRIMARY KEY (tenant_id, name)
);

CREATE TYPE v1_sticky_strategy AS ENUM ('NONE', 'SOFT', 'HARD');

CREATE TYPE v1_task_initial_state AS ENUM ('QUEUED', 'CANCELLED', 'SKIPPED', 'FAILED');

-- We need a NONE strategy to allow for tasks which were previously using a concurrency strategy to
-- enqueue if the strategy is removed.
CREATE TYPE v1_concurrency_strategy AS ENUM ('NONE', 'GROUP_ROUND_ROBIN', 'CANCEL_IN_PROGRESS', 'CANCEL_NEWEST');

CREATE TABLE v1_workflow_concurrency (
    -- We need an id used for stable ordering to prevent deadlocks. We must process all concurrency
    -- strategies on a workflow in the same order.
    id bigint GENERATED ALWAYS AS IDENTITY,
    workflow_id UUID NOT NULL,
    workflow_version_id UUID NOT NULL,
    -- If the strategy is NONE and we've removed all concurrency slots, we can set is_active to false
    is_active BOOLEAN NOT NULL DEFAULT TRUE,
    strategy v1_concurrency_strategy NOT NULL,
    child_strategy_ids BIGINT[],
    expression TEXT NOT NULL,
    tenant_id UUID NOT NULL,
    max_concurrency INTEGER NOT NULL,
    CONSTRAINT v1_workflow_concurrency_pkey PRIMARY KEY (workflow_id, workflow_version_id, id)
);

CREATE TABLE v1_step_concurrency (
    -- We need an id used for stable ordering to prevent deadlocks. We must process all concurrency
    -- strategies on a step in the same order.
    id bigint GENERATED ALWAYS AS IDENTITY,
    -- The parent_strategy_id exists if concurrency is defined at the workflow level
    parent_strategy_id BIGINT,
    workflow_id UUID NOT NULL,
    workflow_version_id UUID NOT NULL,
    step_id UUID NOT NULL,
    -- If the strategy is NONE and we've removed all concurrency slots, we can set is_active to false
    is_active BOOLEAN NOT NULL DEFAULT TRUE,
    strategy v1_concurrency_strategy NOT NULL,
    expression TEXT NOT NULL,
    tenant_id UUID NOT NULL,
    max_concurrency INTEGER NOT NULL,
    CONSTRAINT v1_step_concurrency_pkey PRIMARY KEY (workflow_id, workflow_version_id, step_id, id)
);

CREATE OR REPLACE FUNCTION create_v1_step_concurrency()
RETURNS trigger AS $$
DECLARE
  wf_concurrency_row v1_workflow_concurrency%ROWTYPE;
  child_ids bigint[];
BEGIN
  IF NEW."concurrencyGroupExpression" IS NOT NULL THEN
    -- Insert into v1_workflow_concurrency and capture the inserted row.
    INSERT INTO v1_workflow_concurrency (
      workflow_id,
      workflow_version_id,
      strategy,
      expression,
      tenant_id,
      max_concurrency
    )
    SELECT
      wf."id",
      wv."id",
      NEW."limitStrategy"::VARCHAR::v1_concurrency_strategy,
      NEW."concurrencyGroupExpression",
      wf."tenantId",
      NEW."maxRuns"
    FROM "WorkflowVersion" wv
    JOIN "Workflow" wf ON wv."workflowId" = wf."id"
    WHERE wv."id" = NEW."workflowVersionId"
    RETURNING * INTO wf_concurrency_row;

    -- Insert into v1_step_concurrency and capture the inserted rows into a variable.
    WITH inserted_steps AS (
      INSERT INTO v1_step_concurrency (
        parent_strategy_id,
        workflow_id,
        workflow_version_id,
        step_id,
        strategy,
        expression,
        tenant_id,
        max_concurrency
      )
      SELECT
        wf_concurrency_row.id,
        s."workflowId",
        s."workflowVersionId",
        s."id",
        NEW."limitStrategy"::VARCHAR::v1_concurrency_strategy,
        NEW."concurrencyGroupExpression",
        s."tenantId",
        NEW."maxRuns"
      FROM (
        SELECT
          s."id",
          wf."id" AS "workflowId",
          wv."id" AS "workflowVersionId",
          wf."tenantId"
        FROM "Step" s
        JOIN "Job" j ON s."jobId" = j."id"
        JOIN "WorkflowVersion" wv ON j."workflowVersionId" = wv."id"
        JOIN "Workflow" wf ON wv."workflowId" = wf."id"
        WHERE
          wv."id" = NEW."workflowVersionId"
          AND j."kind" = 'DEFAULT'
      ) s
      RETURNING *
    )
    SELECT array_remove(array_agg(t.id), NULL)::bigint[] INTO child_ids
    FROM inserted_steps t;

    -- Update the workflow concurrency row using its primary key.
    UPDATE v1_workflow_concurrency
    SET child_strategy_ids = child_ids
    WHERE workflow_id = wf_concurrency_row.workflow_id
      AND workflow_version_id = wf_concurrency_row.workflow_version_id
      AND id = wf_concurrency_row.id;
  END IF;
  RETURN NEW;
END;
$$ LANGUAGE plpgsql;

CREATE TRIGGER trg_create_v1_step_concurrency
AFTER INSERT ON "WorkflowConcurrency"
FOR EACH ROW
EXECUTE FUNCTION create_v1_step_concurrency();

-- CreateTable
CREATE TABLE v1_task (
    id bigint GENERATED ALWAYS AS IDENTITY,
    inserted_at TIMESTAMPTZ NOT NULL DEFAULT CURRENT_TIMESTAMP,
    tenant_id UUID NOT NULL,
    queue TEXT NOT NULL,
    action_id TEXT NOT NULL,
    step_id UUID NOT NULL,
    step_readable_id TEXT NOT NULL,
    workflow_id UUID NOT NULL,
    workflow_version_id UUID NOT NULL,
    workflow_run_id UUID NOT NULL,
    schedule_timeout TEXT NOT NULL,
    step_timeout TEXT,
    priority INTEGER DEFAULT 1,
    sticky v1_sticky_strategy NOT NULL,
    desired_worker_id UUID,
    external_id UUID NOT NULL,
    display_name TEXT NOT NULL,
    input JSONB NOT NULL,
    retry_count INTEGER NOT NULL DEFAULT 0,
    internal_retry_count INTEGER NOT NULL DEFAULT 0,
    app_retry_count INTEGER NOT NULL DEFAULT 0,
    -- step_index is relevant for tracking down the correct SIGNAL_COMPLETED event on a
    -- replay of a child workflow
    step_index BIGINT NOT NULL,
    additional_metadata JSONB,
    dag_id BIGINT,
    dag_inserted_at TIMESTAMPTZ,
    parent_task_external_id UUID,
    parent_task_id BIGINT,
    parent_task_inserted_at TIMESTAMPTZ,
    child_index BIGINT,
    child_key TEXT,
    initial_state v1_task_initial_state NOT NULL DEFAULT 'QUEUED',
    initial_state_reason TEXT,
    concurrency_parent_strategy_ids BIGINT[],
    concurrency_strategy_ids BIGINT[],
    concurrency_keys TEXT[],
    retry_backoff_factor DOUBLE PRECISION,
    retry_max_backoff INTEGER,
    CONSTRAINT v1_task_pkey PRIMARY KEY (id, inserted_at)
) PARTITION BY RANGE(inserted_at);

CREATE TABLE v1_lookup_table (
    tenant_id UUID NOT NULL,
    external_id UUID NOT NULL,
    task_id BIGINT,
    dag_id BIGINT,
    inserted_at TIMESTAMPTZ NOT NULL,

    PRIMARY KEY (external_id)
);

CREATE TYPE v1_task_event_type AS ENUM (
    'COMPLETED',
    'FAILED',
    'CANCELLED',
    'SIGNAL_CREATED',
    'SIGNAL_COMPLETED'
);

-- CreateTable
CREATE TABLE v1_task_event (
    id bigint GENERATED ALWAYS AS IDENTITY,
    tenant_id UUID NOT NULL,
    task_id bigint NOT NULL,
    task_inserted_at TIMESTAMPTZ NOT NULL,
    retry_count INTEGER NOT NULL,
    event_type v1_task_event_type NOT NULL,
    -- The event key is an optional field that can be used to uniquely identify an event. This is
    -- used for signal events to ensure that we don't create duplicate signals.
    event_key TEXT,
    created_at TIMESTAMP(3) NOT NULL DEFAULT CURRENT_TIMESTAMP,
    data JSONB,
    CONSTRAINT v1_task_event_pkey PRIMARY KEY (task_id, task_inserted_at, id)
) PARTITION BY RANGE(task_inserted_at);

-- Create unique index on (tenant_id, task_id, event_key) when event_key is not null
CREATE UNIQUE INDEX v1_task_event_event_key_unique_idx ON v1_task_event (
    tenant_id ASC,
    task_id ASC,
    task_inserted_at ASC,
    event_type ASC,
    event_key ASC
) WHERE event_key IS NOT NULL;

-- CreateTable
CREATE TABLE v1_task_expression_eval (
    key TEXT NOT NULL,
    task_id BIGINT NOT NULL,
    task_inserted_at TIMESTAMPTZ NOT NULL,
    value_str TEXT,
    value_int INTEGER,
    kind "StepExpressionKind" NOT NULL,

    CONSTRAINT v1_task_expression_eval_pkey PRIMARY KEY (task_id, task_inserted_at, kind, key)
);

-- CreateTable
-- NOTE: changes to v1_queue_item should be reflected in v1_rate_limited_queue_items
CREATE TABLE v1_queue_item (
    id bigint GENERATED ALWAYS AS IDENTITY,
    tenant_id UUID NOT NULL,
    queue TEXT NOT NULL,
    task_id bigint NOT NULL,
    task_inserted_at TIMESTAMPTZ NOT NULL,
    external_id UUID NOT NULL,
    action_id TEXT NOT NULL,
    step_id UUID NOT NULL,
    workflow_id UUID NOT NULL,
    workflow_run_id UUID NOT NULL,
    schedule_timeout_at TIMESTAMP(3),
    step_timeout TEXT,
    priority INTEGER NOT NULL DEFAULT 1,
    sticky v1_sticky_strategy NOT NULL,
    desired_worker_id UUID,
    retry_count INTEGER NOT NULL DEFAULT 0,
    CONSTRAINT v1_queue_item_pkey PRIMARY KEY (id)
);

alter table v1_queue_item set (
    autovacuum_vacuum_scale_factor = '0.1',
    autovacuum_analyze_scale_factor='0.05',
    autovacuum_vacuum_threshold='25',
    autovacuum_analyze_threshold='25',
    autovacuum_vacuum_cost_delay='10',
    autovacuum_vacuum_cost_limit='1000'
);

CREATE INDEX v1_queue_item_list_idx ON v1_queue_item (
    tenant_id ASC,
    queue ASC,
    priority DESC,
    id ASC
);

CREATE INDEX v1_queue_item_task_idx ON v1_queue_item (
    task_id ASC,
    task_inserted_at ASC,
    retry_count ASC
);

-- CreateTable
CREATE TABLE v1_task_runtime (
    task_id bigint NOT NULL,
    task_inserted_at TIMESTAMPTZ NOT NULL,
    retry_count INTEGER NOT NULL,
    worker_id UUID,
    tenant_id UUID NOT NULL,
    timeout_at TIMESTAMP(3) NOT NULL,

    CONSTRAINT v1_task_runtime_pkey PRIMARY KEY (task_id, task_inserted_at, retry_count)
);

CREATE INDEX v1_task_runtime_tenantId_workerId_idx ON v1_task_runtime (tenant_id ASC, worker_id ASC) WHERE worker_id IS NOT NULL;

CREATE INDEX v1_task_runtime_tenantId_timeoutAt_idx ON v1_task_runtime (tenant_id ASC, timeout_at ASC);

alter table v1_task_runtime set (
    autovacuum_vacuum_scale_factor = '0.1',
    autovacuum_analyze_scale_factor='0.05',
    autovacuum_vacuum_threshold='25',
    autovacuum_analyze_threshold='25',
    autovacuum_vacuum_cost_delay='10',
    autovacuum_vacuum_cost_limit='1000'
);

-- v1_rate_limited_queue_items represents a queue item that has been rate limited and removed from the v1_queue_item table.
CREATE TABLE v1_rate_limited_queue_items (
    requeue_after TIMESTAMPTZ NOT NULL,
    -- everything below this is the same as v1_queue_item
    tenant_id UUID NOT NULL,
    queue TEXT NOT NULL,
    task_id bigint NOT NULL,
    task_inserted_at TIMESTAMPTZ NOT NULL,
    external_id UUID NOT NULL,
    action_id TEXT NOT NULL,
    step_id UUID NOT NULL,
    workflow_id UUID NOT NULL,
    workflow_run_id UUID NOT NULL,
    schedule_timeout_at TIMESTAMP(3),
    step_timeout TEXT,
    priority INTEGER NOT NULL DEFAULT 1,
    sticky v1_sticky_strategy NOT NULL,
    desired_worker_id UUID,
    retry_count INTEGER NOT NULL DEFAULT 0,

    CONSTRAINT v1_rate_limited_queue_items_pkey PRIMARY KEY (task_id, task_inserted_at, retry_count)
);

CREATE INDEX v1_rate_limited_queue_items_tenant_requeue_after_idx ON v1_rate_limited_queue_items (
    tenant_id ASC,
    queue ASC,
    requeue_after ASC
);

alter table v1_rate_limited_queue_items set (
    autovacuum_vacuum_scale_factor = '0.1',
    autovacuum_analyze_scale_factor='0.05',
    autovacuum_vacuum_threshold='25',
    autovacuum_analyze_threshold='25',
    autovacuum_vacuum_cost_delay='10',
    autovacuum_vacuum_cost_limit='1000'
);

CREATE TYPE v1_match_kind AS ENUM ('TRIGGER', 'SIGNAL');

CREATE TABLE v1_match (
    id bigint GENERATED ALWAYS AS IDENTITY,
    tenant_id UUID NOT NULL,
    kind v1_match_kind NOT NULL,
    is_satisfied BOOLEAN NOT NULL DEFAULT FALSE,
    -- existing_data is data that from previous match conditions that we'd like to propagate when the
    -- new match condition is met. this is used when this is a match created from a previous match, for
    -- example when we've satisfied trigger conditions and would like to register durable sleep, user events
    -- before triggering the DAG.
    existing_data JSONB,
    signal_task_id bigint,
    signal_task_inserted_at timestamptz,
    signal_external_id UUID,
    signal_key TEXT,
    -- references the parent DAG for the task, which we can use to get input + additional metadata
    trigger_dag_id bigint,
    trigger_dag_inserted_at timestamptz,
    -- references the step id to instantiate the task
    trigger_step_id UUID,
    trigger_step_index BIGINT,
    -- references the external id for the new task
    trigger_external_id UUID,
    trigger_workflow_run_id UUID,
    trigger_parent_task_external_id UUID,
    trigger_parent_task_id BIGINT,
    trigger_parent_task_inserted_at timestamptz,
    trigger_child_index BIGINT,
    trigger_child_key TEXT,
    -- references the existing task id, which may be set when we're replaying a task
    trigger_existing_task_id bigint,
    trigger_existing_task_inserted_at timestamptz,
    trigger_priority integer,
    CONSTRAINT v1_match_pkey PRIMARY KEY (id)
);

CREATE TYPE v1_event_type AS ENUM ('USER', 'INTERNAL');

-- Provides information to the caller about the action to take. This is used to differentiate
-- negative conditions from positive conditions. For example, if a task is waiting for a set of
-- tasks to fail, the success of all tasks would be a CANCEL condition, and the failure of any
-- task would be a QUEUE condition. Different actions are implicitly different groups of conditions.
CREATE TYPE v1_match_condition_action AS ENUM ('CREATE', 'QUEUE', 'CANCEL', 'SKIP', 'CREATE_MATCH');

CREATE TABLE v1_match_condition (
    v1_match_id bigint NOT NULL,
    id bigint GENERATED ALWAYS AS IDENTITY,
    tenant_id UUID NOT NULL,
    registered_at timestamptz NOT NULL DEFAULT CURRENT_TIMESTAMP,
    event_type v1_event_type NOT NULL,
    -- for INTERNAL events, this will correspond to a v1_task_event_type value
    event_key TEXT NOT NULL,
    event_resource_hint TEXT,
    -- readable_data_key is used as the key when constructing the aggregated data for the v1_match
    readable_data_key TEXT NOT NULL,
    is_satisfied BOOLEAN NOT NULL DEFAULT FALSE,
    action v1_match_condition_action NOT NULL DEFAULT 'QUEUE',
    or_group_id UUID NOT NULL,
    expression TEXT,
    data JSONB,
    CONSTRAINT v1_match_condition_pkey PRIMARY KEY (v1_match_id, id)
);

CREATE TABLE v1_filter (
    id UUID NOT NULL DEFAULT gen_random_uuid(),
    tenant_id UUID NOT NULL,
    workflow_id UUID NOT NULL,
    scope TEXT NOT NULL,
    expression TEXT NOT NULL,
    payload JSONB NOT NULL DEFAULT '{}'::JSONB,
    payload_hash TEXT GENERATED ALWAYS AS (MD5(payload::TEXT)) STORED,
    is_declarative BOOLEAN NOT NULL DEFAULT FALSE,

    inserted_at TIMESTAMPTZ NOT NULL DEFAULT CURRENT_TIMESTAMP,
    updated_at TIMESTAMPTZ NOT NULL DEFAULT CURRENT_TIMESTAMP,

    PRIMARY KEY (tenant_id, id)
);

CREATE UNIQUE INDEX v1_filter_unique_tenant_workflow_id_scope_expression_payload ON v1_filter (
    tenant_id ASC,
    workflow_id ASC,
    scope ASC,
    expression ASC,
    payload_hash
);

CREATE TYPE v1_incoming_webhook_auth_type AS ENUM ('BASIC', 'API_KEY', 'HMAC');
CREATE TYPE v1_incoming_webhook_hmac_algorithm AS ENUM ('SHA1', 'SHA256', 'SHA512', 'MD5');
CREATE TYPE v1_incoming_webhook_hmac_encoding AS ENUM ('HEX', 'BASE64', 'BASE64URL');

-- Can add more sources in the future
CREATE TYPE v1_incoming_webhook_source_name AS ENUM ('GENERIC', 'GITHUB', 'STRIPE', 'SLACK', 'LINEAR');

CREATE TABLE v1_incoming_webhook (
    tenant_id UUID NOT NULL,

    -- names are tenant-unique
    name TEXT NOT NULL,

    source_name v1_incoming_webhook_source_name NOT NULL,

    -- CEL expression that creates an event key
    -- from the payload of the webhook
    event_key_expression TEXT NOT NULL,

    auth_method v1_incoming_webhook_auth_type NOT NULL,

    auth__basic__username TEXT,
    auth__basic__password BYTEA,

    auth__api_key__header_name TEXT,
    auth__api_key__key BYTEA,

    auth__hmac__algorithm v1_incoming_webhook_hmac_algorithm,
    auth__hmac__encoding v1_incoming_webhook_hmac_encoding,
    auth__hmac__signature_header_name TEXT,
    auth__hmac__webhook_signing_secret BYTEA,

    inserted_at TIMESTAMPTZ NOT NULL DEFAULT CURRENT_TIMESTAMP,
    updated_at TIMESTAMPTZ NOT NULL DEFAULT CURRENT_TIMESTAMP,

    PRIMARY KEY (tenant_id, name),
    CHECK (
        (
            auth_method = 'BASIC'
            AND (
                auth__basic__username IS NOT NULL
                AND auth__basic__password IS NOT NULL
            )
        )
        OR
        (
            auth_method = 'API_KEY'
            AND (
                auth__api_key__header_name IS NOT NULL
                AND auth__api_key__key IS NOT NULL
            )
        )
        OR
        (
            auth_method = 'HMAC'
            AND (
                auth__hmac__algorithm IS NOT NULL
                AND auth__hmac__encoding IS NOT NULL
                AND auth__hmac__signature_header_name IS NOT NULL
                AND auth__hmac__webhook_signing_secret IS NOT NULL
            )
        )
    ),
    CHECK (LENGTH(event_key_expression) > 0),
    CHECK (LENGTH(name) > 0)
);


CREATE INDEX v1_match_condition_filter_idx ON v1_match_condition (
    tenant_id ASC,
    event_type ASC,
    event_key ASC,
    is_satisfied ASC,
    event_resource_hint ASC
);

CREATE TABLE v1_dag (
    id bigint GENERATED ALWAYS AS IDENTITY,
    inserted_at TIMESTAMPTZ NOT NULL DEFAULT CURRENT_TIMESTAMP,
    tenant_id UUID NOT NULL,
    external_id UUID NOT NULL,
    display_name TEXT NOT NULL,
    workflow_id UUID NOT NULL,
    workflow_version_id UUID NOT NULL,
    parent_task_external_id UUID,
    CONSTRAINT v1_dag_pkey PRIMARY KEY (id, inserted_at)
) PARTITION BY RANGE(inserted_at);

CREATE TABLE v1_dag_to_task (
    dag_id BIGINT NOT NULL,
    dag_inserted_at TIMESTAMPTZ NOT NULL,
    task_id BIGINT NOT NULL,
    task_inserted_at TIMESTAMPTZ NOT NULL,
    CONSTRAINT v1_dag_to_task_pkey PRIMARY KEY (dag_id, dag_inserted_at, task_id, task_inserted_at)
);

CREATE TABLE v1_dag_data (
    dag_id BIGINT NOT NULL,
    dag_inserted_at TIMESTAMPTZ NOT NULL,
    input JSONB NOT NULL,
    additional_metadata JSONB,
    CONSTRAINT v1_dag_input_pkey PRIMARY KEY (dag_id, dag_inserted_at)
);

-- CreateTable
CREATE TABLE v1_workflow_concurrency_slot (
    sort_id BIGINT NOT NULL,
    tenant_id UUID NOT NULL,
    workflow_id UUID NOT NULL,
    workflow_version_id UUID NOT NULL,
    workflow_run_id UUID NOT NULL,
    strategy_id BIGINT NOT NULL,
    -- DEPRECATED: this is no longer used to track progress of child strategy ids.
    completed_child_strategy_ids BIGINT[],
    child_strategy_ids BIGINT[],
    priority INTEGER NOT NULL DEFAULT 1,
    key TEXT NOT NULL,
    is_filled BOOLEAN NOT NULL DEFAULT FALSE,
    CONSTRAINT v1_workflow_concurrency_slot_pkey PRIMARY KEY (strategy_id, workflow_version_id, workflow_run_id)
);

CREATE INDEX v1_workflow_concurrency_slot_query_idx ON v1_workflow_concurrency_slot (tenant_id, strategy_id ASC, key ASC, priority DESC, sort_id ASC);

-- CreateTable
CREATE TABLE v1_concurrency_slot (
    sort_id BIGINT GENERATED ALWAYS AS IDENTITY,
    task_id BIGINT NOT NULL,
    task_inserted_at TIMESTAMPTZ NOT NULL,
    task_retry_count INTEGER NOT NULL,
    external_id UUID NOT NULL,
    tenant_id UUID NOT NULL,
    workflow_id UUID NOT NULL,
    workflow_version_id UUID NOT NULL,
    workflow_run_id UUID NOT NULL,
    strategy_id BIGINT NOT NULL,
    parent_strategy_id BIGINT,
    priority INTEGER NOT NULL DEFAULT 1,
    key TEXT NOT NULL,
    is_filled BOOLEAN NOT NULL DEFAULT FALSE,
    next_parent_strategy_ids BIGINT[],
    next_strategy_ids BIGINT[],
    next_keys TEXT[],
    queue_to_notify TEXT NOT NULL,
    schedule_timeout_at TIMESTAMP(3) NOT NULL,
    CONSTRAINT v1_concurrency_slot_pkey PRIMARY KEY (task_id, task_inserted_at, task_retry_count, strategy_id)
);

CREATE INDEX v1_concurrency_slot_query_idx ON v1_concurrency_slot (tenant_id, strategy_id ASC, key ASC, sort_id ASC);

-- When concurrency slot is CREATED, we should check whether the parent concurrency slot exists; if not, we should create
-- the parent concurrency slot as well.
CREATE OR REPLACE FUNCTION after_v1_concurrency_slot_insert_function()
RETURNS trigger AS $$
BEGIN
    WITH parent_slot AS (
        SELECT
            *
        FROM
            new_table cs
        WHERE
            cs.parent_strategy_id IS NOT NULL
    ), parent_to_child_strategy_ids AS (
        SELECT
            wc.id AS parent_strategy_id,
            wc.tenant_id,
            ps.workflow_id,
            ps.workflow_version_id,
            ps.workflow_run_id,
            MAX(ps.sort_id) AS sort_id,
            MAX(ps.priority) AS priority,
            MAX(ps.key) AS key,
            ARRAY_AGG(DISTINCT wc.child_strategy_ids) AS child_strategy_ids
        FROM
            parent_slot ps
        JOIN v1_workflow_concurrency wc ON wc.workflow_id = ps.workflow_id AND wc.workflow_version_id = ps.workflow_version_id AND wc.id = ps.parent_strategy_id
        GROUP BY
            wc.id,
            wc.tenant_id,
            ps.workflow_id,
            ps.workflow_version_id,
            ps.workflow_run_id
    )
    INSERT INTO v1_workflow_concurrency_slot (
        sort_id,
        tenant_id,
        workflow_id,
        workflow_version_id,
        workflow_run_id,
        strategy_id,
        child_strategy_ids,
        priority,
        key
    )
    SELECT
        pcs.sort_id,
        pcs.tenant_id,
        pcs.workflow_id,
        pcs.workflow_version_id,
        pcs.workflow_run_id,
        pcs.parent_strategy_id,
        pcs.child_strategy_ids,
        pcs.priority,
        pcs.key
    FROM
        parent_to_child_strategy_ids pcs
    ON CONFLICT (strategy_id, workflow_version_id, workflow_run_id) DO NOTHING;

    -- If the v1_step_concurrency strategy is not active, we set it to active.
    WITH inactive_strategies AS (
        SELECT
            strategy.*
        FROM
            new_table cs
        JOIN
            v1_step_concurrency strategy ON strategy.workflow_id = cs.workflow_id AND strategy.workflow_version_id = cs.workflow_version_id AND strategy.id = cs.strategy_id
        WHERE
            strategy.is_active = FALSE
        ORDER BY
            strategy.id
        FOR UPDATE
    )
    UPDATE v1_step_concurrency strategy
    SET is_active = TRUE
    FROM inactive_strategies
    WHERE
        strategy.workflow_id = inactive_strategies.workflow_id AND
        strategy.workflow_version_id = inactive_strategies.workflow_version_id AND
        strategy.step_id = inactive_strategies.step_id AND
        strategy.id = inactive_strategies.id;

    RETURN NULL;
END;

$$ LANGUAGE plpgsql;

CREATE TRIGGER after_v1_concurrency_slot_insert
AFTER INSERT ON v1_concurrency_slot
REFERENCING NEW TABLE AS new_table
FOR EACH STATEMENT
EXECUTE FUNCTION after_v1_concurrency_slot_insert_function();

CREATE OR REPLACE FUNCTION cleanup_workflow_concurrency_slots(
    p_strategy_id BIGINT,
    p_workflow_version_id UUID,
    p_workflow_run_id UUID
) RETURNS VOID AS $$
DECLARE
    v_sort_id INTEGER;
BEGIN
    -- Get the sort_id for the specific workflow concurrency slot
    SELECT sort_id INTO v_sort_id
    FROM v1_workflow_concurrency_slot
    WHERE strategy_id = p_strategy_id
      AND workflow_version_id = p_workflow_version_id
      AND workflow_run_id = p_workflow_run_id;

    -- Acquire an advisory lock for the strategy ID
    -- There is a small chance of collisions but it's extremely unlikely
    PERFORM pg_advisory_xact_lock(1000000 * p_strategy_id + v_sort_id);

    WITH final_concurrency_slots_for_dags AS (
        -- If the workflow run id corresponds to a DAG, we get workflow concurrency slots
        -- where NONE of the tasks in the associated DAG have v1_task_runtimes or v1_concurrency_slots
        SELECT
            wcs.strategy_id,
            wcs.workflow_version_id,
            wcs.workflow_run_id
        FROM
            v1_workflow_concurrency_slot wcs
        JOIN
            v1_lookup_table lt ON wcs.workflow_run_id = lt.external_id AND lt.dag_id IS NOT NULL
        WHERE
            wcs.strategy_id = p_strategy_id
            AND wcs.workflow_version_id = p_workflow_version_id
            AND wcs.workflow_run_id = p_workflow_run_id
            AND NOT EXISTS (
                -- Check if any task in this DAG has a v1_concurrency_slot
                SELECT 1
                FROM v1_dag_to_task dt
                JOIN v1_task t ON dt.task_id = t.id AND dt.task_inserted_at = t.inserted_at
                JOIN v1_concurrency_slot cs2 ON cs2.task_id = t.id AND cs2.task_inserted_at = t.inserted_at AND cs2.task_retry_count = t.retry_count
                WHERE dt.dag_id = lt.dag_id
                AND dt.dag_inserted_at = lt.inserted_at
            )
            AND CARDINALITY(wcs.child_strategy_ids) <= (
                SELECT COUNT(*)
                FROM v1_dag_to_task dt
                JOIN v1_task t ON dt.task_id = t.id AND dt.task_inserted_at = t.inserted_at
                WHERE
                    dt.dag_id = lt.dag_id
                    AND dt.dag_inserted_at = lt.inserted_at
            )
        GROUP BY
            wcs.strategy_id,
            wcs.workflow_version_id,
            wcs.workflow_run_id
    ), final_concurrency_slots_for_tasks AS (
        -- If the workflow run id corresponds to a single task, we can safely delete the workflow concurrency slot
        SELECT
            wcs.strategy_id,
            wcs.workflow_version_id,
            wcs.workflow_run_id
        FROM
            v1_workflow_concurrency_slot wcs
        JOIN
            v1_lookup_table lt ON wcs.workflow_run_id = lt.external_id AND lt.task_id IS NOT NULL
        WHERE
            wcs.strategy_id = p_strategy_id
            AND wcs.workflow_version_id = p_workflow_version_id
            AND wcs.workflow_run_id = p_workflow_run_id
    ), all_parent_slots_to_delete AS (
        SELECT
            strategy_id,
            workflow_version_id,
            workflow_run_id
        FROM
            final_concurrency_slots_for_dags
        UNION ALL
        SELECT
            strategy_id,
            workflow_version_id,
            workflow_run_id
        FROM
            final_concurrency_slots_for_tasks
    ), locked_parent_slots AS (
        SELECT
            wcs.strategy_id,
            wcs.workflow_version_id,
            wcs.workflow_run_id
        FROM
            v1_workflow_concurrency_slot wcs
        JOIN
            all_parent_slots_to_delete ps ON (wcs.strategy_id, wcs.workflow_version_id, wcs.workflow_run_id) = (ps.strategy_id, ps.workflow_version_id, ps.workflow_run_id)
        ORDER BY
            wcs.strategy_id,
            wcs.workflow_version_id,
            wcs.workflow_run_id
        FOR UPDATE
    )
    DELETE FROM
        v1_workflow_concurrency_slot wcs
    WHERE
        (strategy_id, workflow_version_id, workflow_run_id) IN (
            SELECT
                strategy_id,
                workflow_version_id,
                workflow_run_id
            FROM
                locked_parent_slots
        );

END;
$$ LANGUAGE plpgsql;

CREATE OR REPLACE FUNCTION after_v1_concurrency_slot_delete_function()
RETURNS trigger AS $$
DECLARE
    rec RECORD;
BEGIN
    FOR rec IN SELECT * FROM deleted_rows ORDER BY parent_strategy_id, workflow_version_id, workflow_run_id LOOP
        IF rec.parent_strategy_id IS NOT NULL THEN
            PERFORM cleanup_workflow_concurrency_slots(
                rec.parent_strategy_id,
                rec.workflow_version_id,
                rec.workflow_run_id
            );
        END IF;
    END LOOP;

    RETURN NULL;
END;
$$ LANGUAGE plpgsql;

CREATE TRIGGER after_v1_concurrency_slot_delete
AFTER DELETE ON v1_concurrency_slot
REFERENCING OLD TABLE AS deleted_rows
FOR EACH STATEMENT
EXECUTE FUNCTION after_v1_concurrency_slot_delete_function();

CREATE TABLE v1_retry_queue_item (
    task_id BIGINT NOT NULL,
    task_inserted_at TIMESTAMPTZ NOT NULL,
    task_retry_count INTEGER NOT NULL,
    retry_after TIMESTAMPTZ NOT NULL,
    tenant_id UUID NOT NULL,

    CONSTRAINT v1_retry_queue_item_pkey PRIMARY KEY (task_id, task_inserted_at, task_retry_count)
);

CREATE INDEX v1_retry_queue_item_tenant_id_retry_after_idx ON v1_retry_queue_item (tenant_id ASC, retry_after ASC);

CREATE OR REPLACE FUNCTION v1_task_insert_function()
RETURNS TRIGGER AS $$
DECLARE
    rec RECORD;
BEGIN
    WITH new_slot_rows AS (
        SELECT
            id,
            inserted_at,
            retry_count,
            tenant_id,
            priority,
            concurrency_parent_strategy_ids[1] AS parent_strategy_id,
            CASE
                WHEN array_length(concurrency_parent_strategy_ids, 1) > 1 THEN concurrency_parent_strategy_ids[2:array_length(concurrency_parent_strategy_ids, 1)]
                ELSE '{}'::bigint[]
            END AS next_parent_strategy_ids,
            concurrency_strategy_ids[1] AS strategy_id,
            external_id,
            workflow_run_id,
            CASE
                WHEN array_length(concurrency_strategy_ids, 1) > 1 THEN concurrency_strategy_ids[2:array_length(concurrency_strategy_ids, 1)]
                ELSE '{}'::bigint[]
            END AS next_strategy_ids,
            concurrency_keys[1] AS key,
            CASE
                WHEN array_length(concurrency_keys, 1) > 1 THEN concurrency_keys[2:array_length(concurrency_keys, 1)]
                ELSE '{}'::text[]
            END AS next_keys,
            workflow_id,
            workflow_version_id,
            queue,
            CURRENT_TIMESTAMP + convert_duration_to_interval(schedule_timeout) AS schedule_timeout_at
        FROM new_table
        WHERE initial_state = 'QUEUED' AND concurrency_strategy_ids[1] IS NOT NULL
    )
    INSERT INTO v1_concurrency_slot (
        task_id,
        task_inserted_at,
        task_retry_count,
        external_id,
        tenant_id,
        workflow_id,
        workflow_version_id,
        workflow_run_id,
        parent_strategy_id,
        next_parent_strategy_ids,
        strategy_id,
        next_strategy_ids,
        priority,
        key,
        next_keys,
        queue_to_notify,
        schedule_timeout_at
    )
    SELECT
        id,
        inserted_at,
        retry_count,
        external_id,
        tenant_id,
        workflow_id,
        workflow_version_id,
        workflow_run_id,
        parent_strategy_id,
        next_parent_strategy_ids,
        strategy_id,
        next_strategy_ids,
        COALESCE(priority, 1),
        key,
        next_keys,
        queue,
        schedule_timeout_at
    FROM new_slot_rows;

    INSERT INTO v1_queue_item (
        tenant_id,
        queue,
        task_id,
        task_inserted_at,
        external_id,
        action_id,
        step_id,
        workflow_id,
        workflow_run_id,
        schedule_timeout_at,
        step_timeout,
        priority,
        sticky,
        desired_worker_id,
        retry_count
    )
    SELECT
        tenant_id,
        queue,
        id,
        inserted_at,
        external_id,
        action_id,
        step_id,
        workflow_id,
        workflow_run_id,
        CURRENT_TIMESTAMP + convert_duration_to_interval(schedule_timeout),
        step_timeout,
        COALESCE(priority, 1),
        sticky,
        desired_worker_id,
        retry_count
    FROM new_table
    WHERE initial_state = 'QUEUED' AND concurrency_strategy_ids[1] IS NULL;

    INSERT INTO v1_dag_to_task (
        dag_id,
        dag_inserted_at,
        task_id,
        task_inserted_at
    )
    SELECT
        dag_id,
        dag_inserted_at,
        id,
        inserted_at
    FROM new_table
    WHERE dag_id IS NOT NULL AND dag_inserted_at IS NOT NULL;

    INSERT INTO v1_lookup_table (
        external_id,
        tenant_id,
        task_id,
        inserted_at
    )
    SELECT
        external_id,
        tenant_id,
        id,
        inserted_at
    FROM new_table
    ON CONFLICT (external_id) DO NOTHING;

    RETURN NULL;
END;
$$
LANGUAGE plpgsql;

CREATE TRIGGER v1_task_insert_trigger
AFTER INSERT ON v1_task
REFERENCING NEW TABLE AS new_table
FOR EACH STATEMENT
EXECUTE PROCEDURE v1_task_insert_function();

CREATE OR REPLACE FUNCTION v1_task_update_function()
RETURNS TRIGGER AS
$$
BEGIN
    WITH new_retry_rows AS (
        SELECT
            nt.id,
            nt.inserted_at,
            nt.retry_count,
            nt.tenant_id,
            -- Convert the retry_after based on min(retry_backoff_factor ^ retry_count, retry_max_backoff)
            NOW() + (LEAST(nt.retry_max_backoff, POWER(nt.retry_backoff_factor, nt.app_retry_count)) * interval '1 second') AS retry_after
        FROM new_table nt
        JOIN old_table ot ON ot.id = nt.id
        WHERE nt.initial_state = 'QUEUED'
            AND nt.retry_backoff_factor IS NOT NULL
            AND ot.app_retry_count IS DISTINCT FROM nt.app_retry_count
            AND nt.app_retry_count != 0
    )
    INSERT INTO v1_retry_queue_item (
        task_id,
        task_inserted_at,
        task_retry_count,
        retry_after,
        tenant_id
    )
    SELECT
        id,
        inserted_at,
        retry_count,
        retry_after,
        tenant_id
    FROM new_retry_rows;

    WITH new_slot_rows AS (
        SELECT
            nt.id,
            nt.inserted_at,
            nt.retry_count,
            nt.tenant_id,
            nt.workflow_run_id,
            nt.external_id,
            nt.concurrency_parent_strategy_ids[1] AS parent_strategy_id,
            CASE
                WHEN array_length(nt.concurrency_parent_strategy_ids, 1) > 1 THEN nt.concurrency_parent_strategy_ids[2:array_length(nt.concurrency_parent_strategy_ids, 1)]
                ELSE '{}'::bigint[]
            END AS next_parent_strategy_ids,
            nt.concurrency_strategy_ids[1] AS strategy_id,
            CASE
                WHEN array_length(nt.concurrency_strategy_ids, 1) > 1 THEN nt.concurrency_strategy_ids[2:array_length(nt.concurrency_strategy_ids, 1)]
                ELSE '{}'::bigint[]
            END AS next_strategy_ids,
            nt.concurrency_keys[1] AS key,
            CASE
                WHEN array_length(nt.concurrency_keys, 1) > 1 THEN nt.concurrency_keys[2:array_length(nt.concurrency_keys, 1)]
                ELSE '{}'::text[]
            END AS next_keys,
            nt.workflow_id,
            nt.workflow_version_id,
            nt.queue,
            CURRENT_TIMESTAMP + convert_duration_to_interval(nt.schedule_timeout) AS schedule_timeout_at
        FROM new_table nt
        JOIN old_table ot ON ot.id = nt.id
        WHERE nt.initial_state = 'QUEUED'
            -- Concurrency strategy id should never be null
            AND nt.concurrency_strategy_ids[1] IS NOT NULL
            AND (nt.retry_backoff_factor IS NULL OR ot.app_retry_count IS NOT DISTINCT FROM nt.app_retry_count OR nt.app_retry_count = 0)
            AND ot.retry_count IS DISTINCT FROM nt.retry_count
    ), updated_slot AS (
        UPDATE
            v1_concurrency_slot cs
        SET
            task_retry_count = nt.retry_count,
            schedule_timeout_at = nt.schedule_timeout_at,
            is_filled = FALSE,
            priority = 4
        FROM
            new_slot_rows nt
        WHERE
            cs.task_id = nt.id
            AND cs.task_inserted_at = nt.inserted_at
            AND cs.strategy_id = nt.strategy_id
        RETURNING cs.*
    ), slots_to_insert AS (
        -- select the rows that were not updated
        SELECT
            nt.*
        FROM
            new_slot_rows nt
        LEFT JOIN
            updated_slot cs ON cs.task_id = nt.id AND cs.task_inserted_at = nt.inserted_at AND cs.strategy_id = nt.strategy_id
        WHERE
            cs.task_id IS NULL
    )
    INSERT INTO v1_concurrency_slot (
        task_id,
        task_inserted_at,
        task_retry_count,
        external_id,
        tenant_id,
        workflow_id,
        workflow_version_id,
        workflow_run_id,
        parent_strategy_id,
        next_parent_strategy_ids,
        strategy_id,
        next_strategy_ids,
        priority,
        key,
        next_keys,
        queue_to_notify,
        schedule_timeout_at
    )
    SELECT
        id,
        inserted_at,
        retry_count,
        external_id,
        tenant_id,
        workflow_id,
        workflow_version_id,
        workflow_run_id,
        parent_strategy_id,
        next_parent_strategy_ids,
        strategy_id,
        next_strategy_ids,
        4,
        key,
        next_keys,
        queue,
        schedule_timeout_at
    FROM slots_to_insert;

    INSERT INTO v1_queue_item (
        tenant_id,
        queue,
        task_id,
        task_inserted_at,
        external_id,
        action_id,
        step_id,
        workflow_id,
        workflow_run_id,
        schedule_timeout_at,
        step_timeout,
        priority,
        sticky,
        desired_worker_id,
        retry_count
    )
    SELECT
        nt.tenant_id,
        nt.queue,
        nt.id,
        nt.inserted_at,
        nt.external_id,
        nt.action_id,
        nt.step_id,
        nt.workflow_id,
        nt.workflow_run_id,
        CURRENT_TIMESTAMP + convert_duration_to_interval(nt.schedule_timeout),
        nt.step_timeout,
        4,
        nt.sticky,
        nt.desired_worker_id,
        nt.retry_count
    FROM new_table nt
    JOIN old_table ot ON ot.id = nt.id
    WHERE nt.initial_state = 'QUEUED'
        AND nt.concurrency_strategy_ids[1] IS NULL
        AND (nt.retry_backoff_factor IS NULL OR ot.app_retry_count IS NOT DISTINCT FROM nt.app_retry_count OR nt.app_retry_count = 0)
        AND ot.retry_count IS DISTINCT FROM nt.retry_count;

    RETURN NULL;
END;
$$
LANGUAGE plpgsql;

CREATE TRIGGER v1_task_update_trigger
AFTER UPDATE ON v1_task
REFERENCING NEW TABLE AS new_table OLD TABLE AS old_table
FOR EACH STATEMENT
EXECUTE PROCEDURE v1_task_update_function();

CREATE OR REPLACE FUNCTION v1_retry_queue_item_delete_function()
RETURNS TRIGGER AS
$$
BEGIN
    WITH new_slot_rows AS (
        SELECT
            t.id,
            t.inserted_at,
            t.retry_count,
            t.tenant_id,
            t.workflow_run_id,
            t.external_id,
            t.concurrency_parent_strategy_ids[1] AS parent_strategy_id,
            CASE
                WHEN array_length(t.concurrency_parent_strategy_ids, 1) > 1 THEN t.concurrency_parent_strategy_ids[2:array_length(t.concurrency_parent_strategy_ids, 1)]
                ELSE '{}'::bigint[]
            END AS next_parent_strategy_ids,
            t.concurrency_strategy_ids[1] AS strategy_id,
            CASE
                WHEN array_length(t.concurrency_strategy_ids, 1) > 1 THEN t.concurrency_strategy_ids[2:array_length(t.concurrency_strategy_ids, 1)]
                ELSE '{}'::bigint[]
            END AS next_strategy_ids,
            t.concurrency_keys[1] AS key,
            CASE
                WHEN array_length(t.concurrency_keys, 1) > 1 THEN t.concurrency_keys[2:array_length(t.concurrency_keys, 1)]
                ELSE '{}'::text[]
            END AS next_keys,
            t.workflow_id,
            t.workflow_version_id,
            t.queue,
            CURRENT_TIMESTAMP + convert_duration_to_interval(t.schedule_timeout) AS schedule_timeout_at
        FROM deleted_rows dr
        JOIN
            v1_task t ON t.id = dr.task_id AND t.inserted_at = dr.task_inserted_at
        WHERE
            dr.retry_after <= NOW()
            AND t.initial_state = 'QUEUED'
            -- Check to see if the task has a concurrency strategy
            AND t.concurrency_strategy_ids[1] IS NOT NULL
    )
    INSERT INTO v1_concurrency_slot (
        task_id,
        task_inserted_at,
        task_retry_count,
        external_id,
        tenant_id,
        workflow_id,
        workflow_version_id,
        workflow_run_id,
        parent_strategy_id,
        next_parent_strategy_ids,
        strategy_id,
        next_strategy_ids,
        priority,
        key,
        next_keys,
        queue_to_notify,
        schedule_timeout_at
    )
    SELECT
        id,
        inserted_at,
        retry_count,
        external_id,
        tenant_id,
        workflow_id,
        workflow_version_id,
        workflow_run_id,
        parent_strategy_id,
        next_parent_strategy_ids,
        strategy_id,
        next_strategy_ids,
        4,
        key,
        next_keys,
        queue,
        schedule_timeout_at
    FROM new_slot_rows;

    WITH tasks AS (
        SELECT
            t.*
        FROM
            deleted_rows dr
        JOIN v1_task t ON t.id = dr.task_id AND t.inserted_at = dr.task_inserted_at
        WHERE
            dr.retry_after <= NOW()
            AND t.initial_state = 'QUEUED'
            AND t.concurrency_strategy_ids[1] IS NULL
    )
    INSERT INTO v1_queue_item (
        tenant_id,
        queue,
        task_id,
        task_inserted_at,
        external_id,
        action_id,
        step_id,
        workflow_id,
        workflow_run_id,
        schedule_timeout_at,
        step_timeout,
        priority,
        sticky,
        desired_worker_id,
        retry_count
    )
    SELECT
        tenant_id,
        queue,
        id,
        inserted_at,
        external_id,
        action_id,
        step_id,
        workflow_id,
        workflow_run_id,
        CURRENT_TIMESTAMP + convert_duration_to_interval(schedule_timeout),
        step_timeout,
        4,
        sticky,
        desired_worker_id,
        retry_count
    FROM tasks;

    RETURN NULL;
END;
$$
LANGUAGE plpgsql;

CREATE TRIGGER v1_retry_queue_item_delete_trigger
AFTER DELETE ON v1_retry_queue_item
REFERENCING OLD TABLE AS deleted_rows
FOR EACH STATEMENT
EXECUTE PROCEDURE v1_retry_queue_item_delete_function();

CREATE OR REPLACE FUNCTION v1_concurrency_slot_update_function()
RETURNS TRIGGER AS
$$
BEGIN
    -- If the concurrency slot has next_keys, insert a new slot for the next key
    WITH new_slot_rows AS (
        SELECT
            t.id,
            t.inserted_at,
            t.retry_count,
            t.tenant_id,
            t.priority,
            t.queue,
            t.workflow_run_id,
            t.external_id,
            nt.next_parent_strategy_ids[1] AS parent_strategy_id,
            CASE
                WHEN array_length(nt.next_parent_strategy_ids, 1) > 1 THEN nt.next_parent_strategy_ids[2:array_length(nt.next_parent_strategy_ids, 1)]
                ELSE '{}'::bigint[]
            END AS next_parent_strategy_ids,
            nt.next_strategy_ids[1] AS strategy_id,
            CASE
                WHEN array_length(nt.next_strategy_ids, 1) > 1 THEN nt.next_strategy_ids[2:array_length(nt.next_strategy_ids, 1)]
                ELSE '{}'::bigint[]
            END AS next_strategy_ids,
            nt.next_keys[1] AS key,
            CASE
                WHEN array_length(nt.next_keys, 1) > 1 THEN nt.next_keys[2:array_length(nt.next_keys, 1)]
                ELSE '{}'::text[]
            END AS next_keys,
            t.workflow_id,
            t.workflow_version_id,
            CURRENT_TIMESTAMP + convert_duration_to_interval(t.schedule_timeout) AS schedule_timeout_at
        FROM new_table nt
        JOIN old_table ot USING (task_id, task_inserted_at, task_retry_count, key)
        JOIN v1_task t ON t.id = nt.task_id AND t.inserted_at = nt.task_inserted_at
        WHERE
            COALESCE(array_length(nt.next_keys, 1), 0) != 0
            AND nt.is_filled = TRUE
            AND nt.is_filled IS DISTINCT FROM ot.is_filled
    )
    INSERT INTO v1_concurrency_slot (
        task_id,
        task_inserted_at,
        task_retry_count,
        external_id,
        tenant_id,
        workflow_id,
        workflow_version_id,
        workflow_run_id,
        parent_strategy_id,
        next_parent_strategy_ids,
        strategy_id,
        next_strategy_ids,
        priority,
        key,
        next_keys,
        schedule_timeout_at,
        queue_to_notify
    )
    SELECT
        id,
        inserted_at,
        retry_count,
        external_id,
        tenant_id,
        workflow_id,
        workflow_version_id,
        workflow_run_id,
        parent_strategy_id,
        next_parent_strategy_ids,
        strategy_id,
        next_strategy_ids,
        COALESCE(priority, 1),
        key,
        next_keys,
        schedule_timeout_at,
        queue
    FROM new_slot_rows;

    -- If the concurrency slot does not have next_keys, insert an item into v1_queue_item
    WITH tasks AS (
        SELECT
            t.*
        FROM
            new_table nt
        JOIN old_table ot USING (task_id, task_inserted_at, task_retry_count, key)
        JOIN v1_task t ON t.id = nt.task_id AND t.inserted_at = nt.task_inserted_at
        WHERE
            COALESCE(array_length(nt.next_keys, 1), 0) = 0
            AND nt.is_filled = TRUE
            AND nt.is_filled IS DISTINCT FROM ot.is_filled
    )
    INSERT INTO v1_queue_item (
        tenant_id,
        queue,
        task_id,
        task_inserted_at,
        external_id,
        action_id,
        step_id,
        workflow_id,
        workflow_run_id,
        schedule_timeout_at,
        step_timeout,
        priority,
        sticky,
        desired_worker_id,
        retry_count
    )
    SELECT
        tenant_id,
        queue,
        id,
        inserted_at,
        external_id,
        action_id,
        step_id,
        workflow_id,
        workflow_run_id,
        CURRENT_TIMESTAMP + convert_duration_to_interval(schedule_timeout),
        step_timeout,
        COALESCE(priority, 1),
        sticky,
        desired_worker_id,
        retry_count
    FROM tasks;

    RETURN NULL;
END;
$$
LANGUAGE plpgsql;

CREATE TRIGGER v1_concurrency_slot_update_trigger
AFTER UPDATE ON v1_concurrency_slot
REFERENCING NEW TABLE AS new_table OLD TABLE AS old_table
FOR EACH STATEMENT
EXECUTE PROCEDURE v1_concurrency_slot_update_function();

CREATE OR REPLACE FUNCTION v1_dag_insert_function()
RETURNS TRIGGER AS
$$
BEGIN
    INSERT INTO v1_lookup_table (
        external_id,
        tenant_id,
        dag_id,
        inserted_at
    )
    SELECT
        external_id,
        tenant_id,
        id,
        inserted_at
    FROM new_table
    ON CONFLICT (external_id) DO NOTHING;

    RETURN NULL;
END;
$$
LANGUAGE plpgsql;

CREATE TRIGGER v1_dag_insert_trigger
AFTER INSERT ON v1_dag
REFERENCING NEW TABLE AS new_table
FOR EACH STATEMENT
EXECUTE PROCEDURE v1_dag_insert_function();

CREATE TYPE v1_log_line_level AS ENUM ('DEBUG', 'INFO', 'WARN', 'ERROR');

CREATE TABLE v1_log_line (
    id BIGINT GENERATED ALWAYS AS IDENTITY,
    created_at TIMESTAMPTZ NOT NULL DEFAULT CURRENT_TIMESTAMP,
    tenant_id UUID NOT NULL,
    task_id BIGINT NOT NULL,
    task_inserted_at TIMESTAMPTZ NOT NULL,
    message TEXT NOT NULL,
    level v1_log_line_level NOT NULL DEFAULT 'INFO',
    metadata JSONB,
    retry_count INTEGER NOT NULL DEFAULT 0,

    PRIMARY KEY (task_id, task_inserted_at, id)
) PARTITION BY RANGE(task_inserted_at);

CREATE TYPE v1_step_match_condition_kind AS ENUM ('PARENT_OVERRIDE', 'USER_EVENT', 'SLEEP');

CREATE TABLE v1_step_match_condition (
    id BIGINT GENERATED ALWAYS AS IDENTITY,
    tenant_id UUID NOT NULL,
    step_id UUID NOT NULL,
    readable_data_key TEXT NOT NULL,
    action v1_match_condition_action NOT NULL DEFAULT 'CREATE',
    or_group_id UUID NOT NULL,
    expression TEXT,
    kind v1_step_match_condition_kind NOT NULL,
    -- If this is a SLEEP condition, this will be set to the sleep duration
    sleep_duration TEXT,
    -- If this is a USER_EVENT condition, this will be set to the user event key
    event_key TEXT,
    -- If this is a PARENT_OVERRIDE condition, this will be set to the parent readable_id
    parent_readable_id TEXT,
    PRIMARY KEY (step_id, id)
);

CREATE TABLE v1_durable_sleep (
    id BIGINT GENERATED ALWAYS AS IDENTITY,
    tenant_id UUID NOT NULL,
    sleep_until TIMESTAMPTZ NOT NULL,
    sleep_duration TEXT NOT NULL,
    PRIMARY KEY (tenant_id, sleep_until, id)
);

<<<<<<< HEAD
CREATE TYPE v1_payload_type AS ENUM ('TASK_INPUT', 'DAG_INPUT', 'TASK_OUTPUT');
CREATE TYPE v1_payload_location AS ENUM ('INLINE', 'EXTERNAL');

CREATE TABLE v1_payload (
    tenant_id UUID NOT NULL,
    id BIGINT NOT NULL,
    inserted_at TIMESTAMPTZ NOT NULL,
    type v1_payload_type NOT NULL,
    location v1_payload_location NOT NULL,
    external_location_key TEXT,
    inline_content JSONB,
    updated_at TIMESTAMPTZ NOT NULL DEFAULT CURRENT_TIMESTAMP,

    PRIMARY KEY (tenant_id, inserted_at, id, type),
    CHECK (
        (location = 'INLINE' AND inline_content IS NOT NULL AND external_location_key IS NULL)
        OR
        (location = 'EXTERNAL' AND inline_content IS NULL AND external_location_key IS NOT NULL)
    )
) PARTITION BY RANGE(inserted_at);

CREATE TYPE v1_payload_wal_operation AS ENUM ('CREATE', 'UPDATE', 'DELETE');

CREATE TABLE v1_payload_wal (
    tenant_id UUID NOT NULL,
    offload_at TIMESTAMPTZ NOT NULL,
    payload_id BIGINT NOT NULL,
    payload_inserted_at TIMESTAMPTZ NOT NULL,
    payload_type v1_payload_type NOT NULL,
    operation v1_payload_wal_operation NOT NULL,

    PRIMARY KEY (offload_at, tenant_id, payload_id, payload_inserted_at, payload_type),
    CONSTRAINT "v1_payload_wal_payload" FOREIGN KEY (payload_id, payload_inserted_at, payload_type, tenant_id) REFERENCES v1_payload (id, inserted_at, type, tenant_id) ON DELETE CASCADE
) PARTITION BY HASH (tenant_id);

SELECT create_v1_hash_partitions('v1_payload_wal'::TEXT, 4);


CREATE OR REPLACE FUNCTION find_matching_tenants_in_payload_wal_partition(
    partition_number INT
) RETURNS UUID[]
LANGUAGE plpgsql AS
$$
DECLARE
    partition_table text;
    result UUID[];
BEGIN
    partition_table := 'v1_payload_wal_' || partition_number::text;

    EXECUTE format(
        'SELECT ARRAY(
            SELECT DISTINCT e.tenant_id
            FROM %I e
            WHERE e.offload_at < NOW()
        )',
        partition_table)
    INTO result;

    RETURN result;
END;
$$;
=======
CREATE TABLE v1_idempotency_key (
    tenant_id UUID NOT NULL,

    key TEXT NOT NULL,

    expires_at TIMESTAMPTZ NOT NULL,
    claimed_by_external_id UUID,

    inserted_at TIMESTAMPTZ NOT NULL DEFAULT CURRENT_TIMESTAMP,
    updated_at TIMESTAMPTZ NOT NULL DEFAULT CURRENT_TIMESTAMP,

    PRIMARY KEY (tenant_id, expires_at, key)
);

CREATE UNIQUE INDEX v1_idempotency_key_unique_tenant_key ON v1_idempotency_key (tenant_id, key);
>>>>>>> f385964f
<|MERGE_RESOLUTION|>--- conflicted
+++ resolved
@@ -1629,7 +1629,6 @@
     PRIMARY KEY (tenant_id, sleep_until, id)
 );
 
-<<<<<<< HEAD
 CREATE TYPE v1_payload_type AS ENUM ('TASK_INPUT', 'DAG_INPUT', 'TASK_OUTPUT');
 CREATE TYPE v1_payload_location AS ENUM ('INLINE', 'EXTERNAL');
 
@@ -1691,7 +1690,6 @@
     RETURN result;
 END;
 $$;
-=======
 CREATE TABLE v1_idempotency_key (
     tenant_id UUID NOT NULL,
 
@@ -1706,5 +1704,4 @@
     PRIMARY KEY (tenant_id, expires_at, key)
 );
 
-CREATE UNIQUE INDEX v1_idempotency_key_unique_tenant_key ON v1_idempotency_key (tenant_id, key);
->>>>>>> f385964f
+CREATE UNIQUE INDEX v1_idempotency_key_unique_tenant_key ON v1_idempotency_key (tenant_id, key);