--- conflicted
+++ resolved
@@ -1168,15 +1168,12 @@
   @@index([id, tenantId])
   // index for ResolveJobRunStatus, ResolveLaterStepRuns, and LinkStepRunParents
   @@index([jobRunId, tenantId, order])
-<<<<<<< HEAD
   @@index([timeoutAt])
   @@index([requeueAfter])
   @@index([createdAt])
   @@index([status])
-=======
   // index for PollStepRuns
   @@index([status, timeoutAt, tickerId])
->>>>>>> 560ac1ba
 }
 
 enum StepRunEventReason {
