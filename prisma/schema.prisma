datasource db {
  provider = "postgresql"
  url      = env("DATABASE_URL")
}

generator go {
  provider         = "go run github.com/steebchen/prisma-client-go"
  output           = "../pkg/repository/prisma/db"
  disableGitignore = true
}

model User {
  // base fields
  id        String    @id @unique @default(uuid()) @db.Uuid
  createdAt DateTime  @default(now())
  updatedAt DateTime  @default(now()) @updatedAt
  deletedAt DateTime?

  // the user's email address
  email String @unique

  // whether the user's email address has been verified
  emailVerified Boolean @default(false)

  // the user's oauth providers
  oauthProviders UserOAuth[]

  // The hashed user's password. This is placed in a separate table so that it isn't returned by default.
  password UserPassword?

  // the user's name
  name String?

  // the user sessions
  sessions UserSession[]

  memberships     TenantMember[]
  githubAppOAuths GithubAppOAuth[]
}

model UserOAuth {
  // base fields
  id        String   @id @unique @default(uuid()) @db.Uuid
  createdAt DateTime @default(now())
  updatedAt DateTime @default(now()) @updatedAt

  // the linked user
  user   User   @relation(fields: [userId], references: [id], onDelete: Cascade, onUpdate: Cascade)
  userId String @unique @db.Uuid

  // the oauth provider
  provider String

  // the oauth provider's user id
  providerUserId String

  // the oauth provider's access token
  accessToken Bytes @db.ByteA

  // the oauth provider's refresh token
  refreshToken Bytes? @db.ByteA

  // the oauth provider's expiry time
  expiresAt DateTime?

  // oauth should be unique per user id + provider
  @@unique([userId, provider])
}

model UserPassword {
  hash String

  user   User   @relation(fields: [userId], references: [id], onDelete: Cascade, onUpdate: Cascade)
  userId String @unique @db.Uuid
}

model UserSession {
  // base fields
  id        String   @id @unique @default(uuid()) @db.Uuid
  createdAt DateTime @default(now())
  updatedAt DateTime @default(now()) @updatedAt

  // the linked user. The user can be empty if the session is created but not authenticated.
  user   User?   @relation(fields: [userId], references: [id], onDelete: Cascade, onUpdate: Cascade)
  userId String? @db.Uuid

  // arbitrary session data
  data Json?

  // the expiry time of the session
  expiresAt DateTime
}

// Tenant represents a unique tenant in the database. Each tenant-scoped resource should have the tenant as
// an identifier, which makes tenant isolation easier.
model Tenant {
  // base fields
  id        String    @id @unique @default(uuid()) @db.Uuid
  createdAt DateTime  @default(now())
  updatedAt DateTime  @default(now()) @updatedAt
  deletedAt DateTime?

  name String
  slug String @unique

  // wheather the user has opted out of analytics
  analyticsOptOut Boolean @default(false)

  events                    Event[]
  workflows                 Workflow[]
  jobs                      Job[]
  steps                     Step[]
  triggers                  WorkflowTriggers[]
  workflowRuns              WorkflowRun[]
  workflowRunTriggers       WorkflowRunTriggeredBy[]
  jobRuns                   JobRun[]
  jobRunLookupDatas         JobRunLookupData[]
  stepRuns                  StepRun[]
  workers                   Worker[]
  members                   TenantMember[]
  workflowTags              WorkflowTag[]
  actions                   Action[]
  services                  Service[]
  invites                   TenantInviteLink[]
  apiTokens                 APIToken[]
  groupKeyRuns              GetGroupKeyRun[]
  vcsProviders              TenantVcsProvider[]
  githubAppInstallations    GithubAppInstallation[]
  githubPullRequests        GithubPullRequest[]
  githubPullRequestComments GithubPullRequestComment[]
  githubWebhooks            GithubWebhook[]
  streamEvents              StreamEvent[]
  logs                      LogLine[]
  snsIntegrations           SNSIntegration[]
  rateLimits                RateLimit[]
  stepRateLimits            StepRateLimit[]
  alertEmailGroups          TenantAlertEmailGroup[]
  // alertMemberEmails controls whether to send alert emails to tenant members in addition to the alert email groups
  alertMemberEmails         Boolean                    @default(true)
  slackWebhooks             SlackAppWebhook[]
  alertingSettings          TenantAlertingSettings?

<<<<<<< HEAD
  limits                    TenantResourceLimit[]
  limitAlerts               TenantResourceLimitAlert[]

  subscription             TenantSubscription?
}




enum TenantSubscriptionStatus {
  active
  pending
  terminated
  canceled
}

enum TenantSubscriptionPlanCodes {
  free
  starter
  growth
  enterprise
}

enum TenantSubscriptionPeriod {
  monthly
  yearly
}

model TenantSubscription {
  tenant   Tenant @relation(fields: [tenantId], references: [id], onDelete: Cascade, onUpdate: Cascade)
  tenantId String @id @db.Uuid @unique

  plan    TenantSubscriptionPlanCodes @default(free)
  period  TenantSubscriptionPeriod?
  status  TenantSubscriptionStatus

  note String?
}

=======
  limits      TenantResourceLimit[]
  limitAlerts TenantResourceLimitAlert[]
}

>>>>>>> fdfaf688
enum LimitResource {
  WORKFLOW_RUN
  EVENT
  WORKER
  CRON
  SCHEDULE
}

model TenantResourceLimit {
  id        String   @id @unique @default(uuid()) @db.Uuid
  createdAt DateTime @default(now())
  updatedAt DateTime @default(now()) @updatedAt

  resource LimitResource

  tenant   Tenant @relation(fields: [tenantId], references: [id], onDelete: Cascade, onUpdate: Cascade)
  tenantId String @db.Uuid

  // The max number of requests allowed in the window
  limitValue Int

  // The max number before an alert is triggered
  alarmValue Int?

  // the current rate limit bucket value
  value Int @default(0)

  // the meter window
  window String?

  // the time the rate limit was last refilled
  lastRefill DateTime @default(now())

  customValueMeter Boolean @default(false)

  alerts TenantResourceLimitAlert[]

  @@unique([tenantId, resource])
}

enum TenantResourceLimitAlertType {
  Alarm
  Exhausted
}

model TenantResourceLimitAlert {
  id        String   @id @unique @default(uuid()) @db.Uuid
  createdAt DateTime @default(now())
  updatedAt DateTime @default(now()) @updatedAt

  resourceLimit   TenantResourceLimit @relation(fields: [resourceLimitId], references: [id], onDelete: Cascade, onUpdate: Cascade)
  resourceLimitId String              @db.Uuid

  tenant   Tenant @relation(fields: [tenantId], references: [id], onDelete: Cascade, onUpdate: Cascade)
  tenantId String @db.Uuid

  resource LimitResource

  alertType TenantResourceLimitAlertType

  // the current value of the resource limit at the time of the alert
  value Int

  // the limit at the time of the alert
  limit Int
}

model TenantAlertingSettings {
  // base fields
  id        String    @id @unique @default(uuid()) @db.Uuid
  createdAt DateTime  @default(now())
  updatedAt DateTime  @default(now()) @updatedAt
  deletedAt DateTime?

  // the parent tenant
  tenant   Tenant @relation(fields: [tenantId], references: [id], onDelete: Cascade, onUpdate: Cascade)
  tenantId String @unique @db.Uuid

  // workflow run failure alerts
  enableWorkflowRunFailureAlerts  Boolean @default(false)
  enableExpiringTokenAlerts       Boolean @default(true)
  enableTenantResourceLimitAlerts Boolean @default(true)

  // the maximum alerting frequency
  maxFrequency String @default("1h")

  lastAlertedAt DateTime?

  // the assigned ticker
  ticker   Ticker? @relation(fields: [tickerId], references: [id])
  tickerId String? @db.Uuid
}

enum TenantMemberRole {
  OWNER
  ADMIN
  MEMBER
}

model TenantMember {
  // base fields
  id        String   @id @unique @default(uuid()) @db.Uuid
  createdAt DateTime @default(now())
  updatedAt DateTime @default(now()) @updatedAt

  // the parent tenant
  tenant   Tenant @relation(fields: [tenantId], references: [id], onDelete: Cascade, onUpdate: Cascade)
  tenantId String @db.Uuid

  // the linked user
  user   User   @relation(fields: [userId], references: [id], onDelete: Cascade, onUpdate: Cascade)
  userId String @db.Uuid

  // the member's role
  role TenantMemberRole

  // members are unique per tenant
  @@unique([tenantId, userId])
}

enum InviteLinkStatus {
  PENDING
  ACCEPTED
  REJECTED
}

model TenantInviteLink {
  // base fields
  id        String   @id @unique @default(uuid()) @db.Uuid
  createdAt DateTime @default(now())
  updatedAt DateTime @default(now()) @updatedAt

  tenant   Tenant @relation(fields: [tenantId], references: [id], onDelete: Cascade, onUpdate: Cascade)
  tenantId String @db.Uuid

  inviterEmail String
  inviteeEmail String

  expires DateTime
  status  InviteLinkStatus @default(PENDING)
  role    TenantMemberRole @default(OWNER)
}

model APIToken {
  // base fields
  id        String   @id @unique @default(uuid()) @db.Uuid
  createdAt DateTime @default(now())
  updatedAt DateTime @default(now()) @updatedAt

  // when it expires
  expiresAt DateTime?

  // whether the token has been revoked
  revoked Boolean @default(false)

  // when to next alert about expiration
  nextAlertAt DateTime?

  // an optional name for the token
  name String?

  tenant   Tenant? @relation(fields: [tenantId], references: [id], onDelete: Cascade, onUpdate: Cascade)
  tenantId String? @db.Uuid
}

// Event represents an event in the database.
model Event {
  // base fields
  id        String    @id @unique @default(uuid()) @db.Uuid
  createdAt DateTime  @default(now())
  updatedAt DateTime  @default(now()) @updatedAt
  deletedAt DateTime?

  // the event key
  key String

  // the parent tenant
  tenant   Tenant @relation(fields: [tenantId], references: [id], onDelete: Cascade, onUpdate: Cascade)
  tenantId String @db.Uuid

  // the event which was replayed
  replayedFrom   Event?  @relation("EventReplay", fields: [replayedFromId], references: [id])
  replayedFromId String? @db.Uuid

  // the events which were replayed
  replays Event[] @relation("EventReplay")

  // data stored in the event
  data Json?

  // metadata stored in the event
  additionalMetadata Json?

  // the workflow runs that were triggered by this event
  workflowRuns WorkflowRunTriggeredBy[]
}

model WorkflowTag {
  // base fields
  id        String   @id @unique @default(uuid()) @db.Uuid
  createdAt DateTime @default(now())
  updatedAt DateTime @default(now()) @updatedAt

  // the parent workflow
  tenant   Tenant @relation(fields: [tenantId], references: [id], onDelete: Cascade, onUpdate: Cascade)
  tenantId String @db.Uuid

  // the tag name
  name String

  // the tag color
  color String @default("#93C5FD") // a nice indigo

  // the workflows this tag is linked to
  workflows Workflow[]

  // tags are unique per tenant
  @@unique([tenantId, name])
}

model Workflow {
  // base fields
  id        String    @id @unique @default(uuid()) @db.Uuid
  createdAt DateTime  @default(now())
  updatedAt DateTime  @default(now()) @updatedAt
  deletedAt DateTime?

  // the parent tenant
  tenant   Tenant @relation(fields: [tenantId], references: [id], onDelete: Cascade, onUpdate: Cascade)
  tenantId String @db.Uuid

  // the workflow name
  name String

  // the workflow description
  description String?

  // tracked versions of the workflow
  versions WorkflowVersion[]

  // the tags for this workflow
  tags             WorkflowTag[]
  deploymentConfig WorkflowDeploymentConfig?

  // workflow names are unique per tenant
  @@unique([tenantId, name])
}

model WorkflowDeploymentConfig {
  // base fields
  id        String    @id @unique @default(uuid()) @db.Uuid
  createdAt DateTime  @default(now())
  updatedAt DateTime  @default(now()) @updatedAt
  deletedAt DateTime?

  // the parent workflow
  workflow   Workflow @relation(fields: [workflowId], references: [id], onDelete: Cascade, onUpdate: Cascade)
  workflowId String   @unique @db.Uuid

  gitRepoName   String
  gitRepoOwner  String
  gitRepoBranch String

  // Github-related deployment config
  githubAppInstallation   GithubAppInstallation? @relation(fields: [githubAppInstallationId], references: [id], onDelete: Cascade, onUpdate: Cascade)
  githubAppInstallationId String?                @db.Uuid
}

model WorkflowVersion {
  // base fields
  id        String    @id @unique @default(uuid()) @db.Uuid
  createdAt DateTime  @default(now())
  updatedAt DateTime  @default(now()) @updatedAt
  deletedAt DateTime?

  // note that checksums don't need to be unique, as they're computed from the workflow
  // declaration, which can be the same for multiple versions (e.g. on revert)
  checksum String
  version  String?
  order    BigInt  @default(autoincrement()) @db.BigInt

  // the parent workflow
  workflow   Workflow @relation(fields: [workflowId], references: [id], onDelete: Cascade, onUpdate: Cascade)
  workflowId String   @db.Uuid

  // the declared triggers for the job
  triggers WorkflowTriggers?

  // concurrency limits for the workflow
  concurrency WorkflowConcurrency?

  // the declared jobs
  jobs Job[]

  // a job that runs when the workflow fails
  onFailureJob   Job?    @relation("OnFailureJob", fields: [onFailureJobId], references: [id])
  onFailureJobId String? @unique @db.Uuid

  // all runs for the workflow
  runs WorkflowRun[]

  // the scheduled runs for the workflow
  scheduled WorkflowTriggerScheduledRef[]

  // the default amount of time to wait while scheduling a step run
  scheduleTimeout String @default("5m")
}

enum ConcurrencyLimitStrategy {
  // Cancel the existing runs and start a new one
  CANCEL_IN_PROGRESS

  // Don't create a new run if concurrency limit has been reached
  DROP_NEWEST

  // Queue new runs and start them when falling below the concurrency limit
  QUEUE_NEWEST

  // Performs round-robin queueing based on the concurrency group. For example, if there
  // are 10 workflows queued in concurrency groups A, B and C, and the concurrency limit is 3,
  // then 1 workflows from A, B and C will be started.
  GROUP_ROUND_ROBIN
}

model WorkflowConcurrency {
  // base fields
  id        String   @id @unique @default(uuid()) @db.Uuid
  createdAt DateTime @default(now())
  updatedAt DateTime @default(now()) @updatedAt

  // the parent workflow
  workflow          WorkflowVersion @relation(fields: [workflowVersionId], references: [id], onDelete: Cascade, onUpdate: Cascade)
  workflowVersionId String          @unique @db.Uuid

  // An action which gets the concurrency group for the WorkflowRun.
  getConcurrencyGroup   Action? @relation(fields: [getConcurrencyGroupId], references: [id])
  getConcurrencyGroupId String? @db.Uuid

  // the maximum number of concurrent workflow runs
  maxRuns Int @default(1)

  // the strategy to use when the concurrency limit is reached
  limitStrategy ConcurrencyLimitStrategy @default(CANCEL_IN_PROGRESS)
}

model WorkflowTriggers {
  // base fields
  id        String    @id @unique @default(uuid()) @db.Uuid
  createdAt DateTime  @default(now())
  updatedAt DateTime  @default(now()) @updatedAt
  deletedAt DateTime?

  // the parent workflow
  workflow          WorkflowVersion @relation(fields: [workflowVersionId], references: [id], onDelete: Cascade, onUpdate: Cascade)
  workflowVersionId String          @unique @db.Uuid

  // the parent tenant
  tenant   Tenant @relation(fields: [tenantId], references: [id], onDelete: Cascade, onUpdate: Cascade)
  tenantId String @db.Uuid

  // events that trigger this workflow
  events WorkflowTriggerEventRef[]

  crons WorkflowTriggerCronRef[]
}

model WorkflowTriggerEventRef {
  // the parent workflow
  parent   WorkflowTriggers @relation(fields: [parentId], references: [id], onDelete: Cascade, onUpdate: Cascade)
  parentId String           @db.Uuid

  // the event key
  eventKey String

  // event references must be unique per workflow
  @@unique([parentId, eventKey])
}

model WorkflowTriggerCronRef {
  // the parent workflow
  parent   WorkflowTriggers @relation(fields: [parentId], references: [id], onDelete: Cascade, onUpdate: Cascade)
  parentId String           @db.Uuid

  // the cron expression
  cron String

  // whether this cron is enabled or not
  enabled Boolean @default(true)

  // the assigned ticker
  ticker   Ticker? @relation(fields: [tickerId], references: [id])
  tickerId String? @db.Uuid

  triggered WorkflowRunTriggeredBy[]

  // the input parameters to the scheduled workflow
  input Json?

  // cron references must be unique per workflow
  @@unique([parentId, cron])
}

model WorkflowTriggerScheduledRef {
  id String @id @unique @default(uuid()) @db.Uuid

  // the parent workflow
  parent   WorkflowVersion @relation(fields: [parentId], references: [id], onDelete: Cascade, onUpdate: Cascade)
  parentId String          @db.Uuid

  // the time that the workflow should be triggered
  triggerAt DateTime

  // the assigned ticker
  ticker   Ticker? @relation(fields: [tickerId], references: [id])
  tickerId String? @db.Uuid

  // the input parameters to the scheduled workflow
  input Json?

  // that parent that spawned this workflow run
  parentWorkflowRun   WorkflowRun? @relation(fields: [parentWorkflowRunId], references: [id])
  parentWorkflowRunId String?      @db.Uuid

  parentStepRun   StepRun? @relation(fields: [parentStepRunId], references: [id])
  parentStepRunId String?  @db.Uuid

  // if this is a child workflow run, the index of the child
  childIndex Int?

  // a user-defined key for this workflow run
  childKey String?

  triggered WorkflowRunTriggeredBy?

  @@unique([parentId, parentStepRunId, childKey])
}

enum JobKind {
  // DEFAULT job kinds get started immediately when the workflow execution starts
  DEFAULT

  // ON_FAILURE job kinds get started when the workflow fails
  ON_FAILURE
}

model Job {
  // base fields
  id        String    @id @unique @default(uuid()) @db.Uuid
  createdAt DateTime  @default(now())
  updatedAt DateTime  @default(now()) @updatedAt
  deletedAt DateTime?

  // the parent tenant
  tenant   Tenant @relation(fields: [tenantId], references: [id], onDelete: Cascade, onUpdate: Cascade)
  tenantId String @db.Uuid

  // the parent workflow
  workflow          WorkflowVersion @relation(fields: [workflowVersionId], references: [id], onDelete: Cascade, onUpdate: Cascade)
  workflowVersionId String          @db.Uuid

  // the job name
  name String

  // the job description
  description String?

  // the declared steps
  steps Step[]

  // a timeout value for the job
  timeout String?

  // any runs for this job
  runs JobRun[]

  // the kind of job
  kind JobKind @default(DEFAULT)

  // a link to workflow
  failureRelations WorkflowVersion? @relation("OnFailureJob")

  // jobs names are unique per workflow
  @@unique([workflowVersionId, name])
}

model Action {
  // base fields
  id String @id @unique @default(uuid()) @db.Uuid

  actionId String

  // the action description
  description String?

  tenant   Tenant @relation(fields: [tenantId], references: [id], onDelete: Cascade, onUpdate: Cascade)
  tenantId String @db.Uuid

  // the action's steps
  steps Step[]

  // the action's workers
  workers Worker[]

  // the action's concurrency rules
  concurrency WorkflowConcurrency[]

  // actions are unique per tenant
  @@unique([tenantId, actionId])
}

model Step {
  // base fields
  id        String    @id @unique @default(uuid()) @db.Uuid
  createdAt DateTime  @default(now())
  updatedAt DateTime  @default(now()) @updatedAt
  deletedAt DateTime?

  // a readable id for the step
  readableId String?

  // the parent tenant
  tenant   Tenant @relation(fields: [tenantId], references: [id], onDelete: Cascade, onUpdate: Cascade)
  tenantId String @db.Uuid

  // the parent job
  job   Job    @relation(fields: [jobId], references: [id], onDelete: Cascade, onUpdate: Cascade)
  jobId String @db.Uuid

  // an action id for the step
  action   Action @relation(fields: [actionId, tenantId], references: [actionId, tenantId])
  actionId String

  timeout String?

  retries Int @default(0)

  // customUserData is a JSON object that can be used to store arbitrary data for the step
  customUserData Json?

  // a list of dependents for this step
  children Step[] @relation("StepOrder")

  // a list of dependencies for this step
  parents Step[] @relation("StepOrder")

  // a list of runs for this step
  stepRuns StepRun[]

  // the default amount of time to wait while scheduling a step run
  scheduleTimeout String @default("5m")

  rateLimits StepRateLimit[]

  // readable ids are unique per job
  @@unique([jobId, readableId])
}

model StepRateLimit {
  units Int

  step   Step   @relation(fields: [stepId], references: [id], onDelete: Cascade, onUpdate: Cascade)
  stepId String @db.Uuid

  rateLimit    RateLimit @relation(fields: [tenantId, rateLimitKey], references: [tenantId, key])
  rateLimitKey String

  tenant   Tenant @relation(fields: [tenantId], references: [id], onDelete: Cascade, onUpdate: Cascade)
  tenantId String @db.Uuid

  @@unique([stepId, rateLimitKey])
}

model RateLimit {
  // the parent tenant
  tenant   Tenant @relation(fields: [tenantId], references: [id], onDelete: Cascade, onUpdate: Cascade)
  tenantId String @db.Uuid

  // the rate limit key
  key String

  // The max number of requests allowed in the window
  limitValue Int

  // the current rate limit bucket value
  value Int

  // the rate limit window
  window String

  // the time the rate limit was last refilled
  lastRefill DateTime @default(now())

  stepRunLimits StepRateLimit[]

  // rate limits are unique per tenant
  @@unique([tenantId, key])
}

enum WorkflowRunStatus {
  PENDING
  QUEUED
  RUNNING
  SUCCEEDED
  FAILED
}

model WorkflowRun {
  // base fields
  id        String    @id @unique @default(uuid()) @db.Uuid
  createdAt DateTime  @default(now())
  updatedAt DateTime  @default(now()) @updatedAt
  deletedAt DateTime?

  displayName String?

  // the parent tenant
  tenant   Tenant @relation(fields: [tenantId], references: [id], onDelete: Cascade, onUpdate: Cascade)
  tenantId String @db.Uuid

  // the parent workflow
  workflowVersion   WorkflowVersion @relation(fields: [workflowVersionId], references: [id], onDelete: Cascade, onUpdate: Cascade)
  workflowVersionId String          @db.Uuid

  concurrencyGroupId String?

  getGroupKeyRun GetGroupKeyRun?

  status WorkflowRunStatus @default(PENDING)

  jobRuns JobRun[]

  triggeredBy WorkflowRunTriggeredBy?

  // the run error
  error String?

  // the run started at
  startedAt DateTime?

  // the run finished at
  finishedAt DateTime?

  // a list of dependents for this workflow run
  children          WorkflowRun[]                 @relation("WorkflowRunChild")
  scheduledChildren WorkflowTriggerScheduledRef[]

  // that parent that spawned this workflow run
  parent   WorkflowRun? @relation("WorkflowRunChild", fields: [parentId], references: [id])
  parentId String?      @db.Uuid

  parentStepRun   StepRun? @relation(fields: [parentStepRunId], references: [id])
  parentStepRunId String?  @db.Uuid

  // if this is a child workflow run, the index of the child
  childIndex Int?

  // a user-defined key for this workflow run
  childKey String?

  // (optional) the branch for the github repo
  gitRepoBranch String?

  pullRequests GithubPullRequest[]

  // (optional) additonal metadata for the workflow run
  additionalMetadata Json?

  @@unique([parentId, parentStepRunId, childKey])
}

model GetGroupKeyRun {
  // base fields
  id        String    @id @unique @default(uuid()) @db.Uuid
  createdAt DateTime  @default(now())
  updatedAt DateTime  @default(now()) @updatedAt
  deletedAt DateTime?

  // the parent tenant
  tenant   Tenant @relation(fields: [tenantId], references: [id], onDelete: Cascade, onUpdate: Cascade)
  tenantId String @db.Uuid

  // the parent workflow run
  workflowRun   WorkflowRun @relation(fields: [workflowRunId], references: [id], onDelete: Cascade, onUpdate: Cascade)
  workflowRunId String      @unique @db.Uuid

  // the worker assigned to this group key run
  worker   Worker? @relation(fields: [workerId], references: [id])
  workerId String? @db.Uuid

  // the assigned ticker
  ticker   Ticker? @relation(fields: [tickerId], references: [id])
  tickerId String? @db.Uuid

  // the run status
  status StepRunStatus @default(PENDING)

  // the group key run input
  input Json?

  // the group key as output
  output String?

  // when the step should be requeued
  requeueAfter DateTime?

  // when the step run times out due to a scheduling timeout (no workers available)
  scheduleTimeoutAt DateTime?

  // the run error
  error String?

  // the run started at
  startedAt DateTime?

  // the run finished at
  finishedAt DateTime?

  // the run timeout at
  timeoutAt DateTime?

  // the run cancelled at
  cancelledAt DateTime?

  // the reason for why the run was cancelled
  cancelledReason String?

  // errors while cancelling the run
  cancelledError String?
}

model WorkflowRunTriggeredBy {
  id        String    @id @unique @default(uuid()) @db.Uuid
  createdAt DateTime  @default(now())
  updatedAt DateTime  @default(now()) @updatedAt
  deletedAt DateTime?

  // the tenant (needed for unique constraint)
  tenant   Tenant @relation(fields: [tenantId], references: [id], onDelete: Cascade, onUpdate: Cascade)
  tenantId String @db.Uuid

  // the parent workflow run
  parent   WorkflowRun @relation(fields: [parentId], references: [id], onDelete: Cascade, onUpdate: Cascade)
  parentId String      @unique @db.Uuid

  // the input if this was triggered manually
  input Json?

  // the parent event
  event   Event?  @relation(fields: [eventId], references: [id])
  eventId String? @db.Uuid

  // the cron reference that triggered this workflow
  cron         WorkflowTriggerCronRef? @relation(fields: [cronParentId, cronSchedule], references: [parentId, cron])
  cronParentId String?                 @db.Uuid
  cronSchedule String?

  // a specific time that triggered this workflow
  scheduled   WorkflowTriggerScheduledRef? @relation(fields: [scheduledId], references: [id])
  scheduledId String?                      @unique @db.Uuid
}

enum JobRunStatus {
  PENDING
  RUNNING
  SUCCEEDED
  FAILED
  CANCELLED
}

model JobRun {
  // base fields
  id        String    @id @unique @default(uuid()) @db.Uuid
  createdAt DateTime  @default(now())
  updatedAt DateTime  @default(now()) @updatedAt
  deletedAt DateTime?

  // the parent tenant
  tenant   Tenant @relation(fields: [tenantId], references: [id], onDelete: Cascade, onUpdate: Cascade)
  tenantId String @db.Uuid

  // the parent workflow run
  workflowRun   WorkflowRun @relation(fields: [workflowRunId], references: [id], onDelete: Cascade, onUpdate: Cascade)
  workflowRunId String      @db.Uuid

  // the parent job
  job   Job    @relation(fields: [jobId], references: [id], onDelete: Cascade, onUpdate: Cascade)
  jobId String @db.Uuid

  // the assigned ticker
  ticker   Ticker? @relation(fields: [tickerId], references: [id])
  tickerId String? @db.Uuid

  stepRuns StepRun[]

  // the run status
  status JobRunStatus @default(PENDING)

  lookupData JobRunLookupData?

  // the run result
  result Json?

  // the run started at
  startedAt DateTime?

  // the run finished at
  finishedAt DateTime?

  // the run timeout at
  timeoutAt DateTime?

  // the run cancelled at
  cancelledAt DateTime?

  // the reason for why the run was cancelled
  cancelledReason String?

  // errors while cancelling the run
  cancelledError String?

  // index for ResolveWorkflowRunStatus and ListJobRunsForWorkflowRun
  @@index([workflowRunId, tenantId])
}

model JobRunLookupData {
  id        String    @id @unique @default(uuid()) @db.Uuid
  createdAt DateTime  @default(now())
  updatedAt DateTime  @default(now()) @updatedAt
  deletedAt DateTime?

  // the parent job run
  jobRun   JobRun @relation(fields: [jobRunId], references: [id], onDelete: Cascade, onUpdate: Cascade)
  jobRunId String @unique @db.Uuid

  // the tenant id
  tenant   Tenant @relation(fields: [tenantId], references: [id], onDelete: Cascade, onUpdate: Cascade)
  tenantId String @db.Uuid

  data Json?

  // additional field so we can look up by both job run id and tenant id
  @@unique([jobRunId, tenantId])
}

enum StepRunStatus {
  // pending states
  PENDING
  PENDING_ASSIGNMENT // A run is in a pending assignment state if it is waiting for a worker to be assigned to it
  ASSIGNED

  // running states
  RUNNING

  // final states
  SUCCEEDED
  FAILED
  CANCELLED
}

model StepRun {
  // base fields
  id        String    @id @unique @default(uuid()) @db.Uuid
  createdAt DateTime  @default(now())
  updatedAt DateTime  @default(now()) @updatedAt
  deletedAt DateTime?

  // the parent tenant
  tenant   Tenant @relation(fields: [tenantId], references: [id], onDelete: Cascade, onUpdate: Cascade)
  tenantId String @db.Uuid

  // the parent job run
  jobRun   JobRun @relation(fields: [jobRunId], references: [id], onDelete: Cascade, onUpdate: Cascade)
  jobRunId String @db.Uuid

  // the parent step
  step   Step   @relation(fields: [stepId], references: [id], onDelete: Cascade, onUpdate: Cascade)
  stepId String @db.Uuid

  // a list of dependents for this step
  children StepRun[] @relation("StepRunOrder")

  // a list of dependencies for this step
  parents StepRun[] @relation("StepRunOrder")

  order BigInt @default(autoincrement()) @db.BigInt

  // the worker assigned to this job
  worker   Worker? @relation(fields: [workerId], references: [id])
  workerId String? @db.Uuid

  // the assigned ticker
  ticker   Ticker? @relation(fields: [tickerId], references: [id])
  tickerId String? @db.Uuid

  // the run status
  status StepRunStatus @default(PENDING)

  // the run input
  input Json?

  // the run output
  output Json?

  // inputSchema is a JSON object which declares a JSON schema for the input data
  inputSchema Json?

  // when the step should be requeued
  requeueAfter DateTime?

  // when the step run times out due to a scheduling timeout (no workers available)
  scheduleTimeoutAt DateTime?

  // which retry we're on for this step run
  retryCount Int @default(0)

  // the run error
  error String?

  // the run started at
  startedAt DateTime?

  // the run finished at
  finishedAt DateTime?

  // the run timeout at
  timeoutAt DateTime?

  // the run cancelled at
  cancelledAt DateTime?

  // the reason for why the run was cancelled
  cancelledReason String?

  // errors while cancelling the run
  cancelledError String?

  // a map of override values to caller files for the step run
  callerFiles Json?

  // the github branch that this is running on
  gitRepoBranch String?

  // if the semaphore was released prior to terminal state
  semaphoreReleased Boolean @default(false)

  semaphoreSlot WorkerSemaphoreSlot?

  archivedResults StepRunResultArchive[]

  streamEvents StreamEvent[]
  logs         LogLine[]

  childWorkflowRuns WorkflowRun[]
  childSchedules    WorkflowTriggerScheduledRef[]

  events StepRunEvent[]

  // index for ListStepRunsToRequeue and ListStepRunsToReassign
  @@index([tenantId, status, requeueAfter, createdAt])
  // index for LinkStepRunParents
  @@index([stepId])
  // index for ListStartableStepRuns
  @@index([jobRunId, status])
  // index for ResolveLaterStepRuns
  @@index([id, tenantId])
  // index for ResolveJobRunStatus, ResolveLaterStepRuns, and LinkStepRunParents
  @@index([jobRunId, tenantId, order])
}

enum StepRunEventReason {
  REQUEUED_NO_WORKER
  REQUEUED_RATE_LIMIT
  SCHEDULING_TIMED_OUT
  TIMED_OUT
  REASSIGNED

  ASSIGNED
  STARTED
  FINISHED
  FAILED
  RETRYING
  RETRIED_BY_USER
  CANCELLED
  TIMEOUT_REFRESHED
  SLOT_RELEASED
}

enum StepRunEventSeverity {
  INFO
  WARNING
  CRITICAL
}

model StepRunEvent {
  id            BigInt   @unique @default(autoincrement()) @db.BigInt
  timeFirstSeen DateTime @default(now())
  timeLastSeen  DateTime @default(now())

  // the parent step run
  stepRun   StepRun @relation(fields: [stepRunId], references: [id], onDelete: Cascade, onUpdate: Cascade)
  stepRunId String  @db.Uuid

  // the event reason
  reason StepRunEventReason

  // the event severity
  severity StepRunEventSeverity

  message String

  count Int

  data Json?

  @@index([stepRunId])
}

model StepRunResultArchive {
  id        String    @id @unique @default(uuid()) @db.Uuid
  createdAt DateTime  @default(now())
  updatedAt DateTime  @default(now()) @updatedAt
  deletedAt DateTime?

  // the parent step run
  stepRun   StepRun @relation(fields: [stepRunId], references: [id], onDelete: Cascade, onUpdate: Cascade)
  stepRunId String  @db.Uuid

  order BigInt @default(autoincrement()) @db.BigInt

  // the run input
  input Json?

  // the run output
  output Json?

  // the run error
  error String?

  // the run started at
  startedAt DateTime?

  // the run finished at
  finishedAt DateTime?

  // the run timeout at
  timeoutAt DateTime?

  // the run cancelled at
  cancelledAt DateTime?

  // the reason for why the run was cancelled
  cancelledReason String?

  // errors while cancelling the run
  cancelledError String?
}

model Dispatcher {
  // base fields
  id        String    @id @unique @default(uuid()) @db.Uuid
  createdAt DateTime  @default(now())
  updatedAt DateTime  @default(now()) @updatedAt
  deletedAt DateTime?

  // the last heartbeat time
  lastHeartbeatAt DateTime?

  // whether this dispatcher is active or not
  isActive Boolean @default(true)

  // a list of workers connected to this dispatcher
  workers Worker[]
}

model Ticker {
  // base fields
  id        String   @id @unique @default(uuid()) @db.Uuid
  createdAt DateTime @default(now())
  updatedAt DateTime @default(now()) @updatedAt

  // the last heartbeat time
  lastHeartbeatAt DateTime?

  // whether this ticker is active or not
  isActive Boolean @default(true)

  jobRuns      JobRun[]
  stepRuns     StepRun[]
  crons        WorkflowTriggerCronRef[]
  scheduled    WorkflowTriggerScheduledRef[]
  groupKeyRuns GetGroupKeyRun[]
  tenantAlerts TenantAlertingSettings[]
}

model Worker {
  // base fields
  id        String    @id @unique @default(uuid()) @db.Uuid
  createdAt DateTime  @default(now())
  updatedAt DateTime  @default(now()) @updatedAt
  deletedAt DateTime?

  // the parent tenant
  tenant   Tenant @relation(fields: [tenantId], references: [id], onDelete: Cascade, onUpdate: Cascade)
  tenantId String @db.Uuid

  // the last heartbeat time
  lastHeartbeatAt DateTime?

  // whether this worker is active or not
  isActive Boolean @default(false)

  lastListenerEstablished DateTime?

  // the worker name
  name String

  // the dispatcher the worker is connected to
  dispatcher   Dispatcher? @relation(fields: [dispatcherId], references: [id], onDelete: SetNull, onUpdate: Cascade)
  dispatcherId String?     @db.Uuid

  maxRuns Int @default(100)

  services Service[]

  // the actions this worker can run
  actions Action[]

  // the jobs the worker has run
  stepRuns StepRun[]

  // the runs which retrieve the group keys
  groupKeyRuns GetGroupKeyRun[]

  slots WorkerSemaphoreSlot[]

  // DEPRECATED in v_0_30_1, replaced with slots and will be removed in a future release
  semaphore WorkerSemaphore? // FIXME remove this in a few releases from v_0_30_1
}

// DEPRECATED in v_0_30_1, replaced with slots and will be removed in a future release
// FIXME remove in a future release
model WorkerSemaphore {
  // the parent worker
  worker   Worker @relation(fields: [workerId], references: [id], onDelete: Cascade, onUpdate: Cascade)
  workerId String @unique @db.Uuid
  // keeps track of maxRuns - runningRuns on the worker
  slots    Int
}

model WorkerSemaphoreSlot {
  id String @id @unique @default(uuid()) @db.Uuid

  // the parent semaphore
  worker   Worker @relation(fields: [workerId], references: [id], onDelete: Cascade, onUpdate: Cascade)
  workerId String @db.Uuid

  // the parent step run
  stepRun   StepRun? @relation(fields: [stepRunId], references: [id], onDelete: Cascade, onUpdate: Cascade)
  stepRunId String?  @unique @db.Uuid

  @@index([workerId])
}

model Service {
  // base fields
  id        String    @id @unique @default(uuid()) @db.Uuid
  createdAt DateTime  @default(now())
  updatedAt DateTime  @default(now()) @updatedAt
  deletedAt DateTime?

  // the service name
  name String

  // the service description
  description String?

  tenant   Tenant @relation(fields: [tenantId], references: [id], onDelete: Cascade, onUpdate: Cascade)
  tenantId String @db.Uuid

  // the service's workers
  workers Worker[]

  @@unique([tenantId, name])
}

enum VcsProvider {
  GITHUB
}

model TenantVcsProvider {
  // base fields
  id        String    @id @unique @default(uuid()) @db.Uuid
  createdAt DateTime  @default(now())
  updatedAt DateTime  @default(now()) @updatedAt
  deletedAt DateTime?

  // the parent tenant
  tenant   Tenant @relation(fields: [tenantId], references: [id], onDelete: Cascade, onUpdate: Cascade)
  tenantId String @db.Uuid

  vcsProvider VcsProvider

  // the provider name
  ghInstallations GithubAppInstallation[]

  // the provider's configuration
  config Json?

  @@unique([tenantId, vcsProvider])
}

model GithubAppInstallation {
  // base fields
  id        String    @id @unique @default(uuid()) @db.Uuid
  createdAt DateTime  @default(now())
  updatedAt DateTime  @default(now()) @updatedAt
  deletedAt DateTime?

  // the oauth id for the user that linked this installation
  githubAppOAuth   GithubAppOAuth @relation(fields: [githubAppOAuthId], references: [id], onDelete: Cascade, onUpdate: Cascade)
  githubAppOAuthId String         @db.Uuid

  // the installation id
  installationId Int
  accountName    String
  accountId      Int

  // optionals
  accountAvatarURL        String?
  installationSettingsURL String?

  // the installation's configuration
  config Json?

  webhooks            GithubWebhook[]
  deploymentConfigs   WorkflowDeploymentConfig[]
  Tenant              Tenant?                    @relation(fields: [tenantId], references: [id])
  tenantId            String?                    @db.Uuid
  TenantVcsProvider   TenantVcsProvider?         @relation(fields: [tenantVcsProviderId], references: [id])
  tenantVcsProviderId String?                    @db.Uuid

  @@unique([installationId, accountId])
}

model TenantAlertEmailGroup {
  // base fields
  id        String    @id @unique @default(uuid()) @db.Uuid
  createdAt DateTime  @default(now())
  updatedAt DateTime  @default(now()) @updatedAt
  deletedAt DateTime?

  // the parent tenant
  tenant   Tenant @relation(fields: [tenantId], references: [id], onDelete: Cascade, onUpdate: Cascade)
  tenantId String @db.Uuid

  // a list of comma-separated emails for the group
  emails String
}

model SlackAppWebhook {
  // base fields
  id        String    @id @unique @default(uuid()) @db.Uuid
  createdAt DateTime  @default(now())
  updatedAt DateTime  @default(now()) @updatedAt
  deletedAt DateTime?

  tenant   Tenant @relation(fields: [tenantId], references: [id], onDelete: Cascade, onUpdate: Cascade)
  tenantId String @db.Uuid

  teamId   String
  teamName String

  channelId   String
  channelName String

  // encrypted at rest
  webhookURL Bytes @db.ByteA

  @@unique([tenantId, teamId, channelId])
}

model GithubAppOAuth {
  // base fields
  id        String    @id @unique @default(uuid()) @db.Uuid
  createdAt DateTime  @default(now())
  updatedAt DateTime  @default(now()) @updatedAt
  deletedAt DateTime?

  // the oauth provider's user id
  githubUserID Int @unique

  // a list of users this github account is linked to
  users User[]

  // a list of installations this github account is linked to
  installations GithubAppInstallation[]

  // the oauth provider's access token
  accessToken Bytes @db.ByteA

  // the oauth provider's refresh token
  refreshToken Bytes? @db.ByteA

  // the oauth provider's expiry time
  expiresAt DateTime?
}

model GithubPullRequest {
  // base fields
  id        String    @id @unique @default(uuid()) @db.Uuid
  createdAt DateTime  @default(now())
  updatedAt DateTime  @default(now()) @updatedAt
  deletedAt DateTime?

  // the parent tenant
  tenant   Tenant @relation(fields: [tenantId], references: [id], onDelete: Cascade, onUpdate: Cascade)
  tenantId String @db.Uuid

  // the repository owner
  repositoryOwner String

  // the repository name
  repositoryName String

  // the pull request id
  pullRequestID Int

  // the pull request title
  pullRequestTitle String

  // the pull request number
  pullRequestNumber Int

  // the pull request head branch
  pullRequestHeadBranch String

  // the pull request base branch
  pullRequestBaseBranch String

  // the pull request state
  pullRequestState String

  // the pull request comments
  pullRequestComments GithubPullRequestComment[]
  workflowRuns        WorkflowRun[]

  @@unique([tenantId, repositoryOwner, repositoryName, pullRequestNumber])
}

model GithubPullRequestComment {
  // base fields
  id        String    @id @unique @default(uuid()) @db.Uuid
  createdAt DateTime  @default(now())
  updatedAt DateTime  @default(now()) @updatedAt
  deletedAt DateTime?

  // the parent tenant
  tenant   Tenant @relation(fields: [tenantId], references: [id], onDelete: Cascade, onUpdate: Cascade)
  tenantId String @db.Uuid

  pullRequest   GithubPullRequest @relation(fields: [pullRequestID], references: [id], onDelete: Cascade, onUpdate: Cascade)
  pullRequestID String            @db.Uuid

  // the module id
  moduleID String

  // the comment id
  commentID Int
}

model GithubWebhook {
  // base fields
  id        String    @id @unique @default(uuid()) @db.Uuid
  createdAt DateTime  @default(now())
  updatedAt DateTime  @default(now()) @updatedAt
  deletedAt DateTime?

  // the parent tenant
  tenant   Tenant @relation(fields: [tenantId], references: [id], onDelete: Cascade, onUpdate: Cascade)
  tenantId String @db.Uuid

  // the repository owner
  repositoryOwner String

  // the repository name
  repositoryName String

  // the webhook signing secret
  signingSecret Bytes @db.ByteA

  // the webhook's installations
  installations GithubAppInstallation[]

  @@unique([tenantId, repositoryOwner, repositoryName])
}

enum LogLineLevel {
  DEBUG
  INFO
  WARN
  ERROR
}

model LogLine {
  // base fields
  id        BigInt   @id @default(autoincrement()) @db.BigInt
  createdAt DateTime @default(now())

  // the parent tenant
  tenant   Tenant @relation(fields: [tenantId], references: [id], onDelete: Cascade, onUpdate: Cascade)
  tenantId String @db.Uuid

  // the step run id this log is associated with
  stepRun   StepRun? @relation(fields: [stepRunId], references: [id], onDelete: SetNull, onUpdate: Cascade)
  stepRunId String?  @db.Uuid

  // the log line message
  message String

  // the log line level
  level LogLineLevel @default(INFO)

  // (optional) the log line metadata
  metadata Json?
}

model StreamEvent {
  // base fields
  id        BigInt   @id @default(autoincrement()) @db.BigInt
  createdAt DateTime @default(now())

  // the parent tenant
  tenant   Tenant @relation(fields: [tenantId], references: [id], onDelete: Cascade, onUpdate: Cascade)
  tenantId String @db.Uuid

  // the step run id this stream event is associated with
  stepRun   StepRun? @relation(fields: [stepRunId], references: [id], onDelete: SetNull, onUpdate: Cascade)
  stepRunId String?  @db.Uuid

  // the stream event bytes
  message Bytes

  // (optional) the stream event metadata
  metadata Json?
}

model SNSIntegration {
  // base fields
  id        String   @id @unique @default(uuid()) @db.Uuid
  createdAt DateTime @default(now())
  updatedAt DateTime @default(now()) @updatedAt

  // the parent tenant
  tenant   Tenant @relation(fields: [tenantId], references: [id], onDelete: Cascade, onUpdate: Cascade)
  tenantId String @db.Uuid

  // the sns topic arn
  topicArn String

  @@unique([tenantId, topicArn])
}<|MERGE_RESOLUTION|>--- conflicted
+++ resolved
@@ -140,7 +140,6 @@
   slackWebhooks             SlackAppWebhook[]
   alertingSettings          TenantAlertingSettings?
 
-<<<<<<< HEAD
   limits                    TenantResourceLimit[]
   limitAlerts               TenantResourceLimitAlert[]
 
@@ -180,12 +179,6 @@
   note String?
 }
 
-=======
-  limits      TenantResourceLimit[]
-  limitAlerts TenantResourceLimitAlert[]
-}
-
->>>>>>> fdfaf688
 enum LimitResource {
   WORKFLOW_RUN
   EVENT
