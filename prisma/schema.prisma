--- conflicted
+++ resolved
@@ -1041,11 +1041,8 @@
   FAILED
   RETRYING
   CANCELLED
-<<<<<<< HEAD
   TIMEOUT_REFRESHED
-=======
   SLOT_RELEASED
->>>>>>> a6845f21
 }
 
 enum StepRunEventSeverity {
