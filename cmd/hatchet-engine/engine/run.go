--- conflicted
+++ resolved
@@ -158,15 +158,9 @@
 
 	// FIXME: jobscontroller and workflowscontroller are deprecated service names, but there's not a clear upgrade
 	// path for old config files.
-<<<<<<< HEAD
-	if sc.HasService("queue") || sc.HasService("jobscontroller") || sc.HasService("workflowscontroller") || sc.HasService("ticker") {
-		partitionTeardown, partitionId, err := p.withControllers(ctx)
-
-=======
-	if sc.HasService("queue") || sc.HasService("jobscontroller") || sc.HasService("workflowscontroller") || sc.HasService("retention") {
+	if sc.HasService("queue") || sc.HasService("jobscontroller") || sc.HasService("workflowscontroller") || sc.HasService("retention") || sc.HasService("ticker") {
 		partitionTeardown, pId, err := p.withControllers(ctx)
 		partitionId = pId
->>>>>>> b7cec9ec
 		if err != nil {
 			return nil, fmt.Errorf("could not create rebalance controller partitions job: %w", err)
 		}
@@ -174,34 +168,31 @@
 		teardown = append(teardown, *partitionTeardown)
 	}
 
-<<<<<<< HEAD
-		if sc.HasService("ticker") {
-			t, err := ticker.New(
-				ticker.WithMessageQueue(sc.MessageQueue),
-				ticker.WithRepository(sc.EngineRepository),
-				ticker.WithLogger(sc.Logger),
-				ticker.WithTenantAlerter(sc.TenantAlerter),
-				ticker.WithEntitlementsRepository(sc.EntitlementRepository),
-				ticker.WithPartitionId(partitionId),
-			)
-
-			if err != nil {
-				return nil, fmt.Errorf("could not create ticker: %w", err)
-			}
-
-			cleanup, err := t.Start()
-			if err != nil {
-				return nil, fmt.Errorf("could not start ticker: %w", err)
-			}
-			teardown = append(teardown, Teardown{
-				Name: "ticker",
-				Fn:   cleanup,
-			})
-		}
-
-=======
+	if sc.HasService("ticker") {
+		t, err := ticker.New(
+			ticker.WithMessageQueue(sc.MessageQueue),
+			ticker.WithRepository(sc.EngineRepository),
+			ticker.WithLogger(sc.Logger),
+			ticker.WithTenantAlerter(sc.TenantAlerter),
+			ticker.WithEntitlementsRepository(sc.EntitlementRepository),
+			ticker.WithPartitionId(partitionId),
+		)
+
+		if err != nil {
+			return nil, fmt.Errorf("could not create ticker: %w", err)
+		}
+
+		cleanup, err := t.Start()
+		if err != nil {
+			return nil, fmt.Errorf("could not start ticker: %w", err)
+		}
+		teardown = append(teardown, Teardown{
+			Name: "ticker",
+			Fn:   cleanup,
+		})
+	}
+
 	if sc.HasService("queue") || sc.HasService("jobscontroller") || sc.HasService("workflowscontroller") {
->>>>>>> b7cec9ec
 		jc, err := jobs.New(
 			jobs.WithAlerter(sc.Alerter),
 			jobs.WithMessageQueue(sc.MessageQueue),
