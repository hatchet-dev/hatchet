--- conflicted
+++ resolved
@@ -46,16 +46,12 @@
 	var h *health.Health
 	healthProbes := sc.HasService("health")
 	if healthProbes {
-<<<<<<< HEAD
 		h = health.New(sc.Repository, sc.MessageQueue)
-		cleanup := h.Start()
-=======
-		h = health.New(sc.Repository, sc.TaskQueue)
 		cleanup, err := h.Start()
 		if err != nil {
 			return fmt.Errorf("could not start health: %w", err)
 		}
->>>>>>> 30fc4217
+
 		teardown = append(teardown, Teardown{
 			name: "health",
 			fn:   cleanup,
