--- conflicted
+++ resolved
@@ -134,21 +134,6 @@
 	_, err := repo.Workflow().GetWorkflowByName(tenantId, "test-workflow")
 
 	if err != nil {
-<<<<<<< HEAD
-		if errors.Is(err, db.ErrNotFound) {
-
-			workflow, err := repo.Workflow().CreateNewWorkflow(tenantId, &repository.CreateWorkflowVersionOpts{
-				Name:        "test-workflow",
-				Description: repository.StringPtr("This is a test workflow."),
-				Version:     "v0.1.0",
-				EventTriggers: []string{
-					"user:create",
-				},
-				Tags: []repository.CreateWorkflowTagOpts{
-					{
-						Name: "Preview",
-					},
-=======
 		if !errors.Is(err, db.ErrNotFound) {
 			return err
 		}
@@ -162,7 +147,6 @@
 			Tags: []repository.CreateWorkflowTagOpts{
 				{
 					Name: "Preview",
->>>>>>> a046d7bc
 				},
 			},
 			Jobs: []repository.CreateWorkflowJobOpts{
@@ -186,20 +170,10 @@
 						},
 					},
 				},
-<<<<<<< HEAD
-			})
-
-			if err != nil {
-				return err
-			}
-
-			fmt.Println("created workflow", workflow.ID, workflow.Workflow().Name)
-=======
 			},
 		})
 		if err != nil {
 			return err
->>>>>>> a046d7bc
 		}
 
 		fmt.Println("created workflow", wf.ID, wf.Workflow().Name)
