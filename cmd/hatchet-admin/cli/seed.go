--- conflicted
+++ resolved
@@ -134,23 +134,10 @@
 	_, err := repo.Workflow().GetWorkflowByName(tenantId, "test-workflow")
 
 	if err != nil {
-<<<<<<< HEAD
-		if errors.Is(err, db.ErrNotFound) {
-			workflowVersion, err := repo.Workflow().CreateNewWorkflow(tenantId, &repository.CreateWorkflowVersionOpts{
-				Name:        "test-workflow",
-				Description: repository.StringPtr("This is a test workflow."),
-				Version:     "v0.1.0",
-				EventTriggers: []string{
-					"user:create",
-				},
-				Tags: []repository.CreateWorkflowTagOpts{
-					{
-						Name: "Preview",
-					},
-=======
 		if !errors.Is(err, db.ErrNotFound) {
 			return err
 		}
+
 		wf, err := repo.Workflow().CreateNewWorkflow(tenantId, &repository.CreateWorkflowVersionOpts{
 			Name:        "test-workflow",
 			Description: repository.StringPtr("This is a test workflow."),
@@ -161,7 +148,6 @@
 			Tags: []repository.CreateWorkflowTagOpts{
 				{
 					Name: "Preview",
->>>>>>> ce61eade
 				},
 			},
 			Jobs: []repository.CreateWorkflowJobOpts{
@@ -185,20 +171,6 @@
 						},
 					},
 				},
-<<<<<<< HEAD
-			})
-
-			if err != nil {
-				return err
-			}
-
-			workflow = workflowVersion.Workflow()
-
-			fmt.Println("created workflow", workflow.ID, workflow.Name)
-		} else {
-			return err
-		}
-=======
 			},
 		})
 		if err != nil {
@@ -206,7 +178,6 @@
 		}
 
 		fmt.Println("created workflow", wf.ID, wf.Workflow().Name)
->>>>>>> ce61eade
 	}
 
 	return nil
