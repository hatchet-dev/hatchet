package hatchet

import (
	"context"
<<<<<<< HEAD
	"fmt"
=======
	"encoding/json"
>>>>>>> a5bb7a9e
	"reflect"
	"time"

	"github.com/go-viper/mapstructure/v2"

	contracts "github.com/hatchet-dev/hatchet/internal/services/shared/proto/v1"
	v0Client "github.com/hatchet-dev/hatchet/pkg/client"
	"github.com/hatchet-dev/hatchet/pkg/client/create"
	"github.com/hatchet-dev/hatchet/pkg/client/types"
	"github.com/hatchet-dev/hatchet/pkg/worker"
	"github.com/hatchet-dev/hatchet/pkg/worker/condition"
	"github.com/hatchet-dev/hatchet/sdks/go/internal"
)

// RunOpts is a type that represents the options for running a workflow.
type RunOpts struct {
	AdditionalMetadata *map[string]any
	Priority           *int32
	// Sticky             *bool
	// Key                *string
}

type RunOptFunc = v0Client.RunOptFunc

func WithRunMetadata(metadata any) RunOptFunc {
	return v0Client.WithRunMetadata(metadata)
}

// RunPriority is the priority for a workflow run.
type RunPriority int32

const (
	// RunPriorityLow is the lowest priority for a workflow run.
	RunPriorityLow RunPriority = 1
	// RunPriorityMedium is the medium priority for a workflow run.
	RunPriorityMedium RunPriority = 2
	// RunPriorityHigh is the highest priority for a workflow run.
	RunPriorityHigh RunPriority = 3
)

func WithPriority(priority RunPriority) RunOptFunc {
	return v0Client.WithPriority(int32(priority))
}

// convertInputToType converts input (typically map[string]interface{}) to the expected struct type
func convertInputToType(input any, expectedType reflect.Type) reflect.Value {
	if input == nil {
		return reflect.Zero(expectedType)
	}

	inputValue := reflect.ValueOf(input)
	if inputValue.Type().AssignableTo(expectedType) {
		return inputValue
	}

<<<<<<< HEAD
	// Use mapstructure for robust type conversion
	result := reflect.New(expectedType).Interface()
	config := &mapstructure.DecoderConfig{
		TagName:          "json",
		Result:           result,
		WeaklyTypedInput: true,
	}

	decoder, err := mapstructure.NewDecoder(config)
	if err != nil {
		return reflect.ValueOf(input)
	}

	if err := decoder.Decode(input); err != nil {
		return reflect.ValueOf(input)
	}

	return reflect.ValueOf(result).Elem()
=======
	// Try to convert using JSON marshal/unmarshal
	if expectedType.Kind() == reflect.Struct {
		// Marshal the input to JSON
		jsonData, err := json.Marshal(input)
		if err != nil {
			// If marshaling fails, return the original input value
			return reflect.ValueOf(input)
		}

		// Create a new instance of the expected type
		result := reflect.New(expectedType)

		// Unmarshal JSON into the new instance
		err = json.Unmarshal(jsonData, result.Interface())
		if err != nil {
			// If unmarshaling fails, return the original input value
			return reflect.ValueOf(input)
		}

		// Return the dereferenced value (not the pointer)
		return result.Elem()
	}

	return reflect.ValueOf(input)
>>>>>>> a5bb7a9e
}

// Workflow defines a Hatchet workflow, which can then declare tasks and be run, scheduled, and so on.
type Workflow struct {
	declaration internal.WorkflowDeclaration[any, any]
	v0Client    v0Client.Client
}

// GetName returns the resolved workflow name (including namespace if applicable).
func (w *Workflow) GetName() string {
	return w.declaration.Name()
}

// WorkflowOption configures a workflow instance.
type WorkflowOption func(*workflowConfig)

type workflowConfig struct {
	onCron       []string
	onEvents     []string
	concurrency  []types.Concurrency
	version      string
	description  string
	taskDefaults *create.TaskDefaults
}

// WithWorkflowCron configures the workflow to run on a cron schedule.
// Multiple cron expressions can be provided.
func WithWorkflowCron(cronExpressions ...string) WorkflowOption {
	return func(config *workflowConfig) {
		config.onCron = cronExpressions
	}
}

// WithWorkflowEvents configures the workflow to trigger on specific events.
func WithWorkflowEvents(events ...string) WorkflowOption {
	return func(config *workflowConfig) {
		config.onEvents = events
	}
}

// WithWorkflowVersion sets the version identifier for the workflow.
func WithWorkflowVersion(version string) WorkflowOption {
	return func(config *workflowConfig) {
		config.version = version
	}
}

// WithWorkflowDescription sets a human-readable description for the workflow.
func WithWorkflowDescription(description string) WorkflowOption {
	return func(config *workflowConfig) {
		config.description = description
	}
}

// WithWorkflowConcurrency sets concurrency controls for the workflow.
func WithWorkflowConcurrency(concurrency ...types.Concurrency) WorkflowOption {
	return func(config *workflowConfig) {
		config.concurrency = concurrency
	}
}

// WithWorkflowTaskDefaults sets the default configuration for all tasks in the workflow.
func WithWorkflowTaskDefaults(defaults *create.TaskDefaults) WorkflowOption {
	return func(config *workflowConfig) {
		config.taskDefaults = defaults
	}
}

// newWorkflow creates a new workflow definition.
func newWorkflow(name string, v0Client v0Client.Client, options ...WorkflowOption) *Workflow {
	config := &workflowConfig{}

	for _, opt := range options {
		opt(config)
	}

	declaration := internal.NewWorkflowDeclaration[any, any](
		create.WorkflowCreateOpts[any]{
			Name:         name,
			Version:      config.version,
			Description:  config.description,
			OnEvents:     config.onEvents,
			OnCron:       config.onCron,
			Concurrency:  config.concurrency,
			TaskDefaults: config.taskDefaults,
		},
		v0Client,
	)

	return &Workflow{
		declaration: declaration,
		v0Client:    v0Client,
	}
}

// TaskOption configures a task instance.
type TaskOption func(*taskConfig)

type taskConfig struct {
	retries                int32
	retryBackoffFactor     float32
	retryMaxBackoffSeconds int32
	executionTimeout       time.Duration
	scheduleTimeout        time.Duration
	onCron                 []string
	onEvents               []string
	defaultFilters         []types.DefaultFilter
	concurrency            []*types.Concurrency
	rateLimits             []*types.RateLimit
	isDurable              bool
	parents                []create.NamedTask
	waitFor                condition.Condition
	skipIf                 condition.Condition
}

// WithRetries sets the number of retry attempts for failed tasks.
func WithRetries(retries int) TaskOption {
	return func(config *taskConfig) {
		config.retries = int32(retries)
	}
}

// WithRetryBackoff configures exponential backoff for task retries.
func WithRetryBackoff(factor float32, maxBackoffSeconds int) TaskOption {
	return func(config *taskConfig) {
		config.retryBackoffFactor = factor
		config.retryMaxBackoffSeconds = int32(maxBackoffSeconds)
	}
}

// WithScheduleTimeout sets the maximum time a task can wait to be scheduled.
func WithScheduleTimeout(timeout time.Duration) TaskOption {
	return func(config *taskConfig) {
		config.scheduleTimeout = timeout
	}
}

// WithExecutionTimeout sets the maximum execution duration for a task.
func WithExecutionTimeout(timeout time.Duration) TaskOption {
	return func(config *taskConfig) {
		config.executionTimeout = timeout
	}
}

// WithCron configures standalone tasks to run on a cron schedule.
// Only applicable to standalone tasks, not workflow tasks.
func WithCron(cronExpressions ...string) TaskOption {
	return func(config *taskConfig) {
		config.onCron = cronExpressions
	}
}

// WithEvents configures standalone tasks to trigger on specific events.
// Only applicable to standalone tasks, not workflow tasks.
func WithEvents(events ...string) TaskOption {
	return func(config *taskConfig) {
		config.onEvents = events
	}
}

// WithFilters sets default filters for event-triggered tasks.
func WithFilters(filters ...types.DefaultFilter) TaskOption {
	return func(config *taskConfig) {
		config.defaultFilters = filters
	}
}

// WithConcurrency sets concurrency limits for task execution.
func WithConcurrency(concurrency ...*types.Concurrency) TaskOption {
	return func(config *taskConfig) {
		config.concurrency = concurrency
	}
}

// withDurable marks a task as durable, enabling persistent state and long-running operations.
func withDurable() TaskOption {
	return func(config *taskConfig) {
		config.isDurable = true
	}
}

// WithRateLimits sets rate limiting for task execution.
func WithRateLimits(rateLimits ...*types.RateLimit) TaskOption {
	return func(config *taskConfig) {
		config.rateLimits = rateLimits
	}
}

// WithParents sets parent task dependencies.
func WithParents(parents ...*Task) TaskOption {
	return func(config *taskConfig) {
		// Convert *Task to create.NamedTask
		namedTasks := make([]create.NamedTask, len(parents))
		for i, parent := range parents {
			namedTasks[i] = parent
		}
		config.parents = namedTasks
	}
}

// WithWaitFor sets a condition that must be met before the task executes.
func WithWaitFor(condition condition.Condition) TaskOption {
	return func(config *taskConfig) {
		config.waitFor = condition
	}
}

// WithSkipIf sets a condition that will skip the task if met.
func WithSkipIf(condition condition.Condition) TaskOption {
	return func(config *taskConfig) {
		config.skipIf = condition
	}
}

// Task represents a task reference for building DAGs and conditions.
type Task struct {
	name string
}

// Name returns the name of the task.
func (t *Task) GetName() string {
	return t.name
}

// NewTask transforms a function into a Hatchet task that runs as part of a workflow.
//
// The function parameter must have the signature:
//
//	func(ctx hatchet.Context, input any) (any, error)
//
// Function signatures are validated at runtime using reflection.
func (w *Workflow) NewTask(name string, fn any, options ...TaskOption) *Task {
	if name == "" {
		panic("task name cannot be empty")
	}

	if fn == nil {
		panic("task '" + name + "' has a nil input function")
	}

	config := &taskConfig{}

	for _, opt := range options {
		opt(config)
	}

	fnValue := reflect.ValueOf(fn)
	fnType := fnValue.Type()

	if fnType.Kind() != reflect.Func {
		panic("fn must be a function")
	}

	if fnType.NumIn() != 2 {
		panic("fn must have exactly 2 parameters: (ctx hatchet.Context, input T)")
	}

	if fnType.NumOut() != 2 {
		panic("fn must return exactly 2 values: (output T, err error)")
	}

	contextType := reflect.TypeOf((*Context)(nil)).Elem()
	durableContextType := reflect.TypeOf((*worker.DurableHatchetContext)(nil)).Elem()

	if config.isDurable {
		if !fnType.In(0).Implements(durableContextType) && fnType.In(0) != durableContextType {
			panic("first parameter for durable task must be hatchet.DurableContext")
		}
	} else {
		if !fnType.In(0).Implements(contextType) && fnType.In(0) != contextType {
			panic("first parameter must be hatchet.Context")
		}
	}

	errorType := reflect.TypeOf((*error)(nil)).Elem()
	if !fnType.Out(1).Implements(errorType) {
		panic("second return value must be error")
	}

	wrapper := func(ctx Context, input any) (any, error) {
		// Convert the input to the expected type
		expectedInputType := fnType.In(1)
		convertedInput := convertInputToType(input, expectedInputType)

		// For durable tasks, we need to pass the context as the expected type
		var contextArg reflect.Value
		durableContextType := reflect.TypeOf((*worker.DurableHatchetContext)(nil)).Elem()
		if fnType.In(0).Implements(durableContextType) || fnType.In(0) == durableContextType {
			// For durable tasks, convert the context to DurableHatchetContext
			durableCtx := worker.NewDurableHatchetContext(ctx)
			contextArg = reflect.ValueOf(durableCtx)
		} else {
			contextArg = reflect.ValueOf(ctx)
		}

		args := []reflect.Value{
			contextArg,
			convertedInput,
		}

		results := fnValue.Call(args)

		output := results[0].Interface()
		var err error
		if !results[1].IsNil() {
			err = results[1].Interface().(error)
		}

		return output, err
	}

	taskOpts := create.WorkflowTask[any, any]{
		Name:                   name,
		Retries:                config.retries,
		RetryBackoffFactor:     config.retryBackoffFactor,
		RetryMaxBackoffSeconds: config.retryMaxBackoffSeconds,
		ExecutionTimeout:       config.executionTimeout,
		ScheduleTimeout:        config.scheduleTimeout,
		Concurrency:            config.concurrency,
		RateLimits:             config.rateLimits,
		Parents:                config.parents,
		WaitFor:                config.waitFor,
		SkipIf:                 config.skipIf,
	}

	w.declaration.Task(taskOpts, wrapper)

	return &Task{name: name}
}

// NewDurableTask transforms a function into a durable Hatchet task that runs as part of a workflow.
//
// The function parameter must have the signature:
//
//	func(ctx hatchet.DurableContext, input any) (any, error)
//
// Function signatures are validated at runtime using reflection.
func (w *Workflow) NewDurableTask(name string, fn any, options ...TaskOption) *Task {
	durableOptions := append(options, withDurable())
	return w.NewTask(name, fn, durableOptions...)
}

// OnFailure sets a failure handler for the workflow.
// The handler will be called when any task in the workflow fails.
func (w *Workflow) OnFailure(fn any) *Workflow {
	fnValue := reflect.ValueOf(fn)
	fnType := fnValue.Type()

	if fnType.Kind() != reflect.Func {
		panic("onFailure function must be a function")
	}
	if fnType.NumIn() != 2 {
		panic("onFailure function must have exactly 2 parameters: (ctx Context, input T)")
	}
	if fnType.NumOut() != 2 {
		panic("onFailure function must return exactly 2 values: (output T, error)")
	}

	contextType := reflect.TypeOf((*Context)(nil)).Elem()
	if !fnType.In(0).Implements(contextType) && fnType.In(0) != contextType {
		panic("first parameter must be Context")
	}

	errorType := reflect.TypeOf((*error)(nil)).Elem()
	if !fnType.Out(1).Implements(errorType) {
		panic("second return value must be error")
	}

	wrapper := func(ctx Context, input any) (any, error) {
		// Convert the input to the expected type
		expectedInputType := fnType.In(1)
		convertedInput := convertInputToType(input, expectedInputType)

		// For durable tasks, we need to pass the context as the expected type
		var contextArg reflect.Value
		durableContextType := reflect.TypeOf((*worker.DurableHatchetContext)(nil)).Elem()
		if fnType.In(0).Implements(durableContextType) || fnType.In(0) == durableContextType {
			// For durable tasks, convert the context to DurableHatchetContext
			durableCtx := worker.NewDurableHatchetContext(ctx)
			contextArg = reflect.ValueOf(durableCtx)
		} else {
			contextArg = reflect.ValueOf(ctx)
		}

		args := []reflect.Value{
			contextArg,
			convertedInput,
		}

		results := fnValue.Call(args)

		output := results[0].Interface()
		var err error
		if !results[1].IsNil() {
			err = results[1].Interface().(error)
		}

		return output, err
	}

	w.declaration.OnFailure(
		create.WorkflowOnFailureTask[any, any]{},
		wrapper,
	)

	return w
}

// Dump implements the WorkflowBase interface for internal use.
func (w *Workflow) Dump() (*contracts.CreateWorkflowVersionRequest, []internal.NamedFunction, []internal.NamedFunction, internal.WrappedTaskFn) {
	return w.declaration.Dump()
}

// Workflow execution methods

// Run executes the workflow with the provided input and waits for completion.
func (w *Workflow) Run(ctx context.Context, input any) (*WorkflowResult, error) {
	result, err := w.declaration.Run(ctx, input)
	if err != nil {
		return nil, err
	}

	return &WorkflowResult{result: result}, nil
}

// RunNoWait executes the workflow with the provided input without waiting for completion.
// Returns a workflow run reference that can be used to track the run status.
func (w *Workflow) RunNoWait(ctx context.Context, input any) (*WorkflowRef, error) {
	wf, err := w.declaration.RunNoWait(ctx, input)
	if err != nil {
		return nil, err
	}

	return &WorkflowRef{RunId: wf.RunId()}, nil
}

// RunAsChildOpts is the options for running a workflow as a child workflow.
type RunAsChildOpts = internal.RunAsChildOpts

// RunAsChild executes the workflow as a child workflow with the provided input.
func (w *Workflow) RunAsChild(ctx worker.HatchetContext, input any, opts RunAsChildOpts) (*WorkflowResult, error) {
	// Convert opts to internal format
	var additionalMetaOpt *map[string]string

	if opts.AdditionalMetadata != nil {
		additionalMeta := make(map[string]string)

		for key, value := range *opts.AdditionalMetadata {
			additionalMeta[key] = fmt.Sprintf("%v", value)
		}

		additionalMetaOpt = &additionalMeta
	}

	// Spawn the child workflow directly
	run, err := ctx.SpawnWorkflow(w.declaration.Name(), input, &worker.SpawnWorkflowOpts{
		Key:                opts.Key,
		Sticky:             opts.Sticky,
		Priority:           opts.Priority,
		AdditionalMetadata: additionalMetaOpt,
	})

	if err != nil {
		return nil, err
	}

	// Get the raw workflow result
	workflowResult, err := run.Result()
	if err != nil {
		return nil, err
	}

	// Return the raw workflow result wrapped in WorkflowResult
	// This allows users to extract specific task outputs using .Into()
	return &WorkflowResult{result: workflowResult}, nil
}<|MERGE_RESOLUTION|>--- conflicted
+++ resolved
@@ -2,15 +2,10 @@
 
 import (
 	"context"
-<<<<<<< HEAD
+	"encoding/json"
 	"fmt"
-=======
-	"encoding/json"
->>>>>>> a5bb7a9e
 	"reflect"
 	"time"
-
-	"github.com/go-viper/mapstructure/v2"
 
 	contracts "github.com/hatchet-dev/hatchet/internal/services/shared/proto/v1"
 	v0Client "github.com/hatchet-dev/hatchet/pkg/client"
@@ -62,26 +57,6 @@
 		return inputValue
 	}
 
-<<<<<<< HEAD
-	// Use mapstructure for robust type conversion
-	result := reflect.New(expectedType).Interface()
-	config := &mapstructure.DecoderConfig{
-		TagName:          "json",
-		Result:           result,
-		WeaklyTypedInput: true,
-	}
-
-	decoder, err := mapstructure.NewDecoder(config)
-	if err != nil {
-		return reflect.ValueOf(input)
-	}
-
-	if err := decoder.Decode(input); err != nil {
-		return reflect.ValueOf(input)
-	}
-
-	return reflect.ValueOf(result).Elem()
-=======
 	// Try to convert using JSON marshal/unmarshal
 	if expectedType.Kind() == reflect.Struct {
 		// Marshal the input to JSON
@@ -106,7 +81,6 @@
 	}
 
 	return reflect.ValueOf(input)
->>>>>>> a5bb7a9e
 }
 
 // Workflow defines a Hatchet workflow, which can then declare tasks and be run, scheduled, and so on.
