// Package internal provides internal functionality for the Hatchet Go SDK
package internal

import (
	"context"
	"encoding/json"
	"fmt"
	"reflect"
	"strings"
	"time"

	admincontracts "github.com/hatchet-dev/hatchet/internal/services/admin/contracts"
	v0Client "github.com/hatchet-dev/hatchet/pkg/client"
	"github.com/hatchet-dev/hatchet/pkg/client/create"
	"github.com/hatchet-dev/hatchet/pkg/client/rest"
	"github.com/hatchet-dev/hatchet/pkg/client/types"
	"github.com/hatchet-dev/hatchet/pkg/worker"
	"github.com/hatchet-dev/hatchet/sdks/go/features"
	"github.com/hatchet-dev/hatchet/sdks/go/internal/task"
<<<<<<< HEAD
=======

	"reflect"
>>>>>>> c5f14bc5

	contracts "github.com/hatchet-dev/hatchet/internal/services/shared/proto/v1"
)

// WrappedTaskFn represents a task function that can be executed by the Hatchet worker.
// It takes a HatchetContext and returns an interface{} result and an error.
type WrappedTaskFn func(ctx worker.HatchetContext) (interface{}, error)

// DurableWrappedTaskFn represents a durable task function that can be executed by the Hatchet worker.
// It takes a DurableHatchetContext and returns an interface{} result and an error.
type DurableWrappedTaskFn func(ctx worker.DurableHatchetContext) (interface{}, error)

// NamedFunction represents a function with its associated action ID
type NamedFunction struct {
	ActionID string
	Fn       WrappedTaskFn
}

// WorkflowBase defines the common interface for all workflow types.
type WorkflowBase interface {
	// Dump converts the workflow declaration into a protobuf request and function mappings.
	// Returns the workflow definition, regular task functions, durable task functions, and the on failure task function.
	Dump() (*contracts.CreateWorkflowVersionRequest, []NamedFunction, []NamedFunction, WrappedTaskFn)
}

type RunOpts struct {
	AdditionalMetadata *map[string]interface{}
	Priority           *int32
}

type RunAsChildOpts struct {
	RunOpts
	Sticky *bool
	Key    *string
}

// WorkflowDeclaration represents a workflow with input type I and output type O.
// It provides methods to define tasks, specify dependencies, and execute the workflow.
type WorkflowDeclaration[I, O any] interface {
	WorkflowBase

	// Name returns the resolved workflow name (including namespace if applicable).
	Name() string

	// Task registers a task that will be executed as part of the workflow
	Task(opts create.WorkflowTask[I, O], fn func(ctx worker.HatchetContext, input I) (interface{}, error)) *task.TaskDeclaration[I]

	// DurableTask registers a durable task that will be executed as part of the workflow.
	// Durable tasks can be paused and resumed across workflow runs, making them suitable
	// for long-running operations or tasks that require human intervention.
	DurableTask(opts create.WorkflowTask[I, O], fn func(ctx worker.DurableHatchetContext, input I) (interface{}, error)) *task.DurableTaskDeclaration[I]

	// OnFailureTask registers a task that will be executed if the workflow fails.
	OnFailure(opts create.WorkflowOnFailureTask[I, O], fn func(ctx worker.HatchetContext, input I) (interface{}, error)) *task.OnFailureTaskDeclaration[I]

	// Run executes the workflow with the provided input.
	Run(ctx context.Context, input I, opts ...v0Client.RunOptFunc) (*O, error)

	// RunNoWait executes the workflow with the provided input without waiting for it to complete.
	// Instead it returns a run ID that can be used to check the status of the workflow.
	RunNoWait(ctx context.Context, input I, opts ...v0Client.RunOptFunc) (*v0Client.Workflow, error)

	// RunBulkNoWait executes the workflow with the provided inputs without waiting for them to complete.
	RunBulkNoWait(ctx context.Context, input []I, opts ...v0Client.RunOptFunc) ([]string, error)

	// Cron schedules the workflow to run on a regular basis using a cron expression.
	Cron(ctx context.Context, name string, cronExpr string, input I, opts ...v0Client.RunOptFunc) (*rest.CronWorkflows, error)

	// Schedule schedules the workflow to run at a specific time.
	Schedule(ctx context.Context, triggerAt time.Time, input I, opts ...v0Client.RunOptFunc) (*rest.ScheduledWorkflows, error)

	// Get retrieves the current state of the workflow.
	Get(ctx context.Context) (*rest.Workflow, error)

	// // IsPaused checks if the workflow is currently paused.
	// IsPaused(ctx context.Context) (bool, error)

	// // Pause pauses the assignment of new workflow runs.
	// Pause(ctx context.Context) error

	// // Unpause resumes the assignment of workflow runs.
	// Unpause(ctx context.Context) error

	// Metrics retrieves metrics for this workflow.
	Metrics(ctx context.Context, opts ...rest.WorkflowGetMetricsParams) (*rest.WorkflowMetrics, error)

	// QueueMetrics retrieves queue metrics for this workflow.
	QueueMetrics(ctx context.Context, opts ...rest.TenantGetQueueMetricsParams) (*rest.TenantQueueMetrics, error)
}

// Define a TaskDeclaration with specific output type
type TaskWithSpecificOutput[I any, T any] struct {
	Name string
	Fn   func(ctx worker.HatchetContext, input I) (*T, error)
}

// workflowDeclarationImpl is the concrete implementation of WorkflowDeclaration.
// It contains all the data and logic needed to define and execute a workflow.
type workflowDeclarationImpl[I any, O any] struct {
	v0        v0Client.Client
	crons     *features.CronsClient
	schedules *features.SchedulesClient
	metrics   *features.MetricsClient
	workflows *features.WorkflowsClient

	outputKey *string

	name           string
	Version        *string
	Description    *string
	OnEvents       []string
	OnCron         []string
	Concurrency    []types.Concurrency
	OnFailureTask  *task.OnFailureTaskDeclaration[I]
	StickyStrategy *types.StickyStrategy

	TaskDefaults *create.TaskDefaults

	tasks        []*task.TaskDeclaration[I]
	durableTasks []*task.DurableTaskDeclaration[I]

	// Store task functions with their specific output types
	taskFuncs        map[string]interface{}
	durableTaskFuncs map[string]interface{}

	// Map to store task output setters
	outputSetters map[string]func(*O, interface{})

	DefaultPriority *int32
	DefaultFilters  []types.DefaultFilter
}

// NewWorkflowDeclaration creates a new workflow declaration with the specified options and client.
// The workflow will have input type I and output type O.
func NewWorkflowDeclaration[I any, O any](opts create.WorkflowCreateOpts[I], v0 v0Client.Client) WorkflowDeclaration[I, O] {
	api := v0.API()
	tenantId := v0.TenantId()
	namespace := v0.Namespace()

	crons := features.NewCronsClient(api, tenantId)
	schedules := features.NewSchedulesClient(api, tenantId, &namespace)
	metrics := features.NewMetricsClient(api, tenantId)
	workflows := features.NewWorkflowsClient(api, tenantId)

	workflowName := opts.Name

	ns := v0.Namespace()

	if ns != "" && !strings.HasPrefix(opts.Name, ns) {
		workflowName = fmt.Sprintf("%s%s", ns, workflowName)
	}

	onEvents := opts.OnEvents

	if ns != "" && len(onEvents) > 0 {
		// Prefix the events with the namespace
		onEvents = make([]string, len(opts.OnEvents))

		for i, event := range opts.OnEvents {
			onEvents[i] = fmt.Sprintf("%s%s", ns, event)
		}
	}

	wf := &workflowDeclarationImpl[I, O]{
		v0:          v0,
		crons:       crons,
		schedules:   schedules,
		metrics:     metrics,
		workflows:   workflows,
		name:        workflowName,
		OnEvents:    onEvents,
		OnCron:      opts.OnCron,
		Concurrency: opts.Concurrency,
		// OnFailureTask:    opts.OnFailureTask, // TODO: add this back in
		StickyStrategy:   opts.StickyStrategy,
		TaskDefaults:     opts.TaskDefaults,
		outputKey:        opts.OutputKey,
		tasks:            []*task.TaskDeclaration[I]{},
		taskFuncs:        make(map[string]interface{}),
		durableTasks:     []*task.DurableTaskDeclaration[I]{},
		durableTaskFuncs: make(map[string]interface{}),
		outputSetters:    make(map[string]func(*O, interface{})),
		DefaultPriority:  opts.DefaultPriority,
		DefaultFilters:   opts.DefaultFilters,
	}

	if opts.Version != "" {
		wf.Version = &opts.Version
	}

	if opts.Description != "" {
		wf.Description = &opts.Description
	}

	return wf
}

// Name returns the resolved workflow name (including namespace if applicable).
func (w *workflowDeclarationImpl[I, O]) Name() string {
	return w.name
}

// Task registers a standard (non-durable) task with the workflow
func (w *workflowDeclarationImpl[I, O]) Task(opts create.WorkflowTask[I, O], fn func(ctx worker.HatchetContext, input I) (interface{}, error)) *task.TaskDeclaration[I] {
	name := opts.Name

	// Use reflection to validate the function type
	fnType := reflect.TypeOf(fn)
	if fnType.Kind() != reflect.Func ||
		fnType.NumIn() != 2 ||
		fnType.NumOut() != 2 ||
		!fnType.Out(1).Implements(reflect.TypeOf((*error)(nil)).Elem()) {
		panic("Invalid function type for task " + name + ": must be func(I, worker.HatchetContext) (*T, error)")
	}

	// Create a setter function that can set this specific output type to the corresponding field in O
	w.outputSetters[name] = func(result *O, output interface{}) {
		resultValue := reflect.ValueOf(result).Elem()
		field := resultValue.FieldByName(name)

		// If the field isn't found by name, try to find it by JSON tag
		resultType := resultValue.Type()
		for i := 0; i < resultType.NumField(); i++ {
			fieldType := resultType.Field(i)
			jsonTag := fieldType.Tag.Get("json")
			// Extract the name part from the json tag (before any comma)
			if commaIdx := strings.Index(jsonTag, ","); commaIdx > 0 {
				jsonTag = jsonTag[:commaIdx]
			}
			if jsonTag == name || strings.EqualFold(fieldType.Name, name) {
				field = resultValue.Field(i)
				break
			}
		}

		if field.IsValid() && field.CanSet() {
			outputValue := reflect.ValueOf(output).Elem()
			field.Set(outputValue)
		}
	}

	// Create a generic task function that wraps the specific one
	genericFn := func(ctx worker.HatchetContext, input I) (*any, error) {
		// Use reflection to call the specific function
		fnValue := reflect.ValueOf(fn)
		inputs := []reflect.Value{reflect.ValueOf(ctx), reflect.ValueOf(input)}
		results := fnValue.Call(inputs)

		// Handle errors
		if !results[1].IsNil() {
			return nil, results[1].Interface().(error)
		}

		// Return the output as any
		output := results[0].Interface()
		return &output, nil
	}

	// Initialize pointers only for non-zero values
	var retryBackoffFactor *float32
	var retryMaxBackoffSeconds *int32
	var executionTimeout *time.Duration
	var scheduleTimeout *time.Duration
	var retries *int32

	if opts.RetryBackoffFactor != 0 {
		retryBackoffFactor = &opts.RetryBackoffFactor
	}
	if opts.RetryMaxBackoffSeconds != 0 {
		retryMaxBackoffSeconds = &opts.RetryMaxBackoffSeconds
	}
	if opts.ExecutionTimeout != 0 {
		executionTimeout = &opts.ExecutionTimeout
	}
	if opts.ScheduleTimeout != 0 {
		scheduleTimeout = &opts.ScheduleTimeout
	}
	if opts.Retries != 0 {
		retries = &opts.Retries
	}

	// Convert parent task declarations to parent task names
	parentNames := make([]string, len(opts.Parents))
	for i, parent := range opts.Parents {
		parentNames[i] = parent.GetName()
	}

	taskDecl := &task.TaskDeclaration[I]{
		Name:     opts.Name,
		Fn:       genericFn,
		Parents:  parentNames,
		WaitFor:  opts.WaitFor,
		SkipIf:   opts.SkipIf,
		CancelIf: opts.CancelIf,
		TaskShared: task.TaskShared{
			ExecutionTimeout:       executionTimeout,
			ScheduleTimeout:        scheduleTimeout,
			Retries:                retries,
			RetryBackoffFactor:     retryBackoffFactor,
			RetryMaxBackoffSeconds: retryMaxBackoffSeconds,
			RateLimits:             opts.RateLimits,
			WorkerLabels:           opts.WorkerLabels,
			Concurrency:            opts.Concurrency,
		},
	}

	w.tasks = append(w.tasks, taskDecl)
	w.taskFuncs[name] = fn

	return taskDecl
}

// DurableTask registers a durable task with the workflow
func (w *workflowDeclarationImpl[I, O]) DurableTask(opts create.WorkflowTask[I, O], fn func(ctx worker.DurableHatchetContext, input I) (interface{}, error)) *task.DurableTaskDeclaration[I] {
	name := opts.Name

	// Use reflection to validate the function type
	fnType := reflect.TypeOf(fn)
	if fnType.Kind() != reflect.Func ||
		fnType.NumIn() != 2 ||
		fnType.NumOut() != 2 ||
		!fnType.Out(1).Implements(reflect.TypeOf((*error)(nil)).Elem()) {
		panic("Invalid function type for durable task " + name + ": must be func(I, worker.DurableHatchetContext) (*T, error)")
	}

	// Create a setter function that can set this specific output type to the corresponding field in O
	w.outputSetters[name] = func(result *O, output interface{}) {
		resultValue := reflect.ValueOf(result).Elem()
		field := resultValue.FieldByName(name)

		if field.IsValid() && field.CanSet() {
			outputValue := reflect.ValueOf(output).Elem()
			field.Set(outputValue)
		}
	}

	// Create a generic task function that wraps the specific one
	genericFn := func(ctx worker.DurableHatchetContext, input I) (*any, error) {
		// Use reflection to call the specific function
		fnValue := reflect.ValueOf(fn)
		inputs := []reflect.Value{reflect.ValueOf(ctx), reflect.ValueOf(input)}
		results := fnValue.Call(inputs)

		// Handle errors
		if !results[1].IsNil() {
			return nil, results[1].Interface().(error)
		}

		// Return the output as any
		output := results[0].Interface()
		return &output, nil
	}

	// Initialize pointers only for non-zero values
	var retryBackoffFactor *float32
	var retryMaxBackoffSeconds *int32
	var executionTimeout *time.Duration
	var scheduleTimeout *time.Duration
	var retries *int32

	if opts.RetryBackoffFactor != 0 {
		retryBackoffFactor = &opts.RetryBackoffFactor
	}
	if opts.RetryMaxBackoffSeconds != 0 {
		retryMaxBackoffSeconds = &opts.RetryMaxBackoffSeconds
	}
	if opts.ExecutionTimeout != 0 {
		executionTimeout = &opts.ExecutionTimeout
	}
	if opts.ScheduleTimeout != 0 {
		scheduleTimeout = &opts.ScheduleTimeout
	}
	if opts.Retries != 0 {
		retries = &opts.Retries
	}

	// Convert parent task declarations to parent task names
	parentNames := make([]string, len(opts.Parents))
	for i, parent := range opts.Parents {
		parentNames[i] = parent.GetName()
	}

	taskDecl := &task.DurableTaskDeclaration[I]{
		Name:     opts.Name,
		Fn:       genericFn,
		Parents:  parentNames,
		WaitFor:  opts.WaitFor,
		SkipIf:   opts.SkipIf,
		CancelIf: opts.CancelIf,
		TaskShared: task.TaskShared{
			ExecutionTimeout:       executionTimeout,
			ScheduleTimeout:        scheduleTimeout,
			Retries:                retries,
			RetryBackoffFactor:     retryBackoffFactor,
			RetryMaxBackoffSeconds: retryMaxBackoffSeconds,
			RateLimits:             opts.RateLimits,
			WorkerLabels:           opts.WorkerLabels,
			Concurrency:            opts.Concurrency,
		},
	}

	w.durableTasks = append(w.durableTasks, taskDecl)
	w.durableTaskFuncs[name] = fn

	return taskDecl
}

// OnFailureTask registers a task that will be executed if the workflow fails.
func (w *workflowDeclarationImpl[I, O]) OnFailure(opts create.WorkflowOnFailureTask[I, O], fn func(ctx worker.HatchetContext, input I) (interface{}, error)) *task.OnFailureTaskDeclaration[I] {
	// Use reflection to validate the function type
	fnType := reflect.TypeOf(fn)
	if fnType.Kind() != reflect.Func ||
		fnType.NumIn() != 2 ||
		fnType.NumOut() != 2 ||
		!fnType.Out(1).Implements(reflect.TypeOf((*error)(nil)).Elem()) {
		panic("Invalid function type for on failure task: must be func(I, worker.HatchetContext) (*T, error)")
	}

	// Create a generic task function that wraps the specific one
	genericFn := func(ctx worker.HatchetContext, input I) (*any, error) {
		// Use reflection to call the specific function
		fnValue := reflect.ValueOf(fn)
		inputs := []reflect.Value{reflect.ValueOf(ctx), reflect.ValueOf(input)}
		results := fnValue.Call(inputs)

		// Handle errors
		if !results[1].IsNil() {
			return nil, results[1].Interface().(error)
		}

		// Return the output as any
		output := results[0].Interface()
		return &output, nil
	}

	// Initialize pointers only for non-zero values
	var retryBackoffFactor *float32
	var retryMaxBackoffSeconds *int32
	var executionTimeout *time.Duration
	var scheduleTimeout *time.Duration
	var retries *int32

	if opts.RetryBackoffFactor != 0 {
		retryBackoffFactor = &opts.RetryBackoffFactor
	}
	if opts.RetryMaxBackoffSeconds != 0 {
		retryMaxBackoffSeconds = &opts.RetryMaxBackoffSeconds
	}
	if opts.ExecutionTimeout != 0 {
		executionTimeout = &opts.ExecutionTimeout
	}
	if opts.ScheduleTimeout != 0 {
		scheduleTimeout = &opts.ScheduleTimeout
	}
	if opts.Retries != 0 {
		retries = &opts.Retries
	}

	taskDecl := &task.OnFailureTaskDeclaration[I]{
		Fn: genericFn,
		TaskShared: task.TaskShared{
			ExecutionTimeout:       executionTimeout,
			ScheduleTimeout:        scheduleTimeout,
			Retries:                retries,
			RetryBackoffFactor:     retryBackoffFactor,
			RetryMaxBackoffSeconds: retryMaxBackoffSeconds,
			RateLimits:             opts.RateLimits,
			WorkerLabels:           opts.WorkerLabels,
			Concurrency:            opts.Concurrency,
		},
	}

	w.OnFailureTask = taskDecl

	return taskDecl
}

// RunBulkNoWait executes the workflow with the provided inputs without waiting for them to complete.
// Instead it returns a list of run IDs that can be used to check the status of the workflows.
func (w *workflowDeclarationImpl[I, O]) RunBulkNoWait(ctx context.Context, input []I, opts ...v0Client.RunOptFunc) ([]string, error) {
	toRun := make([]*v0Client.WorkflowRun, len(input))

	for i, inp := range input {
		toRun[i] = &v0Client.WorkflowRun{
			Name:    w.name,
			Input:   inp,
			Options: opts,
		}
	}

	run, err := w.v0.Admin().BulkRunWorkflow(toRun)
	if err != nil {
		return nil, err
	}

	return run, nil
}

// RunNoWait executes the workflow with the provided input without waiting for it to complete.
// Instead it returns a run ID that can be used to check the status of the workflow.
func (w *workflowDeclarationImpl[I, O]) RunNoWait(ctx context.Context, input I, opts ...v0Client.RunOptFunc) (*v0Client.Workflow, error) {
	run, err := w.v0.Admin().RunWorkflow(w.name, input, opts...)
	if err != nil {
		return nil, err
	}

	return run, nil
}

<<<<<<< HEAD
// RunAsChild executes the workflow as a child workflow with the provided input.
func (w *workflowDeclarationImpl[I, O]) RunAsChild(ctx worker.HatchetContext, input I, opts RunAsChildOpts) (*O, error) {
	var additionalMetaOpt *map[string]string

	if opts.AdditionalMetadata != nil {
		additionalMeta := make(map[string]string)

		for key, value := range *opts.AdditionalMetadata {
			additionalMeta[key] = fmt.Sprintf("%v", value)
		}

		additionalMetaOpt = &additionalMeta
	}

	run, err := ctx.SpawnWorkflow(w.name, input, &worker.SpawnWorkflowOpts{
		Key:                opts.Key,
		Sticky:             opts.Sticky,
		Priority:           opts.Priority,
		AdditionalMetadata: additionalMetaOpt,
	})
	if err != nil {
		return nil, err
	}

	workflowResult, err := run.Result()
	if err != nil {
		return nil, err
	}

	return w.getOutputFromWorkflowResult(workflowResult)
}

=======
>>>>>>> c5f14bc5
func (w *workflowDeclarationImpl[I, O]) getOutputFromWorkflowResult(workflowResult *v0Client.WorkflowResult) (*O, error) {
	// Create a new output object
	var output O

	if w.outputKey != nil {
		// Extract task output using the StepOutput method for the specific output key
		err := workflowResult.StepOutput(*w.outputKey, &output)
		if err != nil {
			// Log the error
			fmt.Printf("Error extracting output for task %s: %v\n", *w.outputKey, err)
			return nil, err
		}
	} else {
		// Iterate through each task with a registered output setter
		for taskName, setter := range w.outputSetters {
			// Extract the specific task output using StepOutput
			var taskOutput interface{}

			// Use reflection to create the correct type for the task output
			for fieldName, fieldType := range getStructFields(reflect.TypeOf(output)) {
				if strings.EqualFold(fieldName, taskName) {
					taskOutput = reflect.New(fieldType).Interface()
					break
				}
			}

			if taskOutput == nil {
				continue // Skip if we couldn't find a matching field
			}

			// Extract task output using the StepOutput method
			err := workflowResult.StepOutput(taskName, &taskOutput)
			if err != nil {
				// Log the error but continue with other tasks
				fmt.Printf("Error extracting output for task %s: %v\n", taskName, err)
				continue
			}

			// Set the output value using the registered setter
			setter(&output, taskOutput)
		}
	}

	return &output, nil
}

// Run executes the workflow with the provided input.
// It triggers a workflow run via the Hatchet client and waits for the result.
// Returns the workflow output and any error encountered during execution.
func (w *workflowDeclarationImpl[I, O]) Run(ctx context.Context, input I, opts ...v0Client.RunOptFunc) (*O, error) {
	run, err := w.RunNoWait(ctx, input, opts...)
	if err != nil {
		return nil, err
	}

	workflowResult, err := run.Result()
	if err != nil {
		return nil, err
	}

	return w.getOutputFromWorkflowResult(workflowResult)
}

// Helper function to get field names and types of a struct
func getStructFields(t reflect.Type) map[string]reflect.Type {
	if t == nil {
		return nil
	}

	if t.Kind() == reflect.Ptr {
		t = t.Elem()
	}

	if t.Kind() != reflect.Struct {
		return nil
	}

	fields := make(map[string]reflect.Type)
	for i := 0; i < t.NumField(); i++ {
		field := t.Field(i)
		fields[field.Name] = field.Type
	}

	return fields
}

// Cron schedules the workflow to run on a regular basis using a cron expression.
func (w *workflowDeclarationImpl[I, O]) Cron(ctx context.Context, name string, cronExpr string, input I, opts ...v0Client.RunOptFunc) (*rest.CronWorkflows, error) {
	var inputMap map[string]interface{}
	inputBytes, err := json.Marshal(input)
	if err != nil {
		return nil, err
	}
	if err := json.Unmarshal(inputBytes, &inputMap); err != nil {
		return nil, err
	}

	cronTriggerOpts := features.CreateCronTrigger{
		Name:       name,
		Expression: cronExpr,
		Input:      inputMap,
	}

	runOpts := &admincontracts.TriggerWorkflowRequest{}

	for _, opt := range opts {
		opt(runOpts)
	}

	if runOpts.Priority != nil {
		cronTriggerOpts.Priority = &[]features.RunPriority{features.RunPriority(*runOpts.Priority)}[0]
	}

	if runOpts.AdditionalMetadata != nil {
		additionalMeta := make(map[string]interface{})
		json.Unmarshal([]byte(*runOpts.AdditionalMetadata), &additionalMeta)
		cronTriggerOpts.AdditionalMetadata = additionalMeta
	}

	cronWorkflow, err := w.crons.Create(ctx, w.name, cronTriggerOpts)
	if err != nil {
		return nil, err
	}

	return cronWorkflow, nil
}

// Schedule schedules the workflow to run at a specific time.
func (w *workflowDeclarationImpl[I, O]) Schedule(ctx context.Context, triggerAt time.Time, input I, opts ...v0Client.RunOptFunc) (*rest.ScheduledWorkflows, error) {
	var inputMap map[string]interface{}
	inputBytes, err := json.Marshal(input)
	if err != nil {
		return nil, err
	}
	if err := json.Unmarshal(inputBytes, &inputMap); err != nil {
		return nil, err
	}

	triggerOpts := features.CreateScheduledRunTrigger{
		TriggerAt: triggerAt,
		Input:     inputMap,
	}

	runOpts := &admincontracts.TriggerWorkflowRequest{}

	for _, opt := range opts {
		opt(runOpts)
	}

	if runOpts.AdditionalMetadata != nil {
		additionalMetadata := make(map[string]interface{})
		json.Unmarshal([]byte(*runOpts.AdditionalMetadata), &additionalMetadata)

		triggerOpts.AdditionalMetadata = additionalMetadata
	}

	triggerOpts.Priority = runOpts.Priority

	scheduledWorkflow, err := w.schedules.Create(ctx, w.name, triggerOpts)
	if err != nil {
		return nil, err
	}

	return scheduledWorkflow, nil
}

// Dump converts the workflow declaration into a protobuf request and function mappings.
// This is used to serialize the workflow for transmission to the Hatchet server.
// Returns the workflow definition as a protobuf request, the task functions, and the on-failure task function.
func (w *workflowDeclarationImpl[I, O]) Dump() (*contracts.CreateWorkflowVersionRequest, []NamedFunction, []NamedFunction, WrappedTaskFn) {
	taskOpts := make([]*contracts.CreateTaskOpts, len(w.tasks))
	for i, task := range w.tasks {
		taskOpts[i] = task.Dump(w.name, w.TaskDefaults)
	}

	durableOpts := make([]*contracts.CreateTaskOpts, len(w.durableTasks))
	for i, task := range w.durableTasks {
		durableOpts[i] = task.Dump(w.name, w.TaskDefaults)
	}

	tasksToRegister := append(taskOpts, durableOpts...)

	req := &contracts.CreateWorkflowVersionRequest{
		Tasks:           tasksToRegister,
		Name:            w.name,
		EventTriggers:   w.OnEvents,
		CronTriggers:    w.OnCron,
		DefaultPriority: w.DefaultPriority,
	}

	if w.Version != nil {
		req.Version = *w.Version
	}

	if w.Description != nil {
		req.Description = *w.Description
	}

	for _, concurrency := range w.Concurrency {
		c := contracts.Concurrency{
			Expression: concurrency.Expression,
			MaxRuns:    concurrency.MaxRuns,
		}

		if concurrency.LimitStrategy != nil {
			strategy := *concurrency.LimitStrategy
			strategyInt := contracts.ConcurrencyLimitStrategy_value[string(strategy)]
			strategyEnum := contracts.ConcurrencyLimitStrategy(strategyInt)
			c.LimitStrategy = &strategyEnum
		}

		req.ConcurrencyArr = append(req.ConcurrencyArr, &c)
	}

	if w.OnFailureTask != nil {
		req.OnFailureTask = w.OnFailureTask.Dump(w.name, w.TaskDefaults)
	}

	if w.StickyStrategy != nil {
		stickyStrategy := contracts.StickyStrategy(*w.StickyStrategy)
		req.Sticky = &stickyStrategy
	}

	// Create named function objects for regular tasks
	regularNamedFns := make([]NamedFunction, len(w.tasks))
	for i, task := range w.tasks {
		taskName := task.Name
		originalFn := w.taskFuncs[taskName]

		regularNamedFns[i] = NamedFunction{
			ActionID: taskOpts[i].Action,
			Fn: func(ctx worker.HatchetContext) (interface{}, error) {
				var input I
				err := ctx.WorkflowInput(&input)
				if err != nil {
					return nil, err
				}

				// Call the original function using reflection
				fnValue := reflect.ValueOf(originalFn)
				inputs := []reflect.Value{reflect.ValueOf(ctx), reflect.ValueOf(input)}
				results := fnValue.Call(inputs)

				// Handle errors
				if !results[1].IsNil() {
					return nil, results[1].Interface().(error)
				}

				// Return the output
				return results[0].Interface(), nil
			},
		}
	}

	// Create named function objects for durable tasks
	durableNamedFns := make([]NamedFunction, len(w.durableTasks))
	for i, task := range w.durableTasks {
		taskName := task.Name
		originalFn := w.durableTaskFuncs[taskName]

		durableNamedFns[i] = NamedFunction{
			ActionID: durableOpts[i].Action,
			Fn: func(ctx worker.HatchetContext) (interface{}, error) {
				var input I
				err := ctx.WorkflowInput(&input)
				if err != nil {
					return nil, err
				}

				// Create a DurableHatchetContext from the HatchetContext
				durableCtx := worker.NewDurableHatchetContext(ctx)

				// Call the original function using reflection
				fnValue := reflect.ValueOf(originalFn)
				inputs := []reflect.Value{reflect.ValueOf(durableCtx), reflect.ValueOf(input)}
				results := fnValue.Call(inputs)

				// Handle errors
				if !results[1].IsNil() {
					return nil, results[1].Interface().(error)
				}

				// Return the output
				return results[0].Interface(), nil
			},
		}
	}

	var onFailureFn WrappedTaskFn
	if w.OnFailureTask != nil {
		onFailureFn = func(ctx worker.HatchetContext) (interface{}, error) {
			var input I
			err := ctx.WorkflowInput(&input)
			if err != nil {
				return nil, err
			}

			// Call the function using reflection
			fnValue := reflect.ValueOf(w.OnFailureTask.Fn)
			inputs := []reflect.Value{reflect.ValueOf(ctx), reflect.ValueOf(input)}
			results := fnValue.Call(inputs)

			// Handle errors
			if !results[1].IsNil() {
				return nil, results[1].Interface().(error)
			}

			// Get the result
			result := results[0].Interface()

			return result, nil
		}
	}

	return req, regularNamedFns, durableNamedFns, onFailureFn
}

// Get retrieves the current state of the workflow.
func (w *workflowDeclarationImpl[I, O]) Get(ctx context.Context) (*rest.Workflow, error) {
	workflow, err := w.workflows.Get(ctx, w.name)
	if err != nil {
		return nil, err
	}

	return workflow, nil
}

// // IsPaused checks if the workflow is currently paused.
// func (w *workflowDeclarationImpl[I, O]) IsPaused(ctx context.Context) (bool, error) {
// 	paused, err := w.workflows.IsPaused(ctx, w.name)
// 	if err != nil {
// 		return false, err
// 	}

// 	return paused, nil
// }

// // Pause pauses the assignment of new workflow runs.
// func (w *workflowDeclarationImpl[I, O]) Pause(ctx context.Context) error {
// 	_, err := w.workflows.Pause(ctx, w.name)
// 	if err != nil {
// 		return err
// 	}

// 	return nil
// }

// // Unpause resumes the assignment of workflow runs.
// func (w *workflowDeclarationImpl[I, O]) Unpause(ctx context.Context) error {
// 	_, err := w.workflows.Unpause(ctx, w.name)
// 	if err != nil {
// 		return err
// 	}

// 	return nil
// }

// Metrics retrieves metrics for this workflow.
func (w *workflowDeclarationImpl[I, O]) Metrics(ctx context.Context, opts ...rest.WorkflowGetMetricsParams) (*rest.WorkflowMetrics, error) {
	var options rest.WorkflowGetMetricsParams
	if len(opts) > 0 {
		options = opts[0]
	}

	metrics, err := w.metrics.GetWorkflowMetrics(ctx, w.name, &options)
	if err != nil {
		return nil, err
	}

	return metrics, nil
}

// QueueMetrics retrieves queue metrics for this workflow.
func (w *workflowDeclarationImpl[I, O]) QueueMetrics(ctx context.Context, opts ...rest.TenantGetQueueMetricsParams) (*rest.TenantQueueMetrics, error) {
	var options rest.TenantGetQueueMetricsParams
	if len(opts) > 0 {
		options = opts[0]
	}

	// Ensure the workflow name is set
	if options.Workflows == nil {
		options.Workflows = &[]string{w.name}
	} else {
		// Add this workflow to the list if not already present
		found := false
		for _, wf := range *options.Workflows {
			if wf == w.name {
				found = true
				break
			}
		}
		if !found {
			*options.Workflows = append(*options.Workflows, w.name)
		}
	}

	metrics, err := w.metrics.GetQueueMetrics(ctx, &options)
	if err != nil {
		return nil, err
	}

	return metrics, nil
}

// RunChildWorkflow is a helper function to run a child workflow with full type safety
// It takes the parent context, the child workflow declaration, and input
// Returns the typed output of the child workflow
func RunChildWorkflow[I any, O any](
	ctx worker.HatchetContext,
	workflow WorkflowDeclaration[I, O],
	input I,
	opts ...v0Client.RunOptFunc,
) (*O, error) {
	// Get the workflow name
	wfImpl, ok := workflow.(*workflowDeclarationImpl[I, O])
	if !ok {
		return nil, fmt.Errorf("invalid workflow declaration type")
	}

	spawnOpts := &worker.SpawnWorkflowOpts{}

	runOpts := &admincontracts.TriggerWorkflowRequest{}

	for _, opt := range opts {
		opt(runOpts)
	}

	spawnOpts.Priority = runOpts.Priority

	if runOpts.AdditionalMetadata != nil {
		additionalMetadata := make(map[string]interface{})
		json.Unmarshal([]byte(*runOpts.AdditionalMetadata), &additionalMetadata)

		metadataStr := make(map[string]string)
		for k, v := range additionalMetadata {
			// Convert interface{} values to strings
			switch val := v.(type) {
			case string:
				metadataStr[k] = val
			default:
				// For non-string values, convert to JSON string
				bytes, err := json.Marshal(val)
				if err != nil {
					return nil, fmt.Errorf("failed to marshal metadata value: %w", err)
				}
				metadataStr[k] = string(bytes)
			}
		}
		spawnOpts.AdditionalMetadata = &metadataStr
	}

	childWorkflow, err := ctx.SpawnWorkflow(wfImpl.name, input, spawnOpts)
	if err != nil {
		return nil, fmt.Errorf("failed to spawn child workflow: %w", err)
	}

	// Wait for the result
	workflowResult, err := childWorkflow.Result()
	if err != nil {
		return nil, fmt.Errorf("child workflow execution failed: %w", err)
	}

	return wfImpl.getOutputFromWorkflowResult(workflowResult)
}<|MERGE_RESOLUTION|>--- conflicted
+++ resolved
@@ -17,11 +17,6 @@
 	"github.com/hatchet-dev/hatchet/pkg/worker"
 	"github.com/hatchet-dev/hatchet/sdks/go/features"
 	"github.com/hatchet-dev/hatchet/sdks/go/internal/task"
-<<<<<<< HEAD
-=======
-
-	"reflect"
->>>>>>> c5f14bc5
 
 	contracts "github.com/hatchet-dev/hatchet/internal/services/shared/proto/v1"
 )
@@ -531,41 +526,6 @@
 	return run, nil
 }
 
-<<<<<<< HEAD
-// RunAsChild executes the workflow as a child workflow with the provided input.
-func (w *workflowDeclarationImpl[I, O]) RunAsChild(ctx worker.HatchetContext, input I, opts RunAsChildOpts) (*O, error) {
-	var additionalMetaOpt *map[string]string
-
-	if opts.AdditionalMetadata != nil {
-		additionalMeta := make(map[string]string)
-
-		for key, value := range *opts.AdditionalMetadata {
-			additionalMeta[key] = fmt.Sprintf("%v", value)
-		}
-
-		additionalMetaOpt = &additionalMeta
-	}
-
-	run, err := ctx.SpawnWorkflow(w.name, input, &worker.SpawnWorkflowOpts{
-		Key:                opts.Key,
-		Sticky:             opts.Sticky,
-		Priority:           opts.Priority,
-		AdditionalMetadata: additionalMetaOpt,
-	})
-	if err != nil {
-		return nil, err
-	}
-
-	workflowResult, err := run.Result()
-	if err != nil {
-		return nil, err
-	}
-
-	return w.getOutputFromWorkflowResult(workflowResult)
-}
-
-=======
->>>>>>> c5f14bc5
 func (w *workflowDeclarationImpl[I, O]) getOutputFromWorkflowResult(workflowResult *v0Client.WorkflowResult) (*O, error) {
 	// Create a new output object
 	var output O
