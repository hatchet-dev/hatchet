import asyncio
import json
from datetime import timedelta
from typing import TYPE_CHECKING, Any, cast
from warnings import warn

<<<<<<< HEAD
=======
from pydantic import TypeAdapter

from hatchet_sdk.clients.admin import AdminClient
>>>>>>> 0d355a8d
from hatchet_sdk.clients.dispatcher.dispatcher import (  # type: ignore[attr-defined]
    Action,
    DispatcherClient,
)
from hatchet_sdk.clients.events import EventClient
from hatchet_sdk.clients.listeners.durable_event_listener import (
    DurableEventListener,
    RegisterDurableEventRequest,
)
from hatchet_sdk.conditions import (
    OrGroup,
    SleepCondition,
    UserEventCondition,
    flatten_conditions,
)
from hatchet_sdk.context.worker_context import WorkerContext
from hatchet_sdk.exceptions import TaskRunError
from hatchet_sdk.features.runs import RunsClient
from hatchet_sdk.logger import logger
from hatchet_sdk.utils.timedelta_to_expression import Duration, timedelta_to_expr
<<<<<<< HEAD
from hatchet_sdk.utils.typing import JSONSerializableMapping, LogLevel
from hatchet_sdk.worker.runner.utils.schemas import LogRecord
=======
from hatchet_sdk.utils.typing import (
    JSONSerializableMapping,
    LogLevel,
    classify_output_validator,
    is_basemodel_validator,
    is_dataclass_validator,
)
from hatchet_sdk.worker.runner.utils.capture_logs import AsyncLogSender, LogRecord
>>>>>>> 0d355a8d

if TYPE_CHECKING:
    from hatchet_sdk.clients.admin import AdminClient
    from hatchet_sdk.runnables.task import Task
    from hatchet_sdk.runnables.types import R, TWorkflowInput
    from hatchet_sdk.worker.runner.utils.capture_logs import AsyncLogSender


class Context:
    def __init__(
        self,
        action: Action,
        dispatcher_client: DispatcherClient,
        admin_client: "AdminClient",
        event_client: EventClient,
        durable_event_listener: DurableEventListener | None,
        worker: WorkerContext,
        runs_client: RunsClient,
        lifespan_context: Any | None,
        log_sender: "AsyncLogSender",
    ):
        self.worker = worker

        self.data = action.action_payload

        self.action = action

        self.step_run_id = action.step_run_id
        self.exit_flag = False
        self.dispatcher_client = dispatcher_client
        self.admin_client = admin_client
        self.event_client = event_client
        self.runs_client = runs_client
        self.durable_event_listener = durable_event_listener

        self.input = self.data.input
        self.filter_payload = self.data.filter_payload
        self.log_sender = log_sender

        self._lifespan_context = lifespan_context

        self.stream_index = 0

    def _increment_stream_index(self) -> int:
        index = self.stream_index
        self.stream_index += 1

        return index

    def was_skipped(self, task: "Task[TWorkflowInput, R]") -> bool:
        """
        Check if a given task was skipped. You can read about skipping in [the docs](https://docs.hatchet.run/home/conditional-workflows#skip_if).

        :param task: The task to check the status of (skipped or not).
        :return: True if the task was skipped, False otherwise.
        """
        return self.data.parents.get(task.name, {}).get("skipped", False) is True

    @property
    def trigger_data(self) -> JSONSerializableMapping:
        return self.data.triggers

    def task_output(self, task: "Task[TWorkflowInput, R]") -> "R":
        """
        Get the output of a parent task in a DAG.

        :param task: The task whose output you want to retrieve.
        :return: The output of the parent task, validated against the task's validators.
        :raises ValueError: If the task was skipped or if the step output for the task is not found.
        """
        from hatchet_sdk.runnables.types import R

        if self.was_skipped(task):
            raise ValueError(f"{task.name} was skipped")

        try:
            parent_step_data = cast(R, self.data.parents[task.name])
        except KeyError as e:
            raise ValueError(f"Step output for '{task.name}' not found") from e

        if parent_step_data and (v := task.validators.step_output):
            validator = classify_output_validator(v)

            if is_dataclass_validator(validator):
                return cast(
                    R,
                    TypeAdapter(validator.validator_type).validate_python(
                        parent_step_data
                    ),
                )

            if is_basemodel_validator(validator):
                return cast(
                    R,
                    validator.validator_type.model_validate(parent_step_data),
                )

        return parent_step_data

    def aio_task_output(self, task: "Task[TWorkflowInput, R]") -> "R":
        warn(
            "`aio_task_output` is deprecated. Use `task_output` instead.",
            DeprecationWarning,
            stacklevel=2,
        )

        if task.is_async_function:
            return self.task_output(task)

        raise ValueError(
            f"Task '{task.name}' is not an async function. Use `task_output` instead."
        )

    @property
    def was_triggered_by_event(self) -> bool:
        """
        A property that indicates whether the workflow was triggered by an event.

        :return: True if the workflow was triggered by an event, False otherwise.
        """
        return self.data.triggered_by == "event"

    @property
    def workflow_input(self) -> JSONSerializableMapping:
        """
        The input to the workflow, as a dictionary. It's recommended to use the `input` parameter to the task (the first argument passed into the task at runtime) instead of this property.

        :return: The input to the workflow.
        """
        return self.input

    @property
    def lifespan(self) -> Any:
        """
        The worker lifespan, if it exists. You can read about lifespans in [the docs](https://docs.hatchet.run/home/lifespans).

        **Note: You'll need to cast the return type of this property to the type returned by your lifespan generator.**
        """
        return self._lifespan_context

    @property
    def workflow_run_id(self) -> str:
        """
        The id of the current workflow run.

        :return: The id of the current workflow run.
        """
        return self.action.workflow_run_id

    def _set_cancellation_flag(self) -> None:
        self.exit_flag = True

    def cancel(self) -> None:
        """
        Cancel the current task run. This will call the Hatchet API to cancel the step run and set the exit flag to True.

        :return: None
        """
        logger.debug("cancelling step...")
        self.runs_client.cancel(self.step_run_id)
        self._set_cancellation_flag()

    async def aio_cancel(self) -> None:
        """
        Cancel the current task run. This will call the Hatchet API to cancel the step run and set the exit flag to True.

        :return: None
        """
        logger.debug("cancelling step...")
        await self.runs_client.aio_cancel(self.step_run_id)
        self._set_cancellation_flag()

    def done(self) -> bool:
        """
        Check if the current task run has been cancelled.

        :return: True if the task run has been cancelled, False otherwise.
        """
        return self.exit_flag

    def log(
        self, line: str | JSONSerializableMapping, raise_on_error: bool = False
    ) -> None:
        """
        Log a line to the Hatchet API. This will send the log line to the Hatchet API and return immediately.

        :param line: The line to log. Can be a string or a JSON serializable mapping.
        :param raise_on_error: If True, will raise an exception if the log fails. Defaults to False.
        :return: None
        """

        if self.step_run_id == "":
            return

        if not isinstance(line, str):
            try:
                line = json.dumps(line)
            except Exception:
                line = str(line)

        logger.info(line)
        self.log_sender.publish(
            LogRecord(message=line, step_run_id=self.step_run_id, level=LogLevel.INFO)
        )

    def release_slot(self) -> None:
        """
        Manually release the slot for the current step run to free up a slot on the worker. Note that this is an advanced feature and should be used with caution.

        :return: None
        """
        return self.dispatcher_client.release_slot(self.step_run_id)

    def put_stream(self, data: str | bytes) -> None:
        """
        Put a stream event to the Hatchet API. This will send the data to the Hatchet API and return immediately. You can then subscribe to the stream from a separate consumer.

        :param data: The data to send to the Hatchet API. Can be a string or bytes.
        :return: None
        """
        try:
            ix = self._increment_stream_index()

            self.event_client.stream(
                data=data,
                step_run_id=self.step_run_id,
                index=ix,
            )
        except Exception:
            logger.exception("error putting stream event")

    async def aio_put_stream(self, data: str | bytes) -> None:
        """
        Put a stream event to the Hatchet API. This will send the data to the Hatchet API and return immediately. You can then subscribe to the stream from a separate consumer.

        :param data: The data to send to the Hatchet API. Can be a string or bytes.
        :return: None
        """
        await asyncio.to_thread(self.put_stream, data)

    def refresh_timeout(self, increment_by: str | timedelta) -> None:
        """
        Refresh the timeout for the current task run. You can read about refreshing timeouts in [the docs](https://docs.hatchet.run/home/timeouts#refreshing-timeouts).

        :param increment_by: The amount of time to increment the timeout by. Can be a string (e.g. "5m") or a timedelta object.
        :return: None
        """
        if isinstance(increment_by, timedelta):
            increment_by = timedelta_to_expr(increment_by)

        try:
            return self.dispatcher_client.refresh_timeout(
                step_run_id=self.step_run_id, increment_by=increment_by
            )
        except Exception:
            logger.exception("error refreshing timeout")

    @property
    def retry_count(self) -> int:
        """
        The retry count of the current task run, which corresponds to the number of times the task has been retried.

        :return: The retry count of the current task run.
        """
        return self.action.retry_count

    @property
    def attempt_number(self) -> int:
        """
        The attempt number of the current task run, which corresponds to the number of times the task has been attempted, including the initial attempt. This is one more than the retry count.

        :return: The attempt number of the current task run.
        """

        return self.retry_count + 1

    @property
    def additional_metadata(self) -> JSONSerializableMapping:
        """
        The additional metadata sent with the current task run.

        :return: The additional metadata sent with the current task run, or None if no additional metadata was sent.
        """
        return self.action.additional_metadata

    @property
    def child_index(self) -> int | None:
        return self.action.child_workflow_index

    @property
    def child_key(self) -> str | None:
        return self.action.child_workflow_key

    @property
    def parent_workflow_run_id(self) -> str | None:
        """
        The parent workflow run id of the current task run, if it exists. This is useful for knowing which workflow run spawned this run as a child.

        :return: The parent workflow run id of the current task run, or None if it does not exist.
        """
        return self.action.parent_workflow_run_id

    @property
    def priority(self) -> int | None:
        """
        The priority that the current task was run with.

        :return: The priority of the current task run, or None if no priority was set.
        """
        return self.action.priority

    @property
    def workflow_id(self) -> str | None:
        """
        The id of the workflow that this task belongs to.

        :return: The id of the workflow that this task belongs to.
        """

        return self.action.workflow_id

    @property
    def workflow_version_id(self) -> str | None:
        """
        The id of the workflow version that this task belongs to.

        :return: The id of the workflow version that this task belongs to.
        """

        return self.action.workflow_version_id

    @property
    def task_run_errors(self) -> dict[str, str]:
        """
        A helper intended to be used in an on-failure step to retrieve the errors that occurred in upstream task runs.

        :return: A dictionary mapping task names to their error messages.
        """
        errors = self.data.step_run_errors

        if not errors:
            logger.error(
                "no step run errors found. `context.task_run_errors` is intended to be run in an on-failure step, and will only work on engine versions more recent than v0.53.10"
            )

        return errors

    def fetch_task_run_error(
        self,
        task: "Task[TWorkflowInput, R]",
    ) -> str | None:
        """
        **DEPRECATED**: Use `get_task_run_error` instead.

        A helper intended to be used in an on-failure step to retrieve the error that occurred in a specific upstream task run.

        :param task: The task whose error you want to retrieve.
        :return: The error message of the task run, or None if no error occurred.
        """
        warn(
            "`fetch_task_run_error` is deprecated. Use `get_task_run_error` instead.",
            DeprecationWarning,
            stacklevel=2,
        )
        errors = self.data.step_run_errors

        return errors.get(task.name)

    def get_task_run_error(
        self,
        task: "Task[TWorkflowInput, R]",
    ) -> TaskRunError | None:
        """
        A helper intended to be used in an on-failure step to retrieve the error that occurred in a specific upstream task run.

        :param task: The task whose error you want to retrieve.
        :return: The error message of the task run, or None if no error occurred.
        """
        errors = self.data.step_run_errors

        error = errors.get(task.name)

        if not error:
            return None

        return TaskRunError.deserialize(error)


class DurableContext(Context):
    def __init__(
        self,
        action: Action,
        dispatcher_client: DispatcherClient,
        admin_client: "AdminClient",
        event_client: EventClient,
        durable_event_listener: DurableEventListener | None,
        worker: WorkerContext,
        runs_client: RunsClient,
        lifespan_context: Any | None,
        log_sender: "AsyncLogSender",
    ):
        super().__init__(
            action,
            dispatcher_client,
            admin_client,
            event_client,
            durable_event_listener,
            worker,
            runs_client,
            lifespan_context,
            log_sender,
        )

        self._wait_index = 0

    @property
    def wait_index(self) -> int:
        return self._wait_index

    def _increment_wait_index(self) -> int:
        index = self._wait_index
        self._wait_index += 1

        return index

    async def aio_wait_for(
        self,
        signal_key: str,
        *conditions: SleepCondition | UserEventCondition | OrGroup,
    ) -> dict[str, Any]:
        """
        Durably wait for either a sleep or an event.

        :param signal_key: The key to use for the durable event. This is used to identify the event in the Hatchet API.
        :param *conditions: The conditions to wait for. Can be a SleepCondition or UserEventCondition.

        :return: A dictionary containing the results of the wait.
        :raises ValueError: If the durable event listener is not available.
        """
        if self.durable_event_listener is None:
            raise ValueError("Durable event listener is not available")

        task_id = self.step_run_id

        request = RegisterDurableEventRequest(
            task_id=task_id,
            signal_key=signal_key,
            conditions=flatten_conditions(list(conditions)),
            config=self.runs_client.client_config,
        )

        self.durable_event_listener.register_durable_event(request)

        return await self.durable_event_listener.result(
            task_id,
            signal_key,
        )

    async def aio_sleep_for(self, duration: Duration) -> dict[str, Any]:
        """
        Lightweight wrapper for durable sleep. Allows for shorthand usage of `ctx.aio_wait_for` when specifying a sleep condition.

        For more complicated conditions, use `ctx.aio_wait_for` directly.
        """

        wait_index = self._increment_wait_index()

        return await self.aio_wait_for(
            f"sleep:{timedelta_to_expr(duration)}-{wait_index}",
            SleepCondition(duration=duration),
        )<|MERGE_RESOLUTION|>--- conflicted
+++ resolved
@@ -4,12 +4,9 @@
 from typing import TYPE_CHECKING, Any, cast
 from warnings import warn
 
-<<<<<<< HEAD
-=======
 from pydantic import TypeAdapter
 
 from hatchet_sdk.clients.admin import AdminClient
->>>>>>> 0d355a8d
 from hatchet_sdk.clients.dispatcher.dispatcher import (  # type: ignore[attr-defined]
     Action,
     DispatcherClient,
@@ -30,10 +27,8 @@
 from hatchet_sdk.features.runs import RunsClient
 from hatchet_sdk.logger import logger
 from hatchet_sdk.utils.timedelta_to_expression import Duration, timedelta_to_expr
-<<<<<<< HEAD
 from hatchet_sdk.utils.typing import JSONSerializableMapping, LogLevel
 from hatchet_sdk.worker.runner.utils.schemas import LogRecord
-=======
 from hatchet_sdk.utils.typing import (
     JSONSerializableMapping,
     LogLevel,
@@ -42,7 +37,6 @@
     is_dataclass_validator,
 )
 from hatchet_sdk.worker.runner.utils.capture_logs import AsyncLogSender, LogRecord
->>>>>>> 0d355a8d
 
 if TYPE_CHECKING:
     from hatchet_sdk.clients.admin import AdminClient
