import inspect
import json
import traceback
from concurrent.futures import Future, ThreadPoolExecutor
<<<<<<< HEAD
from datetime import timedelta
from typing import TYPE_CHECKING, cast
=======
from typing import TYPE_CHECKING, Any, cast
>>>>>>> add51573

from pydantic import BaseModel

from hatchet_sdk.clients.admin import AdminClient
from hatchet_sdk.clients.dispatcher.dispatcher import (  # type: ignore[attr-defined]
    Action,
    DispatcherClient,
)
from hatchet_sdk.clients.durable_event_listener import (
    DurableEventListener,
    RegisterDurableEventRequest,
)
from hatchet_sdk.clients.events import EventClient
from hatchet_sdk.clients.rest_client import RestApi
from hatchet_sdk.clients.run_event_listener import RunEventListenerClient
from hatchet_sdk.clients.workflow_listener import PooledWorkflowRunListener
from hatchet_sdk.context.worker_context import WorkerContext
from hatchet_sdk.logger import logger
from hatchet_sdk.utils.timedelta_to_expression import timedelta_to_expr
from hatchet_sdk.utils.typing import JSONSerializableMapping, WorkflowValidator
from hatchet_sdk.waits import SleepCondition, UserEventCondition

if TYPE_CHECKING:
    from hatchet_sdk.runnables.task import Task
    from hatchet_sdk.runnables.types import R, TWorkflowInput


DEFAULT_WORKFLOW_POLLING_INTERVAL = 5  # Seconds


def get_caller_file_path() -> str:
    caller_frame = inspect.stack()[2]

    return caller_frame.filename


class StepRunError(BaseModel):
    step_id: str
    step_run_action_name: str
    error: str


class Context:
    def __init__(
        self,
        action: Action,
        dispatcher_client: DispatcherClient,
        admin_client: AdminClient,
        event_client: EventClient,
        rest_client: RestApi,
        workflow_listener: PooledWorkflowRunListener | None,
        durable_event_listener: DurableEventListener | None,
        workflow_run_event_listener: RunEventListenerClient,
        worker: WorkerContext,
        namespace: str = "",
        validator_registry: dict[str, WorkflowValidator] = {},
    ):
        self.worker = worker
        self.validator_registry = validator_registry

        self.data = action.action_payload

        self.action = action

        self.step_run_id: str = action.step_run_id
        self.exit_flag = False
        self.dispatcher_client = dispatcher_client
        self.admin_client = admin_client
        self.event_client = event_client
        self.rest_client = rest_client
        self.workflow_listener = workflow_listener
        self.durable_event_listener = durable_event_listener
        self.workflow_run_event_listener = workflow_run_event_listener
        self.namespace = namespace

        # FIXME: this limits the number of concurrent log requests to 1, which means we can do about
        # 100 log lines per second but this depends on network.
        self.logger_thread_pool = ThreadPoolExecutor(max_workers=1)
        self.stream_event_thread_pool = ThreadPoolExecutor(max_workers=1)

        self.input = self.data.input

    def was_skipped(self, task: "Task[TWorkflowInput, R]") -> bool:
        return self.data.parents.get(task.name, {}).get("skipped", False)

    @property
    def event_triggers(self) -> JSONSerializableMapping:
        return self.data.triggers

    def task_output(self, task: "Task[TWorkflowInput, R]") -> "R":
        from hatchet_sdk.runnables.types import R

        action_prefix = self.action.action_id.split(":")[0]

        workflow_validator = next(
            (
                v
                for k, v in self.validator_registry.items()
                if k == f"{action_prefix}:{task.name}"
            ),
            None,
        )

        try:
            parent_step_data = cast(R, self.data.parents[task.name])
        except KeyError:
            raise ValueError(f"Step output for '{task.name}' not found")

        if (
            parent_step_data
            and workflow_validator
            and (v := workflow_validator.step_output)
        ):
            return cast(R, v.model_validate(parent_step_data))

        return parent_step_data

    @property
    def was_triggered_by_event(self) -> bool:
        return self.data.triggered_by == "event"

    @property
    def workflow_input(self) -> JSONSerializableMapping:
        return self.input

    @property
    def workflow_run_id(self) -> str:
        return self.action.workflow_run_id

    def cancel(self) -> None:
        logger.debug("cancelling step...")
        self.exit_flag = True

    # done returns true if the context has been cancelled
    def done(self) -> bool:
        return self.exit_flag

    def _log(self, line: str) -> tuple[bool, Exception | None]:
        try:
            self.event_client.log(message=line, step_run_id=self.step_run_id)
            return True, None
        except Exception as e:
            # we don't want to raise an exception here, as it will kill the log thread
            return False, e

    def log(
        self, line: str | JSONSerializableMapping, raise_on_error: bool = False
    ) -> None:
        if self.step_run_id == "":
            return

        if not isinstance(line, str):
            try:
                line = json.dumps(line)
            except Exception:
                line = str(line)

        future = self.logger_thread_pool.submit(self._log, line)

        def handle_result(future: Future[tuple[bool, Exception | None]]) -> None:
            success, exception = future.result()
            if not success and exception:
                if raise_on_error:
                    raise exception
                else:
                    thread_trace = "".join(
                        traceback.format_exception(
                            type(exception), exception, exception.__traceback__
                        )
                    )
                    call_site_trace = "".join(traceback.format_stack())
                    logger.error(
                        f"Error in log thread: {exception}\n{thread_trace}\nCalled from:\n{call_site_trace}"
                    )

        future.add_done_callback(handle_result)

    def release_slot(self) -> None:
        return self.dispatcher_client.release_slot(self.step_run_id)

    def _put_stream(self, data: str | bytes) -> None:
        try:
            self.event_client.stream(data=data, step_run_id=self.step_run_id)
        except Exception as e:
            logger.error(f"Error putting stream event: {e}")

    def put_stream(self, data: str | bytes) -> None:
        if self.step_run_id == "":
            return

        self.stream_event_thread_pool.submit(self._put_stream, data)

    def refresh_timeout(self, increment_by: str | timedelta) -> None:
        if isinstance(increment_by, timedelta):
            increment_by = timedelta_to_expr(increment_by)

        try:
            return self.dispatcher_client.refresh_timeout(
                step_run_id=self.step_run_id, increment_by=increment_by
            )
        except Exception as e:
            logger.error(f"Error refreshing timeout: {e}")

    @property
    def retry_count(self) -> int:
        return self.action.retry_count

    @property
    def additional_metadata(self) -> JSONSerializableMapping | None:
        return self.action.additional_metadata

    @property
    def child_index(self) -> int | None:
        return self.action.child_workflow_index

    @property
    def child_key(self) -> str | None:
        return self.action.child_workflow_key

    @property
    def parent_workflow_run_id(self) -> str | None:
        return self.action.parent_workflow_run_id

    @property
    def task_run_errors(self) -> dict[str, str]:
        errors = self.data.step_run_errors

        if not errors:
            logger.error(
                "No step run errors found. `context.step_run_errors` is intended to be run in an on-failure step, and will only work on engine versions more recent than v0.53.10"
            )

        return errors

    def fetch_task_run_error(
        self,
        task: "Task[TWorkflowInput, R]",
    ) -> str | None:
        errors = self.data.step_run_errors

        return errors.get(task.name)


class DurableContext(Context):
    async def wait_for(
        self, signal_key: str, *conditions: SleepCondition | UserEventCondition
    ) -> dict[str, Any]:
        if self.durable_event_listener is None:
            raise ValueError("Durable event listener is not available")

        task_id = self.step_run_id

        request = RegisterDurableEventRequest(
            task_id=task_id,
            signal_key=signal_key,
            conditions=list(conditions),
        )

        self.durable_event_listener.register_durable_event(request)

        return await self.durable_event_listener.result(
            task_id,
            signal_key,
        )<|MERGE_RESOLUTION|>--- conflicted
+++ resolved
@@ -2,12 +2,9 @@
 import json
 import traceback
 from concurrent.futures import Future, ThreadPoolExecutor
-<<<<<<< HEAD
 from datetime import timedelta
 from typing import TYPE_CHECKING, cast
-=======
 from typing import TYPE_CHECKING, Any, cast
->>>>>>> add51573
 
 from pydantic import BaseModel
 
