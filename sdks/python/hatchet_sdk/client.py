--- conflicted
+++ resolved
@@ -15,11 +15,7 @@
 class Client:
     def __init__(
         self,
-<<<<<<< HEAD
-        config: ClientConfig = ClientConfig(),
-=======
         config: ClientConfig,
->>>>>>> 5a56b1be
         event_client: EventClient | None = None,
         admin_client: AdminClient | None = None,
         dispatcher_client: DispatcherClient | None = None,
