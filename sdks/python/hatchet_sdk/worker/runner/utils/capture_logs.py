--- conflicted
+++ resolved
@@ -7,14 +7,7 @@
 
 from hatchet_sdk.clients.events import EventClient
 from hatchet_sdk.logger import logger
-<<<<<<< HEAD
-from hatchet_sdk.worker.action_listener_process import (
-    ctx_step_run_id,
-    ctx_workflow_run_id,
-)
-=======
 from hatchet_sdk.runnables.contextvars import ctx_step_run_id, ctx_workflow_run_id
->>>>>>> 5a56b1be
 
 T = TypeVar("T")
 P = ParamSpec("P")
