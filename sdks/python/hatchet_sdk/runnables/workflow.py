--- conflicted
+++ resolved
@@ -1,10 +1,7 @@
 import asyncio
 from collections.abc import Callable
-<<<<<<< HEAD
 from dataclasses import dataclass, is_dataclass
-=======
 from dataclasses import asdict
->>>>>>> 0d355a8d
 from datetime import datetime, timedelta
 from functools import cached_property
 from typing import (
@@ -22,11 +19,8 @@
 )
 
 from google.protobuf import timestamp_pb2
-<<<<<<< HEAD
 from pydantic import BaseModel, TypeAdapter, model_validator
-=======
 from pydantic import BaseModel, ConfigDict, SkipValidation, TypeAdapter, model_validator
->>>>>>> 0d355a8d
 
 from hatchet_sdk.clients.admin import (
     ScheduleTriggerWorkflowOptions,
@@ -1302,11 +1296,7 @@
         if is_no_validator(validator):
             return None
 
-<<<<<<< HEAD
-        raise AssertionError(f"Unhandled validator type: {validator}")
-=======
         raise TypeError(f"Unhandled validator type: {validator}")
->>>>>>> 0d355a8d
 
     @overload
     def _extract_result(self, result: dict[str, Any]) -> R: ...
@@ -1336,12 +1326,7 @@
         if is_no_validator(validator):
             return cast(R, output)
 
-<<<<<<< HEAD
-        # This line should never be reached due to exhaustive checking
-        raise AssertionError(f"Unhandled validator type: {validator}")
-=======
         raise TypeError(f"Unhandled validator type: {validator}")
->>>>>>> 0d355a8d
 
     def run(
         self,
