import asyncio
from datetime import datetime
from typing import TYPE_CHECKING, Any, Callable, Generic, cast

from google.protobuf import timestamp_pb2
from pydantic import BaseModel

from hatchet_sdk.clients.admin import (
    ScheduleTriggerWorkflowOptions,
    TriggerWorkflowOptions,
    WorkflowRunTriggerConfig,
)
from hatchet_sdk.clients.rest.models.cron_workflows import CronWorkflows
from hatchet_sdk.context.context import Context, DurableContext
from hatchet_sdk.contracts.v1.workflows_pb2 import (
    CreateWorkflowVersionRequest,
    DesiredWorkerLabels,
)
from hatchet_sdk.contracts.v1.workflows_pb2 import StickyStrategy as StickyStrategyProto
from hatchet_sdk.contracts.workflows_pb2 import WorkflowVersion
from hatchet_sdk.labels import DesiredWorkerLabel
from hatchet_sdk.logger import logger
from hatchet_sdk.rate_limit import RateLimit
from hatchet_sdk.runnables.task import Task
from hatchet_sdk.runnables.types import (
    DEFAULT_EXECUTION_TIMEOUT,
    DEFAULT_SCHEDULE_TIMEOUT,
    ConcurrencyExpression,
    EmptyModel,
    R,
    StepType,
    TWorkflowInput,
    WorkflowConfig,
)
from hatchet_sdk.utils.proto_enums import convert_python_enum_to_proto
from hatchet_sdk.utils.timedelta_to_expression import Duration
from hatchet_sdk.utils.typing import JSONSerializableMapping
from hatchet_sdk.waits import Condition, OrGroup
from hatchet_sdk.workflow_run import WorkflowRunRef

if TYPE_CHECKING:
    from hatchet_sdk import Hatchet
    from hatchet_sdk.runnables.standalone import Standalone


def transform_desired_worker_label(d: DesiredWorkerLabel) -> DesiredWorkerLabels:
    value = d.value
    return DesiredWorkerLabels(
        strValue=value if not isinstance(value, int) else None,
        intValue=value if isinstance(value, int) else None,
        required=d.required,
        weight=d.weight,
        comparator=d.comparator,  # type: ignore[arg-type]
    )


class TypedTriggerWorkflowRunConfig(BaseModel, Generic[TWorkflowInput]):
    input: TWorkflowInput
    options: TriggerWorkflowOptions


class BaseWorkflow(Generic[TWorkflowInput]):
    def __init__(self, config: WorkflowConfig, client: "Hatchet") -> None:
        self.config = config
        self._default_tasks: list[Task[TWorkflowInput, Any]] = []
        self._durable_tasks: list[Task[TWorkflowInput, Any]] = []
        self._on_failure_task: Task[TWorkflowInput, Any] | None = None
        self._on_success_task: Task[TWorkflowInput, Any] | None = None
        self.client = client

    @property
    def service_name(self) -> str:
        return f"{self.client.config.namespace}{self.config.name.lower()}"

    def _create_action_name(self, step: Task[TWorkflowInput, Any]) -> str:
        return self.service_name + ":" + step.name

    def _raise_for_invalid_concurrency(
        self, concurrency: ConcurrencyExpression
    ) -> bool:
        expr = concurrency.expression

        if not expr.startswith("input."):
            return True

        _, field = expr.split(".", maxsplit=2)

        if field not in self.config.input_validator.model_fields.keys():
            raise ValueError(
                f"The concurrency expression provided relies on the `{field}` field, which was not present in `{self.config.input_validator.__name__}`."
            )

        return True

    def _validate_priority(self, default_priority: int | None) -> int | None:
        validated_priority = (
            max(1, min(3, default_priority)) if default_priority else None
        )
        if validated_priority != default_priority:
            logger.warning(
                "Warning: Default Priority Must be between 1 and 3 -- inclusively. Adjusted to be within the range."
            )

        return validated_priority

    def _is_leaf_task(self, task: Task[TWorkflowInput, Any]) -> bool:
        return not any(task in t.parents for t in self.tasks if task != t)

    def to_proto(self) -> CreateWorkflowVersionRequest:
        namespace = self.client.config.namespace
        service_name = self.service_name

        name = self.name
        event_triggers = [namespace + event for event in self.config.on_events]

        if self._on_success_task:
            self._on_success_task.parents = [
                task
                for task in self.tasks
                if task.type == StepType.DEFAULT and self._is_leaf_task(task)
            ]

        on_success_task = (
            t.to_proto(service_name) if (t := self._on_success_task) else None
        )

        tasks = [
            task.to_proto(service_name)
            for task in self.tasks
            if task.type == StepType.DEFAULT
        ]

        if on_success_task:
            tasks += [on_success_task]

        on_failure_task = (
            t.to_proto(service_name) if (t := self._on_failure_task) else None
        )

        return CreateWorkflowVersionRequest(
            name=name,
            description=self.config.description,
            version=self.config.version,
            event_triggers=event_triggers,
            cron_triggers=self.config.on_crons,
            tasks=tasks,
<<<<<<< HEAD
            concurrency=(
                self._concurrency_to_proto(self.config.concurrency)
                if isinstance(self.config.concurrency, ConcurrencyExpression)
                else None
            ),
=======
            concurrency=(c.to_proto() if (c := self.config.concurrency) else None),
>>>>>>> bce4ea52
            ## TODO: Fix this
            cron_input=None,
            on_failure_task=on_failure_task,
            sticky=convert_python_enum_to_proto(self.config.sticky, StickyStrategyProto),  # type: ignore[arg-type]
            concurrency_arr=(
                [self._concurrency_to_proto(c) for c in self.config.concurrency]
                if isinstance(self.config.concurrency, list)
                else None
            ),
        )

    def _get_workflow_input(self, ctx: Context) -> TWorkflowInput:
        return cast(
            TWorkflowInput,
            self.config.input_validator.model_validate(ctx.workflow_input),
        )

    @property
    def tasks(self) -> list[Task[TWorkflowInput, Any]]:
        tasks = self._default_tasks + self._durable_tasks

        if self._on_failure_task:
            tasks += [self._on_failure_task]

        if self._on_success_task:
            tasks += [self._on_success_task]

        return tasks

    @property
    def is_durable(self) -> bool:
        return any(task.is_durable for task in self.tasks)

    @property
    def name(self) -> str:
        return self.client.config.namespace + self.config.name

    def create_bulk_run_item(
        self,
        input: TWorkflowInput = cast(TWorkflowInput, EmptyModel()),
        key: str | None = None,
        options: TriggerWorkflowOptions = TriggerWorkflowOptions(),
    ) -> WorkflowRunTriggerConfig:
        return WorkflowRunTriggerConfig(
            workflow_name=self.config.name,
            input=self._serialize_input(input),
            options=options,
            key=key,
        )

    def _serialize_input(self, input: TWorkflowInput | None) -> JSONSerializableMapping:
        if not input:
            return {}

        if isinstance(input, BaseModel):
            return input.model_dump(mode="json")

        raise ValueError(
            f"Input must be a BaseModel or `None`, got {type(input)} instead."
        )


class Workflow(BaseWorkflow[TWorkflowInput]):
    """
    A Hatchet workflow, which allows you to define tasks to be run and perform actions on the workflow, such as
    running / spawning children and scheduling future runs.
    """

    def run_no_wait(
        self,
        input: TWorkflowInput = cast(TWorkflowInput, EmptyModel()),
        options: TriggerWorkflowOptions = TriggerWorkflowOptions(),
    ) -> WorkflowRunRef:
        return self.client._client.admin.run_workflow(
            workflow_name=self.config.name,
            input=self._serialize_input(input),
            options=options,
        )

    def run(
        self,
        input: TWorkflowInput = cast(TWorkflowInput, EmptyModel()),
        options: TriggerWorkflowOptions = TriggerWorkflowOptions(),
    ) -> dict[str, Any]:
        ref = self.client._client.admin.run_workflow(
            workflow_name=self.config.name,
            input=self._serialize_input(input),
            options=options,
        )

        return ref.result()

    async def aio_run_no_wait(
        self,
        input: TWorkflowInput = cast(TWorkflowInput, EmptyModel()),
        options: TriggerWorkflowOptions = TriggerWorkflowOptions(),
    ) -> WorkflowRunRef:
        return await self.client._client.admin.aio_run_workflow(
            workflow_name=self.config.name,
            input=self._serialize_input(input),
            options=options,
        )

    async def aio_run(
        self,
        input: TWorkflowInput = cast(TWorkflowInput, EmptyModel()),
        options: TriggerWorkflowOptions = TriggerWorkflowOptions(),
    ) -> dict[str, Any]:
        ref = await self.client._client.admin.aio_run_workflow(
            workflow_name=self.config.name,
            input=self._serialize_input(input),
            options=options,
        )

        return await ref.aio_result()

    def run_many(
        self,
        workflows: list[WorkflowRunTriggerConfig],
    ) -> list[dict[str, Any]]:
        refs = self.client._client.admin.run_workflows(
            workflows=workflows,
        )

        return [ref.result() for ref in refs]

    async def aio_run_many(
        self,
        workflows: list[WorkflowRunTriggerConfig],
    ) -> list[dict[str, Any]]:
        refs = await self.client._client.admin.aio_run_workflows(
            workflows=workflows,
        )

        return await asyncio.gather(*[ref.aio_result() for ref in refs])

    def run_many_no_wait(
        self,
        workflows: list[WorkflowRunTriggerConfig],
    ) -> list[WorkflowRunRef]:
        return self.client._client.admin.run_workflows(
            workflows=workflows,
        )

    async def aio_run_many_no_wait(
        self,
        workflows: list[WorkflowRunTriggerConfig],
    ) -> list[WorkflowRunRef]:
        return await self.client._client.admin.aio_run_workflows(
            workflows=workflows,
        )

    def schedule(
        self,
        run_at: datetime,
        input: TWorkflowInput = cast(TWorkflowInput, EmptyModel()),
        options: ScheduleTriggerWorkflowOptions = ScheduleTriggerWorkflowOptions(),
    ) -> WorkflowVersion:
        return self.client._client.admin.schedule_workflow(
            name=self.config.name,
            schedules=cast(list[datetime | timestamp_pb2.Timestamp], [run_at]),
            input=self._serialize_input(input),
            options=options,
        )

    async def aio_schedule(
        self,
        run_at: datetime,
        input: TWorkflowInput = cast(TWorkflowInput, EmptyModel()),
        options: ScheduleTriggerWorkflowOptions = ScheduleTriggerWorkflowOptions(),
    ) -> WorkflowVersion:
        return await self.client._client.admin.aio_schedule_workflow(
            name=self.config.name,
            schedules=cast(list[datetime | timestamp_pb2.Timestamp], [run_at]),
            input=self._serialize_input(input),
            options=options,
        )

    def create_cron(
        self,
        cron_name: str,
        expression: str,
        input: TWorkflowInput = cast(TWorkflowInput, EmptyModel()),
        additional_metadata: JSONSerializableMapping = {},
    ) -> CronWorkflows:
        return self.client.cron.create(
            workflow_name=self.config.name,
            cron_name=cron_name,
            expression=expression,
            input=self._serialize_input(input),
            additional_metadata=additional_metadata,
        )

    async def aio_create_cron(
        self,
        cron_name: str,
        expression: str,
        input: TWorkflowInput = cast(TWorkflowInput, EmptyModel()),
        additional_metadata: JSONSerializableMapping = {},
    ) -> CronWorkflows:
        return await self.client.cron.aio_create(
            workflow_name=self.config.name,
            cron_name=cron_name,
            expression=expression,
            input=self._serialize_input(input),
            additional_metadata=additional_metadata,
        )

    def _parse_task_name(
        self,
        name: str | None,
        func: (
            Callable[[TWorkflowInput, Context], R]
            | Callable[[TWorkflowInput, DurableContext], R]
        ),
    ) -> str:
        non_null_name = name or func.__name__

        return non_null_name.lower()

    def task(
        self,
        name: str | None = None,
        schedule_timeout: Duration = DEFAULT_SCHEDULE_TIMEOUT,
        execution_timeout: Duration = DEFAULT_EXECUTION_TIMEOUT,
        parents: list[Task[TWorkflowInput, Any]] = [],
        retries: int = 0,
        rate_limits: list[RateLimit] = [],
        desired_worker_labels: dict[str, DesiredWorkerLabel] = {},
        backoff_factor: float | None = None,
        backoff_max_seconds: int | None = None,
        concurrency: list[ConcurrencyExpression] = [],
        wait_for: list[Condition | OrGroup] = [],
        skip_if: list[Condition | OrGroup] = [],
        cancel_if: list[Condition | OrGroup] = [],
    ) -> Callable[[Callable[[TWorkflowInput, Context], R]], Task[TWorkflowInput, R]]:
        """
        A decorator to transform a function into a Hatchet task that run as part of a workflow.

        :param name: The name of the task. If not specified, defaults to the name of the function being wrapped by the `task` decorator.
        :type name: str | None

        :param timeout: The execution timeout of the task. Defaults to 60 minutes.
        :type timeout: datetime.timedelta | str

        :param parents: A list of tasks that are parents of the task. Note: Parents must be defined before their children. Defaults to an empty list (no parents).
        :type parents: list[Task]

        :param retries: The number of times to retry the task before failing. Default: `0`
        :type retries: int

        :param rate_limits: A list of rate limit configurations for the task. Defaults to an empty list (no rate limits).
        :type rate_limits: list[RateLimit]

        :param desired_worker_labels: A dictionary of desired worker labels that determine to which worker the task should be assigned. See documentation and examples on affinity and worker labels for more details. Defaults to an empty dictionary (no desired worker labels).
        :type desired_worker_labels: dict[str, DesiredWorkerLabel]

        :param backoff_factor: The backoff factor for controlling exponential backoff in retries. Default: `None`
        :type backoff_factor: float | None

        :param backoff_max_seconds: The maximum number of seconds to allow retries with exponential backoff to continue. Default: `None`
        :type backoff_max_seconds: int | None

        :param concurrency: A list of concurrency expressions for the task. Defaults to an empty list (no concurrency).
        :type concurrency: list[ConcurrencyExpression]

        :param wait_for: A list of conditions that must be met before the task can run. Defaults to an empty list (no conditions).
        :type wait_for: list[Condition | OrGroup]

        :param skip_if: A list of conditions that, if met, will cause the task to be skipped. Defaults to an empty list (no conditions).
        :type skip_if: list[Condition | OrGroup]

        :param cancel_if: A list of conditions that, if met, will cause the task to be canceled. Defaults to an empty list (no conditions).
        :type cancel_if: list[Condition | OrGroup]

        :returns: A decorator which creates a `Task` object.
        :rtype: Callable[[Callable[[Type[BaseModel], Context], R]], Task[Type[BaseModel], R]]
        """

        def inner(
            func: Callable[[TWorkflowInput, Context], R]
        ) -> Task[TWorkflowInput, R]:
            task = Task(
                _fn=func,
                is_durable=False,
                workflow=self,
                type=StepType.DEFAULT,
                name=self._parse_task_name(name, func),
                execution_timeout=execution_timeout,
                schedule_timeout=schedule_timeout,
                parents=parents,
                retries=retries,
                rate_limits=[r.to_proto() for r in rate_limits],
                desired_worker_labels={
                    key: transform_desired_worker_label(d)
                    for key, d in desired_worker_labels.items()
                },
                backoff_factor=backoff_factor,
                backoff_max_seconds=backoff_max_seconds,
                concurrency=concurrency,
                wait_for=wait_for,
                skip_if=skip_if,
                cancel_if=cancel_if,
            )

            self._default_tasks.append(task)

            return task

        return inner

    def durable_task(
        self,
        name: str | None = None,
        schedule_timeout: Duration = DEFAULT_SCHEDULE_TIMEOUT,
        execution_timeout: Duration = DEFAULT_EXECUTION_TIMEOUT,
        parents: list[Task[TWorkflowInput, Any]] = [],
        retries: int = 0,
        rate_limits: list[RateLimit] = [],
        desired_worker_labels: dict[str, DesiredWorkerLabel] = {},
        backoff_factor: float | None = None,
        backoff_max_seconds: int | None = None,
        concurrency: list[ConcurrencyExpression] = [],
        wait_for: list[Condition | OrGroup] = [],
        skip_if: list[Condition | OrGroup] = [],
        cancel_if: list[Condition | OrGroup] = [],
    ) -> Callable[
        [Callable[[TWorkflowInput, DurableContext], R]], Task[TWorkflowInput, R]
    ]:
        """
        A decorator to transform a function into a durable Hatchet task that run as part of a workflow.

        **IMPORTANT:** This decorator creates a _durable_ task, which works using Hatchet's durable execution capabilities. This is an advanced feature of Hatchet.

        See the Hatchet docs for more information on durable execution to decide if this is right for you.

        :param name: The name of the task. If not specified, defaults to the name of the function being wrapped by the `task` decorator.
        :type name: str | None

        :param timeout: The execution timeout of the task. Defaults to 60 minutes.
        :type timeout: datetime.timedelta | str

        :param parents: A list of tasks that are parents of the task. Note: Parents must be defined before their children. Defaults to an empty list (no parents).
        :type parents: list[Task]

        :param retries: The number of times to retry the task before failing. Default: `0`
        :type retries: int

        :param rate_limits: A list of rate limit configurations for the task. Defaults to an empty list (no rate limits).
        :type rate_limits: list[RateLimit]

        :param desired_worker_labels: A dictionary of desired worker labels that determine to which worker the task should be assigned. See documentation and examples on affinity and worker labels for more details. Defaults to an empty dictionary (no desired worker labels).
        :type desired_worker_labels: dict[str, DesiredWorkerLabel]

        :param backoff_factor: The backoff factor for controlling exponential backoff in retries. Default: `None`
        :type backoff_factor: float | None

        :param backoff_max_seconds: The maximum number of seconds to allow retries with exponential backoff to continue. Default: `None`
        :type backoff_max_seconds: int | None

        :param concurrency: A list of concurrency expressions for the task. Defaults to an empty list (no concurrency).
        :type concurrency: list[ConcurrencyExpression]

        :param wait_for: A list of conditions that must be met before the task can run. Defaults to an empty list (no conditions).
        :type wait_for: list[Condition | OrGroup]

        :param skip_if: A list of conditions that, if met, will cause the task to be skipped. Defaults to an empty list (no conditions).
        :type skip_if: list[Condition | OrGroup]

        :param cancel_if: A list of conditions that, if met, will cause the task to be canceled. Defaults to an empty list (no conditions).
        :type cancel_if: list[Condition | OrGroup]

        :returns: A decorator which creates a `Task` object.
        :rtype: Callable[[Callable[[Type[BaseModel], Context], R]], Task[Type[BaseModel], R]]
        """

        def inner(
            func: Callable[[TWorkflowInput, DurableContext], R]
        ) -> Task[TWorkflowInput, R]:
            task = Task(
                _fn=func,
                is_durable=True,
                workflow=self,
                type=StepType.DEFAULT,
                name=self._parse_task_name(name, func),
                execution_timeout=execution_timeout,
                schedule_timeout=schedule_timeout,
                parents=parents,
                retries=retries,
                rate_limits=[r.to_proto() for r in rate_limits],
                desired_worker_labels={
                    key: transform_desired_worker_label(d)
                    for key, d in desired_worker_labels.items()
                },
                backoff_factor=backoff_factor,
                backoff_max_seconds=backoff_max_seconds,
                concurrency=concurrency,
                wait_for=wait_for,
                skip_if=skip_if,
                cancel_if=cancel_if,
            )

            self._durable_tasks.append(task)

            return task

        return inner

    def on_failure_task(
        self,
        name: str | None = None,
        schedule_timeout: Duration = DEFAULT_SCHEDULE_TIMEOUT,
        execution_timeout: Duration = DEFAULT_EXECUTION_TIMEOUT,
        retries: int = 0,
        rate_limits: list[RateLimit] = [],
        backoff_factor: float | None = None,
        backoff_max_seconds: int | None = None,
        concurrency: list[ConcurrencyExpression] = [],
    ) -> Callable[[Callable[[TWorkflowInput, Context], R]], Task[TWorkflowInput, R]]:
        """
        A decorator to transform a function into a Hatchet on-failure task that runs as the last step in a workflow that had at least one task fail.

        :param name: The name of the on-failure task. If not specified, defaults to the name of the function being wrapped by the `on_failure_task` decorator.
        :type name: str | None

        :param timeout: The execution timeout of the on-failure task. Defaults to 60 minutes.
        :type timeout: datetime.timedelta | str

        :param retries: The number of times to retry the on-failure task before failing. Default: `0`
        :type retries: int

        :param rate_limits: A list of rate limit configurations for the on-failure task. Defaults to an empty list (no rate limits).
        :type rate_limits: list[RateLimit]

        :param backoff_factor: The backoff factor for controlling exponential backoff in retries. Default: `None`
        :type backoff_factor: float | None

        :param backoff_max_seconds: The maximum number of seconds to allow retries with exponential backoff to continue. Default: `None`
        :type backoff_max_seconds: int | None

        :returns: A decorator which creates a `Task` object.
        :rtype: Callable[[Callable[[Type[BaseModel], Context], R]], Task[Type[BaseModel], R]]
        """

        def inner(
            func: Callable[[TWorkflowInput, Context], R]
        ) -> Task[TWorkflowInput, R]:
            task = Task(
                is_durable=False,
                _fn=func,
                workflow=self,
                type=StepType.ON_FAILURE,
                name=self._parse_task_name(name, func) + "-on-failure",
                execution_timeout=execution_timeout,
                schedule_timeout=schedule_timeout,
                retries=retries,
                rate_limits=[r.to_proto() for r in rate_limits],
                backoff_factor=backoff_factor,
                backoff_max_seconds=backoff_max_seconds,
                concurrency=concurrency,
            )

            if self._on_failure_task:
                raise ValueError("Only one on-failure task is allowed")

            self._on_failure_task = task

            return task

        return inner

    def on_success_task(
        self,
        name: str | None = None,
        schedule_timeout: Duration = DEFAULT_SCHEDULE_TIMEOUT,
        execution_timeout: Duration = DEFAULT_EXECUTION_TIMEOUT,
        retries: int = 0,
        rate_limits: list[RateLimit] = [],
        backoff_factor: float | None = None,
        backoff_max_seconds: int | None = None,
        concurrency: list[ConcurrencyExpression] = [],
    ) -> Callable[[Callable[[TWorkflowInput, Context], R]], Task[TWorkflowInput, R]]:
        """
        A decorator to transform a function into a Hatchet on-success task that runs as the last step in a workflow that had all upstream tasks succeed.

        :param name: The name of the on-success task. If not specified, defaults to the name of the function being wrapped by the `on_failure_task` decorator.
        :type name: str | None

        :param timeout: The execution timeout of the on-success task. Defaults to 60 minutes.
        :type timeout: datetime.timedelta | str

        :param retries: The number of times to retry the on-success task before failing. Default: `0`
        :type retries: int

        :param rate_limits: A list of rate limit configurations for the on-success task. Defaults to an empty list (no rate limits).
        :type rate_limits: list[RateLimit]

        :param backoff_factor: The backoff factor for controlling exponential backoff in retries. Default: `None`
        :type backoff_factor: float | None

        :param backoff_max_seconds: The maximum number of seconds to allow retries with exponential backoff to continue. Default: `None`
        :type backoff_max_seconds: int | None

        :returns: A decorator which creates a `Task` object.
        :rtype: Callable[[Callable[[Type[BaseModel], Context], R]], Task[Type[BaseModel], R]]
        """

        def inner(
            func: Callable[[TWorkflowInput, Context], R]
        ) -> Task[TWorkflowInput, R]:
            task = Task(
                is_durable=False,
                _fn=func,
                workflow=self,
                type=StepType.ON_SUCCESS,
                name=self._parse_task_name(name, func) + "-on-success",
                execution_timeout=execution_timeout,
                schedule_timeout=schedule_timeout,
                retries=retries,
                rate_limits=[r.to_proto() for r in rate_limits],
                backoff_factor=backoff_factor,
                backoff_max_seconds=backoff_max_seconds,
                concurrency=concurrency,
                parents=[],
            )

            if self._on_failure_task:
                raise ValueError("Only one on-failure task is allowed")

            self._on_success_task = task

            return task

        return inner

    def add_task(self, task: "Standalone[TWorkflowInput, Any]") -> None:
        """
        Add a task to a workflow. Intended to be used with a previously existing task (a Standalone),
        such as one created with `@hatchet.task()`, which has been converted to a `Task` object using `to_task`.

        For example:

        ```python
        @hatchet.task()
        def my_task(input, ctx) -> None:
            pass

        wf = hatchet.workflow()

        wf.add_task(my_task.to_task())
        ```
        """
        _task = task._task

        match _task.type:
            case StepType.DEFAULT:
                self._default_tasks.append(_task)
            case StepType.ON_FAILURE:
                if self._on_failure_task:
                    raise ValueError("Only one on-failure task is allowed")

                self._on_failure_task = _task
            case StepType.ON_SUCCESS:
                if self._on_success_task:
                    raise ValueError("Only one on-success task is allowed")

                self._on_success_task = _task
            case _:
                raise ValueError("Invalid task type")<|MERGE_RESOLUTION|>--- conflicted
+++ resolved
@@ -144,15 +144,7 @@
             event_triggers=event_triggers,
             cron_triggers=self.config.on_crons,
             tasks=tasks,
-<<<<<<< HEAD
-            concurrency=(
-                self._concurrency_to_proto(self.config.concurrency)
-                if isinstance(self.config.concurrency, ConcurrencyExpression)
-                else None
-            ),
-=======
             concurrency=(c.to_proto() if (c := self.config.concurrency) else None),
->>>>>>> bce4ea52
             ## TODO: Fix this
             cron_input=None,
             on_failure_task=on_failure_task,
