import asyncio
import re
from enum import Enum
from typing import Any, Awaitable, Callable, ParamSpec, Type, TypeGuard, TypeVar, Union

from pydantic import BaseModel, ConfigDict, Field

from hatchet_sdk.context.context import Context, DurableContext
from hatchet_sdk.contracts.v1.workflows_pb2 import Concurrency
from hatchet_sdk.utils.timedelta_to_expression import Duration
from hatchet_sdk.utils.typing import JSONSerializableMapping

ValidTaskReturnType = Union[BaseModel, JSONSerializableMapping, None]

R = TypeVar("R", bound=Union[ValidTaskReturnType, Awaitable[ValidTaskReturnType]])
P = ParamSpec("P")


class EmptyModel(BaseModel):
    model_config = ConfigDict(extra="allow", frozen=True)


class StickyStrategy(str, Enum):
    SOFT = "SOFT"
    HARD = "HARD"


class ConcurrencyLimitStrategy(str, Enum):
    CANCEL_IN_PROGRESS = "CANCEL_IN_PROGRESS"
    GROUP_ROUND_ROBIN = "GROUP_ROUND_ROBIN"
    CANCEL_NEWEST = "CANCEL_NEWEST"


class ConcurrencyExpression(BaseModel):
    """
    Defines concurrency limits for a workflow using a CEL expression.
    Args:
        expression (str): CEL expression to determine concurrency grouping. (i.e. "input.user_id")
        max_runs (int): Maximum number of concurrent workflow runs.
        limit_strategy (ConcurrencyLimitStrategy): Strategy for handling limit violations.
    Example:
        ConcurrencyExpression("input.user_id", 5, ConcurrencyLimitStrategy.CANCEL_IN_PROGRESS)
    """

    expression: str
    max_runs: int
    limit_strategy: ConcurrencyLimitStrategy

    def to_proto(self) -> Concurrency:
        return Concurrency(
            expression=self.expression,
            max_runs=self.max_runs,
            limit_strategy=self.limit_strategy,
        )


TWorkflowInput = TypeVar("TWorkflowInput", bound=BaseModel)


class TaskDefaults(BaseModel):
    schedule_timeout: Duration | None = None
    execution_timeout: Duration | None = None
    priority: int | None = Field(gt=0, lt=4, default=None)
    retries: int | None = None
    backoff_factor: float | None = None
    backoff_max_seconds: int | None = None


class WorkflowConfig(BaseModel):
    model_config = ConfigDict(extra="forbid", arbitrary_types_allowed=True)

    name: str
    description: str | None = None
    version: str | None = None
    on_events: list[str] = Field(default_factory=list)
    on_crons: list[str] = Field(default_factory=list)
    sticky: StickyStrategy | None = None
    concurrency: ConcurrencyExpression | list[ConcurrencyExpression] | None = None
    input_validator: Type[BaseModel] = EmptyModel
    default_priority: int | None = None

    task_defaults: TaskDefaults = TaskDefaults()

<<<<<<< HEAD
    def _raise_for_invalid_expression(self, expr: str, parameter: str) -> None:
        ## FIXME: Figure out how to implement CEL validation with arbitrarily nested Pydantic models
        pattern = r"input\.([a-zA-Z]+)"
        match = re.search(pattern, expr)

        if not match:
            return None

        field = match.group(1)

        if field not in self.input_validator.model_fields.keys():
            raise ValueError(
                f"The {parameter} expression provided relies on the `{field}` field, which was not present in `{self.input_validator.__name__}`."
            )

=======
>>>>>>> 3b43822b

class StepType(str, Enum):
    DEFAULT = "default"
    ON_FAILURE = "on_failure"
    ON_SUCCESS = "on_success"


AsyncFunc = Callable[[TWorkflowInput, Context], Awaitable[R]]
SyncFunc = Callable[[TWorkflowInput, Context], R]
TaskFunc = Union[AsyncFunc[TWorkflowInput, R], SyncFunc[TWorkflowInput, R]]


def is_async_fn(
    fn: TaskFunc[TWorkflowInput, R]
) -> TypeGuard[AsyncFunc[TWorkflowInput, R]]:
    return asyncio.iscoroutinefunction(fn)


def is_sync_fn(
    fn: TaskFunc[TWorkflowInput, R]
) -> TypeGuard[SyncFunc[TWorkflowInput, R]]:
    return not asyncio.iscoroutinefunction(fn)


DurableAsyncFunc = Callable[[TWorkflowInput, DurableContext], Awaitable[R]]
DurableSyncFunc = Callable[[TWorkflowInput, DurableContext], R]
DurableTaskFunc = Union[
    DurableAsyncFunc[TWorkflowInput, R], DurableSyncFunc[TWorkflowInput, R]
]


def is_durable_async_fn(
    fn: Callable[..., Any]
) -> TypeGuard[DurableAsyncFunc[TWorkflowInput, R]]:
    return asyncio.iscoroutinefunction(fn)


def is_durable_sync_fn(
    fn: DurableTaskFunc[TWorkflowInput, R]
) -> TypeGuard[DurableSyncFunc[TWorkflowInput, R]]:
    return not asyncio.iscoroutinefunction(fn)<|MERGE_RESOLUTION|>--- conflicted
+++ resolved
@@ -81,24 +81,6 @@
 
     task_defaults: TaskDefaults = TaskDefaults()
 
-<<<<<<< HEAD
-    def _raise_for_invalid_expression(self, expr: str, parameter: str) -> None:
-        ## FIXME: Figure out how to implement CEL validation with arbitrarily nested Pydantic models
-        pattern = r"input\.([a-zA-Z]+)"
-        match = re.search(pattern, expr)
-
-        if not match:
-            return None
-
-        field = match.group(1)
-
-        if field not in self.input_validator.model_fields.keys():
-            raise ValueError(
-                f"The {parameter} expression provided relies on the `{field}` field, which was not present in `{self.input_validator.__name__}`."
-            )
-
-=======
->>>>>>> 3b43822b
 
 class StepType(str, Enum):
     DEFAULT = "default"
