--- conflicted
+++ resolved
@@ -17,14 +17,6 @@
     JSONSerializableMapping,
 )
 
-<<<<<<< HEAD
-
-class DataclassInstance(Protocol):
-    __dataclass_fields__: ClassVar[dict[str, DataclassField[Any]]]
-
-
-=======
->>>>>>> 0d355a8d
 ValidTaskReturnType = BaseModel | Mapping[str, Any] | DataclassInstance | None
 
 R = TypeVar("R", bound=ValidTaskReturnType)
