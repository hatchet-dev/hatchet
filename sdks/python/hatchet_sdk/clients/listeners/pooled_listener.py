import asyncio
from abc import ABC, abstractmethod
from collections.abc import AsyncIterator
from typing import Generic, Literal, TypeVar

import grpc
import grpc.aio

from hatchet_sdk.clients.event_ts import (
    ThreadSafeEvent,
    UnexpectedEOF,
    read_with_interrupt,
)
from hatchet_sdk.config import ClientConfig
from hatchet_sdk.logger import logger
from hatchet_sdk.metadata import get_metadata

DEFAULT_LISTENER_RETRY_INTERVAL = 3  # seconds
DEFAULT_LISTENER_RETRY_COUNT = 5
DEFAULT_LISTENER_INTERRUPT_INTERVAL = 1800  # 30 minutes

R = TypeVar("R")
T = TypeVar("T")
L = TypeVar("L")

SentinelValue = Literal["STOP"]
SENTINEL_VALUE: SentinelValue = "STOP"


TRequest = TypeVar("TRequest")
TResponse = TypeVar("TResponse")


class Subscription(Generic[T]):
    def __init__(self, id: int) -> None:
        self.id = id
        self.queue: asyncio.Queue[T | SentinelValue] = asyncio.Queue()

    async def __aiter__(self) -> "Subscription[T]":
        return self

    async def __anext__(self) -> T | SentinelValue:
        return await self.queue.get()

    async def get(self) -> T:
        event = await self.queue.get()

        if event == "STOP":
            raise StopAsyncIteration

        return event

    async def put(self, item: T) -> None:
        await self.queue.put(item)

    async def close(self) -> None:
        await self.queue.put("STOP")


class PooledListener(Generic[R, T, L], ABC):
    def __init__(self, config: ClientConfig):
        self.token = config.token
        self.config = config

        self.from_subscriptions: dict[int, str] = {}
        self.to_subscriptions: dict[str, list[int]] = {}

        self.subscription_counter: int = 0
        self.subscription_counter_lock: asyncio.Lock = asyncio.Lock()

        self.requests: asyncio.Queue[R | int] = asyncio.Queue()

        self.listener: grpc.aio.UnaryStreamCall[R, T] | None = None
        self.listener_task: asyncio.Task[None] | None = None

        self.curr_requester: int = 0

        self.events: dict[int, Subscription[T]] = {}

        self.interrupter: asyncio.Task[None] | None = None

        ## IMPORTANT: This needs to be created lazily so we don't require
        ## an event loop to instantiate the client.
        self.client: L | None = None

    async def _interrupter(self) -> None:
        """
        _interrupter runs in a separate thread and interrupts the listener according to a configurable duration.
        """
        await asyncio.sleep(DEFAULT_LISTENER_INTERRUPT_INTERVAL)

        if self.interrupt is not None:
            self.interrupt.set()

    @abstractmethod
    def generate_key(self, response: T) -> str:
        pass

    async def _init_producer(self) -> None:
        try:
            if not self.listener:
                while True:
                    try:
                        self.listener = await self._retry_subscribe()

                        logger.debug("Listener connected.")

                        # spawn an interrupter task
                        if self.interrupter is not None and not self.interrupter.done():
                            self.interrupter.cancel()

                        self.interrupter = asyncio.create_task(self._interrupter())

                        while True:
                            self.interrupt = ThreadSafeEvent()
                            if self.listener is None:
                                continue

                            t = asyncio.create_task(
                                read_with_interrupt(
                                    self.listener, self.interrupt, self.generate_key
                                )
                            )
                            await self.interrupt.wait()

                            if not t.done():
                                logger.warning(
                                    "Interrupted read_with_interrupt task of listener"
                                )

                                t.cancel()
                                self.listener.cancel()

                                await asyncio.sleep(DEFAULT_LISTENER_RETRY_INTERVAL)
                                break

<<<<<<< HEAD
                            event, key, is_eof = t.result()

                            if is_eof:
=======
                            event = t.result()

                            if isinstance(event, UnexpectedEOF):
>>>>>>> 28bc541d
                                logger.debug(
                                    f"Handling EOF in Pooled Listener {self.__class__.__name__}"
                                )
                                break

                            subscriptions = self.to_subscriptions.get(event.key, [])

                            for subscription_id in subscriptions:
                                await self.events[subscription_id].put(event.data)

                    except grpc.RpcError as e:
                        logger.debug(f"grpc error in listener: {e}")
                        await asyncio.sleep(DEFAULT_LISTENER_RETRY_INTERVAL)
                        continue

        except Exception as e:
            logger.error(f"Error in listener: {e}")

            self.listener = None

            # close all subscriptions
            for subscription_id in self.events:
                await self.events[subscription_id].close()

            raise e

    @abstractmethod
    def create_request_body(self, item: str) -> R:
        pass

    async def _request(self) -> AsyncIterator[R]:
        self.curr_requester = self.curr_requester + 1

        to_subscribe_to = set(self.from_subscriptions.values())

        for item in to_subscribe_to:
            yield self.create_request_body(item)

        while True:
            request = await self.requests.get()

            # if the request is an int which matches the current requester, then we should stop
            if request == self.curr_requester:
                break

            # if we've gotten an int that doesn't match the current requester, then we should ignore it
            if isinstance(request, int):
                continue

            yield request

            self.requests.task_done()

    def cleanup_subscription(self, subscription_id: int) -> None:
        id = self.from_subscriptions[subscription_id]

        if id in self.to_subscriptions:
            self.to_subscriptions[id].remove(subscription_id)

        del self.from_subscriptions[subscription_id]
        del self.events[subscription_id]

    async def subscribe(self, id: str) -> T:
        subscription_id: int | None = None

        try:
            async with self.subscription_counter_lock:
                self.subscription_counter += 1
                subscription_id = self.subscription_counter

            self.from_subscriptions[subscription_id] = id

            if id not in self.to_subscriptions:
                self.to_subscriptions[id] = [subscription_id]
            else:
                self.to_subscriptions[id].append(subscription_id)

            self.events[subscription_id] = Subscription(subscription_id)

            await self.requests.put(self.create_request_body(id))

            if not self.listener_task or self.listener_task.done():
                self.listener_task = asyncio.create_task(self._init_producer())

            return await self.events[subscription_id].get()
        except asyncio.CancelledError:
            raise
        finally:
            if subscription_id:
                self.cleanup_subscription(subscription_id)

    @abstractmethod
    async def create_subscription(
        self, request: AsyncIterator[R], metadata: tuple[tuple[str, str]]
    ) -> grpc.aio.UnaryStreamCall[R, T]:
        pass

    async def _retry_subscribe(
        self,
    ) -> grpc.aio.UnaryStreamCall[R, T]:
        retries = 0
        while retries < DEFAULT_LISTENER_RETRY_COUNT:
            try:
                if retries > 0:
                    await asyncio.sleep(DEFAULT_LISTENER_RETRY_INTERVAL)

                # signal previous async iterator to stop
                if self.curr_requester != 0:
                    self.requests.put_nowait(self.curr_requester)

                return await self.create_subscription(
                    self._request(),
                    metadata=get_metadata(self.token),
                )

            except grpc.RpcError as e:
                if e.code() == grpc.StatusCode.UNAVAILABLE:
                    retries = retries + 1
                else:
                    raise ValueError(f"gRPC error: {e}")

        raise ValueError("Failed to connect to listener")<|MERGE_RESOLUTION|>--- conflicted
+++ resolved
@@ -134,15 +134,9 @@
                                 await asyncio.sleep(DEFAULT_LISTENER_RETRY_INTERVAL)
                                 break
 
-<<<<<<< HEAD
-                            event, key, is_eof = t.result()
-
-                            if is_eof:
-=======
                             event = t.result()
 
                             if isinstance(event, UnexpectedEOF):
->>>>>>> 28bc541d
                                 logger.debug(
                                     f"Handling EOF in Pooled Listener {self.__class__.__name__}"
                                 )
