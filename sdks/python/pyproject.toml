[tool.poetry]
name = "hatchet-sdk"
<<<<<<< HEAD
version = "1.16.5"
=======
version = "1.17.0"
>>>>>>> 39af0062
description = ""
authors = ["Alexander Belanger <alexander@hatchet.run>"]
readme = "README.md"
include = ["hatchet_sdk/py.typed"]
license = "MIT"

[tool.poetry.dependencies]
python = "^3.10"
grpcio = [
    { version = ">=1.64.1, !=1.68.*", markers = "python_version < '3.13'" },
    { version = ">=1.69.0", markers = "python_version >= '3.13'" },
]
grpcio-tools = [
    { version = ">=1.64.1, !=1.68.*", markers = "python_version < '3.13'" },
    { version = ">=1.69.0", markers = "python_version >= '3.13'" },
]
protobuf = "^5.29.5"
pydantic = "^2.6.3"
python-dateutil = "^2.9.0.post0"
urllib3 = ">=1.26.20"
aiostream = "^0.5.2"
aiohttp = "^3.10.5"
aiohttp-retry = "^2.8.3"
tenacity = ">=8.4.1"
cel-python = "^0.2.0"
opentelemetry-api = { version = "^1.28.0", optional = true }
opentelemetry-sdk = { version = "^1.28.0", optional = true }
opentelemetry-instrumentation = { version = ">=0.49b0", optional = true }
opentelemetry-distro = { version = ">=0.49b0", optional = true }
opentelemetry-exporter-otlp = { version = "^1.28.0", optional = true }
opentelemetry-exporter-otlp-proto-http = { version = "^1.28.0", optional = true }
prometheus-client = "^0.21.1"
pydantic-settings = "^2.7.1"

[tool.poetry.group.lint.dependencies]
mypy = "^1.14.0"
types-protobuf = "^5.28.3.20241030"
black = "^24.10.0"
isort = "^5.13.2"
types-psutil = "^6.1.0.20241221"
ruff = "^0.9.7"
types-requests = "^2.32.0.20241016"
psutil = "^6.0.0"
grpc-stubs = "^1.53.0.5"

[tool.poetry.group.test.dependencies]
pytest = "^8.3.5"
pytest-asyncio = "^0.25.3"
pytest-env = "^1.1.5"
pytest-retry = "^1.7.0"
psycopg = { extras = ["pool"], version = "^3.2.6" }
pytest-xdist = "^3.7.0"


[tool.poetry.group.docs.dependencies]
mkdocs = "^1.6.1"
mkdocstrings = { extras = ["python"], version = "^0.29.1" }
pydoclint = "^0.6.6"
markdownify = "^1.1.0"
openai = "^1.75.0"
bs4 = "^0.0.2"
types-beautifulsoup4 = "^4.12.0.20250204"
fastapi = "^0.115.14"
uvicorn = "^0.34.3"

[tool.poetry.extras]
otel = [
    "opentelemetry-api",
    "opentelemetry-sdk",
    "opentelemetry-instrumentation",
    "opentelemetry-distro",
    "opentelemetry-exporter-otlp",
    "opentelemetry-exporter-otlp-proto-http",
]

[build-system]
requires = ["poetry-core"]
build-backend = "poetry.core.masonry.api"

[tool.pytest.ini_options]
log_cli = true
env = ["HATCHET_CLIENT_WORKER_HEALTHCHECK_ENABLED=True"]
asyncio_mode = "auto"
asyncio_default_fixture_loop_scope = "session"

[tool.isort]
profile = "black"
known_third_party = [
    "grpcio",
    "grpcio_tools",
    "loguru",
    "protobuf",
    "pydantic",
    "python_dotenv",
    "python_dateutil",
    "pyyaml",
    "urllib3",
]
extend_skip = ["hatchet_sdk/contracts/", "hatchet_sdk/v0/contracts/"]

[tool.black]
extend_exclude = "(hatchet_sdk/contracts/|hatchet_sdk/v0/contracts/|site)"

[tool.mypy]
files = ["."]
exclude = [
    "hatchet_sdk/clients/rest/api/*",
    "hatchet_sdk/clients/rest/models/*",
    "hatchet_sdk/contracts",
    "hatchet_sdk/clients/rest/api_client.py",
    "hatchet_sdk/clients/rest/configuration.py",
    "hatchet_sdk/clients/rest/exceptions.py",
    "hatchet_sdk/clients/rest/rest.py",
    "hatchet_sdk/v0/*",
    "site/*",
]
strict = true
enable_error_code = [
    "possibly-undefined",
    "truthy-bool",
    "redundant-expr",
    "truthy-iterable",
]

[tool.ruff]
exclude = [
    "hatchet_sdk/clients/rest/api/*",
    "hatchet_sdk/clients/rest/models/*",
    "hatchet_sdk/contracts",
    "hatchet_sdk/clients/rest/api_client.py",
    "hatchet_sdk/clients/rest/configuration.py",
    "hatchet_sdk/clients/rest/exceptions.py",
    "hatchet_sdk/clients/rest/rest.py",
    "hatchet_sdk/v0/*",
    "site/*",
]
target-version = "py310"

[tool.ruff.lint]
select = [
    # Pyflakes
    "F",
    # pycodestyle errors
    "E",
    # pycodestyle warnings
    "W",
    # isort
    "I",
    # pep8-naming
    "N",
    # pyupgrade (modern Python idioms)
    "UP",
    # flake8-async (async/await)
    "ASYNC",
    # flake8-bugbear (likely bugs)
    "B",
    # flake8-simplify (code simplification)
    "SIM",
    # flake8-comprehensions (list/dict comprehensions)
    "C4",
    # flake8-pie (misc improvements)
    "PIE",
    # flake8-return (return statement improvements)
    "RET",
    # flake8-unused-arguments
    "ARG",
    # flake8-logging-format
    "G",
    # Ruff-specific rules
    "RUF",
    # Datetime (timezone) rules
    "DTZ",
    "FIX",
    ## Performance-related rules
    "PERF",

    # Print statements
    "T201",
]

ignore = [
    # Allow long lines
    "E501",
    # Allow complex variable names
    "N806",
    # Don't enforce specific exception types initially
    "B008",
    # Allow unused function arguments
    "ARG001",
    "ARG002",
    # Allow empty returns
    "RET503",

    ## FIXME (ironic) - re-enable this later
    "FIX",

    "RET506",
]
exclude = [
    "examples/*",
    "docs/*",
    "hatchet_sdk/clients/rest/api/*",
    "hatchet_sdk/clients/rest/models/*",
    "hatchet_sdk/contracts",
    "hatchet_sdk/clients/rest/api_client.py",
    "hatchet_sdk/clients/rest/configuration.py",
    "hatchet_sdk/clients/rest/exceptions.py",
    "hatchet_sdk/clients/rest/rest.py",
    "hatchet_sdk/v0/*",
    "apply_patches.py",
    "site/*",
    "tests/*",
]

[tool.poetry.scripts]

api = "examples.api.api:main"
async = "examples.async.worker:main"
fanout = "examples.fanout.worker:main"
fanout_sync = "examples.fanout_sync.worker:main"
cancellation = "examples.cancellation.worker:main"
concurrency_limit = "examples.concurrency_limit.worker:main"
concurrency_limit_rr = "examples.concurrency_limit_rr.worker:main"
dag = "examples.dag.worker:main"
delayed = "examples.delayed.worker:main"
events = "examples.events.worker:main"
logger = "examples.logger.worker:main"
manual_trigger = "examples.manual_trigger.worker:main"
on_failure = "examples.on_failure.worker:main"
programatic_replay = "examples.programatic_replay.worker:main"
dynamic_rate_limit = "examples.rate_limit.dynamic:main"
rate_limit = "examples.rate_limit.worker:main"
simple = "examples.simple.worker:main"
timeout = "examples.timeout.worker:main"
blocked = "examples.blocked_async.worker:main"
existing_loop = "examples.worker_existing_loop.worker:main"
bulk_fanout = "examples.bulk_fanout.worker:main"
retries_with_backoff = "examples.retries_with_backoff.worker:main"
pydantic = "examples.pydantic.worker:main"
v2_simple = "examples.v2.simple.worker:main"
otel = "examples.opentelemetry_instrumentation.worker:main"
waits = "examples.waits.worker:main"
durable = "examples.durable.worker:main"
streaming = "examples.streaming.worker:main"
lifespans = "examples.lifespans.worker:main"
docs-gen = "docs.generator.generate:main"

[tool.pydoclint]
style = 'sphinx'
exclude = 'v0|clients/rest/*|contracts/*|.venv|site/*'
arg-type-hints-in-docstring = false                    # Automatically checked by mypy and mkdocs
check-return-types = false                             # Automatically checked by mypy and mkdocs

[tool.poetry.plugins."mkdocs.plugins"]
"markdown-export" = "docs.generator.markdown_export:MarkdownExportPlugin"<|MERGE_RESOLUTION|>--- conflicted
+++ resolved
@@ -1,10 +1,6 @@
 [tool.poetry]
 name = "hatchet-sdk"
-<<<<<<< HEAD
-version = "1.16.5"
-=======
 version = "1.17.0"
->>>>>>> 39af0062
 description = ""
 authors = ["Alexander Belanger <alexander@hatchet.run>"]
 readme = "README.md"
