--- conflicted
+++ resolved
@@ -1,10 +1,6 @@
 [tool.poetry]
 name = "hatchet-sdk"
-<<<<<<< HEAD
-version = "1.3.0"
-=======
 version = "1.4.0"
->>>>>>> 0bd19c00
 description = ""
 authors = ["Alexander Belanger <alexander@hatchet.run>"]
 readme = "README.md"
