# Changelog

All notable changes to Hatchet's Python SDK will be documented in this changelog.

The format is based on [Keep a Changelog](https://keepachangelog.com/en/1.0.0/),
and this project adheres to [Semantic Versioning](https://semver.org/spec/v2.0.0.html).

<<<<<<< HEAD
## [1.20.1] - 2025-10-13

### Added

- Adds a `include_payloads` parameter to the `list` methods on the runs client (defaults to true, so no change in behavior).
=======
## [1.20.1] - 2025-10-14

### Added

- Adds wrapper methods for bulk cancelling / replaying large numbers of runs with pagination.
>>>>>>> b16be655

## [1.20.0] - 2025-10-3

### Removed

- Removes all references to `get_group_key_*` which is no longer available in V1
- Removes all checks + references to V0

## [1.19.0] - 2025-09-24

### Removed

- Removed the deprecated `v0` client and all related code.
- Removed unused dependencies.

## [1.18.1] - 2025-08-26

### Changed

- Fixes an install issue caused by a misnamed optional dependency.

## [1.18.0] - 2025-08-26

### Added

- Adds a `stubs` client on the main `Hatchet` client, which allows for creating typed stub tasks and workflows. These are intended to be used for triggering workflows that are registered on other workers in either other services or other languages.
- Adds a config option `force_shutdown_on_shutdown_signal` which allows users to forcefully terminate all processes when a shutdown signal is received instead of waiting for them to exit gracefully.

## [1.17.2] - 2025-08-20

### Added

- Adds back an optional `cel-python` dependency for v0 compatibility, allowing users to use the v0 client with the v0-compatible features in the SDK.
- Adds `dependencies` to the `mock_run` methods on the `Standalone`.
- Removes `aiostream` dependency that was unused.
- Removes `aiohttp-retry` dependency that was unused.

## [1.17.1] - 2025-08-18

### Added

- Adds a `HATCHET_CLIENT_LOG_QUEUE_SIZE` environment variable to configure the size of the log queue used for capturing logs and forwarding them to Hatchet

## [1.17.0] - 2025-08-12

### Added

- Adds support for dependency injection in tasks via the `Depends` class.
- Deprecated `fetch_task_run_error` in favor of `get_task_run_error`, which returns a `TaskRunError` object instead of a string. This allows for better error handling and debugging.

### Changed

- Uses `logger.exception` in place of `logger.error` in the action runner to improve (e.g.) Sentry error reporting
- Extends the `TaskRunError` to include the `task_run_external_id`, which is useful for debugging and tracing errors in task runs.
- Fixes an issue with logging which allows log levels to be respected over the API.

### Removed

- Removes the `cel-python` dependency

## [1.16.5] - 2025-08-07

### Changed

- Relaxes constraint on Prometheus dependency

## [1.16.4] - 2025-07-28

### Added

- Adds a new config option `grpc_enable_fork_support` to allow users to enable or disable gRPC fork support. This is useful for environments where gRPC fork support is not needed or causes issues. Previously was set to `False` by default, which would cause issues with e.g. Gunicorn setups. Can also be set with the `HATCHET_CLIENT_GRPC_ENABLE_FORK_SUPPORT` environment variable.

### Changed

- Changes `ValidTaskReturnType` to allow `Mapping[str, Any]` instead of `dict[str, Any]` to allow for more flexible return types in tasks, including using `TypedDict`.

## [1.16.3] - 2025-07-23

### Added

- Adds support for filters and formatters in the logger that's passed to the Hatchet client.
- Adds a flag to disable log capture.

### Changed

- Fixes a bug in `aio_sleep_for` and the `SleepCondition` that did not allow duplicate sleeps to be awaited correctly.
- Stops retrying gRPC requests on 4XX failures, since retrying won't help

## [1.16.2] - 2025-07-22

### Added

- Adds an `input_validator` property to `BaseWorkflow` which returns a typechecker-aware version of the validator class.

## [1.16.1] - 2025-07-18

### Added

- Adds a `CEL` feature client for debugging CEL expressions

## [1.16.0] - 2025-07-17

### Added

- Adds new methods for unit testing tasks and standalones, called `mock_run` and `aio_mock_run`, which allow you to run tasks and standalones in a mocked environment without needing to start a worker or connect to the engine.
- Improves exception logs throughout the SDK to provide more context for what went wrong when an exception is thrown.
- Adds `create_run_ref`, `get_result`, and `aio_get_result` methods to the `Standalone` class, to allow for getting typed results of a run more easily.
- Adds `return_exceptions` option to the `run_many` and `aio_run_many` methods to be more similar to e.g. `asyncio.gather`. If `True`, exceptions will be returned as part of the results instead of raising them.

### Changed

- Correctly propagates additional metadata through the various `run` methods to spawned children.

## [1.15.3] - 2025-07-14

### Changed

- `remove_null_unicode_character` now accepts any type of data, not just strings, dictionaries, lists, and tuples. If the data is not one of these types, it's returned as-is.

## [1.15.2] - 2025-07-12

### Changed

- Fixes an issue in `capture_logs` where the `log` call was blocking the event loop.

## [1.15.1] - 2025-07-11

### Added

- Correctly sends SDK info to the engine when a worker is created

## [1.15.0] - 2025-07-10

### Added

- The `Metrics` client now includes a method to scrape Prometheus metrics from the tenant.

### Changed

- The `Metrics` client's `get_task_metrics` and `get_queue_metrics` now return better-shaped, correctly-fetched data from the API.

## [1.14.4] - 2025-07-09

### Added

- Adds `delete` and `aio_delete` methods to the workflows feature client and the corresponding `Workflow` and `Standalone` classes, allowing for deleting workflows and standalone tasks.

## [1.14.3] - 2025-07-07

### Added

- Adds `remove_null_unicode_character` utility function to remove null unicode characters from data structures.

### Changed

- Task outputs that contain a null unicode character (\u0000) will now throw an exception instead of being serialized.
- OpenTelemetry instrumentor now correctly reports exceptions raised in tasks to the OTel collector.

## [1.14.2] - 2025-07-03

### Added

- The `Runs` client now has `list_with_pagination` and `aio_list_with_pagination` methods that allow for listing workflow runs with internal pagination. The wrappers on the `Standalone` and `Workflow` classes have been updated to use these methods.
- Added retries with backoff to all of the REST API wrapper methods on the feature clients.

## [1.14.1] - 2025-07-03

### Changed

- `DurableContext.aio_wait_for` can now accept an or group, in addition to sleep and event conditions.

## [1.14.0] - 2025-06-25

### Added

- Adds an `IllegalTaskOutputError` that handles cases where tasks return invalid outputs.
- Logs `NonRetryableException` as an info-level log so it doesn't get picked up by Sentry and similar tools.

### Changed

- Exports `NonRetryableException` at the top level
- Fixes an issue with the `status` field throwing a Pydantic error when calling `worker.get`
- Fixes an issue with duplicate protobufs if you try to import both the v1 and v0 clients.

## [1.13.0] - 2025-06-25

### Added

- Documentation for the `Context` classes
- Allows for a worker to be terminated after a certain number of tasks by providing the `terminate_worker_after_num_tasks` config option

### Changed

- Adds a number of helpful Ruff linting rules
- `DedupeViolationErr` is now `DedupeViolationError`
- Fixed events documentation to correctly have a skipped run example.
- Changed default arguments to many methods from mutable defaults like `[]` to None
- Changes `JSONSerializableMapping` from `Mapping` to `dict`
- Handles some potential bugs related to `asyncio` tasks being garbage collected.
- Improves exception printing with an `ExceptionGroup` implementation
- Fixes a bug with namespacing of user event conditions where the namespace was not respected so the task waiting for it would hang
- Fixes a memory leak in streaming and logging, and fixes some issues with log capture.

## [1.12.3] - 2025-06-25

### Changed

- Fixes a namespacing-related but in the `workflow.id` property that incorrectly (and inconsistently) returned incorrect IDs for namespaced workflows.

## [1.12.2] - 2025-06-17

### Changed

- Fixes a security vulnerability by bumping the `protobuf` library

## [1.12.1] - 2025-06-13

### Added

- Adds corresponding SDK changes from API changes to events (additional parameters to filter events by, additional data returned)

## [1.12.0] - 2025-06-06

### Added

- Adds a warning on client init if the SDK version is not compatible with the tenant (engine) version.
- Adds a `default_filters` parameter to the `Hatchet.workflow` and `Hatchet.task` methods to allow you to declaratively provide a list of filters that will be applied to the workflow by default when events are pushed.
- Adds `get_status` and `aio_get_status` methods to the `Runs` feature client, which return a workflow run's status by its ID.
- Adds a `update` methods to the `Filters` feature client.

### Changed

- Allows the `concurrency` parameter to tasks to be a `list`.
- Fixes an internal bug with duplicate concurrency expressions being set when using `Hatchet.task`.
- Modifies existing `datetime` handling to use UTC timestamps everywhere.

## [1.11.1] - 2025-06-05

### Changed

- Fixes a couple of blocking calls buried in the admin client causing loop blockages on child spawning

## [1.11.0] - 2025-05-29

### Changed

- Significant improvements to the OpenTelemetry instrumentor, including:
  - Traceparents are automatically propagated through the metadata now so the client does not need to provide them manually.
  - Added a handful of attributes to the `run_workflow`, `push_event`, etc. spans, such as the workflow being run / event being pushed, the metadata, and so on. Ignoring
  - Added tracing for workflow scheduling

## [1.10.2] - 2025-05-19

### Changed

- Fixing an issue with the spawn index being set at the `workflow_run_id` level and not the `(workflow_run_id, retry_count)` level, causing children to be spawned multiple times on retry.

## [1.10.1] - 2025-05-16

### Added

- Adds an `otel` item to the `ClientConfig` and a `excluded_attributes: list[OTelAttribute]` there to allow users to exclude certain attributes from being sent to the OpenTelemetry collector.

## [1.10.0] - 2025-05-16

### Added

- The main `Hatchet` client now has a `filters` attribute (a `Filters` client) which wraps basic CRUD operations for managing filters.
- Events can now be pushed with a `priority` attribute, which sets the priority of the runs triggered by the event.
- There are new `list` and `aio_list` methods for the `Events` client, which allow listing events.
- Workflow runs can now be filtered by `triggering_event_external_id`, to allow for seeing runs triggered by a specific event.
- There is now an `id` property on all `Workflow` objects (`Workflow` created by `hatchet.workflow` and `Standalone` created by `hatchet.task`) that returns the ID (UUID) of the workflow.
- Events can now be pushed with a `scope` parameter, which is required for using filters to narrow down the filters to consider applying when triggering workflows from the event.

### Changed

- The `name` parameter to `hatchet.task` and `hatchet.durable_task` is now optional. If not provided, the task name will be the same as the function name.<|MERGE_RESOLUTION|>--- conflicted
+++ resolved
@@ -5,19 +5,17 @@
 The format is based on [Keep a Changelog](https://keepachangelog.com/en/1.0.0/),
 and this project adheres to [Semantic Versioning](https://semver.org/spec/v2.0.0.html).
 
-<<<<<<< HEAD
-## [1.20.1] - 2025-10-13
+## [1.20.2] - 2025-10-15
 
 ### Added
 
 - Adds a `include_payloads` parameter to the `list` methods on the runs client (defaults to true, so no change in behavior).
-=======
+
 ## [1.20.1] - 2025-10-14
 
 ### Added
 
 - Adds wrapper methods for bulk cancelling / replaying large numbers of runs with pagination.
->>>>>>> b16be655
 
 ## [1.20.0] - 2025-10-3
 
