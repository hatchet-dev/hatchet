# Changelog

All notable changes to Hatchet's Python SDK will be documented in this changelog.

The format is based on [Keep a Changelog](https://keepachangelog.com/en/1.0.0/),
and this project adheres to [Semantic Versioning](https://semver.org/spec/v2.0.0.html).

<<<<<<< HEAD
## [1.21.4] - 2025-11-28

### Added

- Adds support for dynamic rate limits using CEL expressions (strings) for the `limit` parameter.

### Fixed

- Fixes a bug where string-based CEL expressions for `limit` were rejected due to the validation logic.
=======
## [1.21.4] - 2025-12-06

### Changed

- Fixes a serialization error caused by Pydantic sometimes being unable to encode bytes, reported here: https://github.com/hatchet-dev/hatchet/issues/2601

## [1.21.3] - 2025-11-26

### Added

- Adds GZIP compression for gRPC communication between the SDK and the Hatchet engine to reduce bandwidth usage.
>>>>>>> 68408139

## [1.21.2] - 2025-11-13

### Added

- Adds an OTel option to allow you to include the action name in the root span name for task runs.

### Changed

- Span kinds (e.g. producer, consumer) have been added to OpenTelemetry spans created by the SDK to better reflect their roles.

## [1.21.1] - 2025-11-08

### Changed

- The `list` methods for the logs client now allow for pagination via the `limit`, `since`, and `until` params.

## [1.21.0] - 2025-10-31

### Added

- Adds support for dataclasses as input validators for workflows (and tasks), and also as output validators for tasks.

### Changed

- Fixes a bug where an exception in a lifespan would cause the lifespan to hang indefinitely.

## [1.20.2] - 2025-10-15

### Added

- Adds a `include_payloads` parameter to the `list` methods on the runs client (defaults to true, so no change in behavior).

## [1.20.1] - 2025-10-14

### Added

- Adds wrapper methods for bulk cancelling / replaying large numbers of runs with pagination.

## [1.20.0] - 2025-10-3

### Removed

- Removes all references to `get_group_key_*` which is no longer available in V1
- Removes all checks + references to V0

## [1.19.0] - 2025-09-24

### Removed

- Removed the deprecated `v0` client and all related code.
- Removed unused dependencies.

## [1.18.1] - 2025-08-26

### Changed

- Fixes an install issue caused by a misnamed optional dependency.

## [1.18.0] - 2025-08-26

### Added

- Adds a `stubs` client on the main `Hatchet` client, which allows for creating typed stub tasks and workflows. These are intended to be used for triggering workflows that are registered on other workers in either other services or other languages.
- Adds a config option `force_shutdown_on_shutdown_signal` which allows users to forcefully terminate all processes when a shutdown signal is received instead of waiting for them to exit gracefully.

## [1.17.2] - 2025-08-20

### Added

- Adds back an optional `cel-python` dependency for v0 compatibility, allowing users to use the v0 client with the v0-compatible features in the SDK.
- Adds `dependencies` to the `mock_run` methods on the `Standalone`.
- Removes `aiostream` dependency that was unused.
- Removes `aiohttp-retry` dependency that was unused.

## [1.17.1] - 2025-08-18

### Added

- Adds a `HATCHET_CLIENT_LOG_QUEUE_SIZE` environment variable to configure the size of the log queue used for capturing logs and forwarding them to Hatchet

## [1.17.0] - 2025-08-12

### Added

- Adds support for dependency injection in tasks via the `Depends` class.
- Deprecated `fetch_task_run_error` in favor of `get_task_run_error`, which returns a `TaskRunError` object instead of a string. This allows for better error handling and debugging.

### Changed

- Uses `logger.exception` in place of `logger.error` in the action runner to improve (e.g.) Sentry error reporting
- Extends the `TaskRunError` to include the `task_run_external_id`, which is useful for debugging and tracing errors in task runs.
- Fixes an issue with logging which allows log levels to be respected over the API.

### Removed

- Removes the `cel-python` dependency

## [1.16.5] - 2025-08-07

### Changed

- Relaxes constraint on Prometheus dependency

## [1.16.4] - 2025-07-28

### Added

- Adds a new config option `grpc_enable_fork_support` to allow users to enable or disable gRPC fork support. This is useful for environments where gRPC fork support is not needed or causes issues. Previously was set to `False` by default, which would cause issues with e.g. Gunicorn setups. Can also be set with the `HATCHET_CLIENT_GRPC_ENABLE_FORK_SUPPORT` environment variable.

### Changed

- Changes `ValidTaskReturnType` to allow `Mapping[str, Any]` instead of `dict[str, Any]` to allow for more flexible return types in tasks, including using `TypedDict`.

## [1.16.3] - 2025-07-23

### Added

- Adds support for filters and formatters in the logger that's passed to the Hatchet client.
- Adds a flag to disable log capture.

### Changed

- Fixes a bug in `aio_sleep_for` and the `SleepCondition` that did not allow duplicate sleeps to be awaited correctly.
- Stops retrying gRPC requests on 4XX failures, since retrying won't help

## [1.16.2] - 2025-07-22

### Added

- Adds an `input_validator` property to `BaseWorkflow` which returns a typechecker-aware version of the validator class.

## [1.16.1] - 2025-07-18

### Added

- Adds a `CEL` feature client for debugging CEL expressions

## [1.16.0] - 2025-07-17

### Added

- Adds new methods for unit testing tasks and standalones, called `mock_run` and `aio_mock_run`, which allow you to run tasks and standalones in a mocked environment without needing to start a worker or connect to the engine.
- Improves exception logs throughout the SDK to provide more context for what went wrong when an exception is thrown.
- Adds `create_run_ref`, `get_result`, and `aio_get_result` methods to the `Standalone` class, to allow for getting typed results of a run more easily.
- Adds `return_exceptions` option to the `run_many` and `aio_run_many` methods to be more similar to e.g. `asyncio.gather`. If `True`, exceptions will be returned as part of the results instead of raising them.

### Changed

- Correctly propagates additional metadata through the various `run` methods to spawned children.

## [1.15.3] - 2025-07-14

### Changed

- `remove_null_unicode_character` now accepts any type of data, not just strings, dictionaries, lists, and tuples. If the data is not one of these types, it's returned as-is.

## [1.15.2] - 2025-07-12

### Changed

- Fixes an issue in `capture_logs` where the `log` call was blocking the event loop.

## [1.15.1] - 2025-07-11

### Added

- Correctly sends SDK info to the engine when a worker is created

## [1.15.0] - 2025-07-10

### Added

- The `Metrics` client now includes a method to scrape Prometheus metrics from the tenant.

### Changed

- The `Metrics` client's `get_task_metrics` and `get_queue_metrics` now return better-shaped, correctly-fetched data from the API.

## [1.14.4] - 2025-07-09

### Added

- Adds `delete` and `aio_delete` methods to the workflows feature client and the corresponding `Workflow` and `Standalone` classes, allowing for deleting workflows and standalone tasks.

## [1.14.3] - 2025-07-07

### Added

- Adds `remove_null_unicode_character` utility function to remove null unicode characters from data structures.

### Changed

- Task outputs that contain a null unicode character (\u0000) will now throw an exception instead of being serialized.
- OpenTelemetry instrumentor now correctly reports exceptions raised in tasks to the OTel collector.

## [1.14.2] - 2025-07-03

### Added

- The `Runs` client now has `list_with_pagination` and `aio_list_with_pagination` methods that allow for listing workflow runs with internal pagination. The wrappers on the `Standalone` and `Workflow` classes have been updated to use these methods.
- Added retries with backoff to all of the REST API wrapper methods on the feature clients.

## [1.14.1] - 2025-07-03

### Changed

- `DurableContext.aio_wait_for` can now accept an or group, in addition to sleep and event conditions.

## [1.14.0] - 2025-06-25

### Added

- Adds an `IllegalTaskOutputError` that handles cases where tasks return invalid outputs.
- Logs `NonRetryableException` as an info-level log so it doesn't get picked up by Sentry and similar tools.

### Changed

- Exports `NonRetryableException` at the top level
- Fixes an issue with the `status` field throwing a Pydantic error when calling `worker.get`
- Fixes an issue with duplicate protobufs if you try to import both the v1 and v0 clients.

## [1.13.0] - 2025-06-25

### Added

- Documentation for the `Context` classes
- Allows for a worker to be terminated after a certain number of tasks by providing the `terminate_worker_after_num_tasks` config option

### Changed

- Adds a number of helpful Ruff linting rules
- `DedupeViolationErr` is now `DedupeViolationError`
- Fixed events documentation to correctly have a skipped run example.
- Changed default arguments to many methods from mutable defaults like `[]` to None
- Changes `JSONSerializableMapping` from `Mapping` to `dict`
- Handles some potential bugs related to `asyncio` tasks being garbage collected.
- Improves exception printing with an `ExceptionGroup` implementation
- Fixes a bug with namespacing of user event conditions where the namespace was not respected so the task waiting for it would hang
- Fixes a memory leak in streaming and logging, and fixes some issues with log capture.

## [1.12.3] - 2025-06-25

### Changed

- Fixes a namespacing-related but in the `workflow.id` property that incorrectly (and inconsistently) returned incorrect IDs for namespaced workflows.

## [1.12.2] - 2025-06-17

### Changed

- Fixes a security vulnerability by bumping the `protobuf` library

## [1.12.1] - 2025-06-13

### Added

- Adds corresponding SDK changes from API changes to events (additional parameters to filter events by, additional data returned)

## [1.12.0] - 2025-06-06

### Added

- Adds a warning on client init if the SDK version is not compatible with the tenant (engine) version.
- Adds a `default_filters` parameter to the `Hatchet.workflow` and `Hatchet.task` methods to allow you to declaratively provide a list of filters that will be applied to the workflow by default when events are pushed.
- Adds `get_status` and `aio_get_status` methods to the `Runs` feature client, which return a workflow run's status by its ID.
- Adds a `update` methods to the `Filters` feature client.

### Changed

- Allows the `concurrency` parameter to tasks to be a `list`.
- Fixes an internal bug with duplicate concurrency expressions being set when using `Hatchet.task`.
- Modifies existing `datetime` handling to use UTC timestamps everywhere.

## [1.11.1] - 2025-06-05

### Changed

- Fixes a couple of blocking calls buried in the admin client causing loop blockages on child spawning

## [1.11.0] - 2025-05-29

### Changed

- Significant improvements to the OpenTelemetry instrumentor, including:
  - Traceparents are automatically propagated through the metadata now so the client does not need to provide them manually.
  - Added a handful of attributes to the `run_workflow`, `push_event`, etc. spans, such as the workflow being run / event being pushed, the metadata, and so on. Ignoring
  - Added tracing for workflow scheduling

## [1.10.2] - 2025-05-19

### Changed

- Fixing an issue with the spawn index being set at the `workflow_run_id` level and not the `(workflow_run_id, retry_count)` level, causing children to be spawned multiple times on retry.

## [1.10.1] - 2025-05-16

### Added

- Adds an `otel` item to the `ClientConfig` and a `excluded_attributes: list[OTelAttribute]` there to allow users to exclude certain attributes from being sent to the OpenTelemetry collector.

## [1.10.0] - 2025-05-16

### Added

- The main `Hatchet` client now has a `filters` attribute (a `Filters` client) which wraps basic CRUD operations for managing filters.
- Events can now be pushed with a `priority` attribute, which sets the priority of the runs triggered by the event.
- There are new `list` and `aio_list` methods for the `Events` client, which allow listing events.
- Workflow runs can now be filtered by `triggering_event_external_id`, to allow for seeing runs triggered by a specific event.
- There is now an `id` property on all `Workflow` objects (`Workflow` created by `hatchet.workflow` and `Standalone` created by `hatchet.task`) that returns the ID (UUID) of the workflow.
- Events can now be pushed with a `scope` parameter, which is required for using filters to narrow down the filters to consider applying when triggering workflows from the event.

### Changed

- The `name` parameter to `hatchet.task` and `hatchet.durable_task` is now optional. If not provided, the task name will be the same as the function name.<|MERGE_RESOLUTION|>--- conflicted
+++ resolved
@@ -5,29 +5,22 @@
 The format is based on [Keep a Changelog](https://keepachangelog.com/en/1.0.0/),
 and this project adheres to [Semantic Versioning](https://semver.org/spec/v2.0.0.html).
 
-<<<<<<< HEAD
-## [1.21.4] - 2025-11-28
+## [1.21.4] - 2025-12-06
 
 ### Added
 
 - Adds support for dynamic rate limits using CEL expressions (strings) for the `limit` parameter.
 
-### Fixed
-
+### Changed
+
+- Fixes a serialization error caused by Pydantic sometimes being unable to encode bytes, reported here: https://github.com/hatchet-dev/hatchet/issues/2601
 - Fixes a bug where string-based CEL expressions for `limit` were rejected due to the validation logic.
-=======
-## [1.21.4] - 2025-12-06
-
-### Changed
-
-- Fixes a serialization error caused by Pydantic sometimes being unable to encode bytes, reported here: https://github.com/hatchet-dev/hatchet/issues/2601
 
 ## [1.21.3] - 2025-11-26
 
 ### Added
 
 - Adds GZIP compression for gRPC communication between the SDK and the Hatchet engine to reduce bandwidth usage.
->>>>>>> 68408139
 
 ## [1.21.2] - 2025-11-13
 
