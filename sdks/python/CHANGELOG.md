# Changelog

All notable changes to Hatchet's Python SDK will be documented in this changelog.

The format is based on [Keep a Changelog](https://keepachangelog.com/en/1.0.0/),
and this project adheres to [Semantic Versioning](https://semver.org/spec/v2.0.0.html).

<<<<<<< HEAD
## [1.12.0] - 2025-06-06

### Added

- Adds a `default_filters` parameter to the `Hatchet.workflow` and `Hatchet.task` methods to allow you to declaratively provide a list of filters that will be applied to the workflow by default when events are pushed.

### Changed

- Allows the `concurrency` parameter to tasks to be a `list`.
- Fixes an internal bug with duplicate concurrency expressions being set when using `Hatchet.task`.
- Modifies existing `datetime` handling to use UTC timestamps everywhere.

## [1.11.1] - 2025-06-05
=======
## [1.11.1] - 2025-06-09

### Added

- Adds `get_status` and `aio_get_status` methods to the `Runs` feature client, which return a workflow run's status by its ID.
>>>>>>> c55f684c

### Changed

- Adds a warning on client init if the SDK version is not compatible with the tenant (engine) version.
- Fixes a couple of blocking calls buried in the admin client causing loop blockages on child spawning

## [1.11.0] - 2025-05-29

### Changed

- Significant improvements to the OpenTelemetry instrumentor, including:
  - Traceparents are automatically propagated through the metadata now so the client does not need to provide them manually.
  - Added a handful of attributes to the `run_workflow`, `push_event`, etc. spans, such as the workflow being run / event being pushed, the metadata, and so on. Ignoring
  - Added tracing for workflow scheduling

## [1.10.2] - 2025-05-19

### Changed

- Fixing an issue with the spawn index being set at the `workflow_run_id` level and not the `(workflow_run_id, retry_count)` level, causing children to be spawned multiple times on retry.

## [1.10.1] - 2025-05-16

### Added

- Adds an `otel` item to the `ClientConfig` and a `excluded_attributes: list[OTelAttribute]` there to allow users to exclude certain attributes from being sent to the OpenTelemetry collector.

## [1.10.0] - 2025-05-16

### Added

- The main `Hatchet` client now has a `filters` attribute (a `Filters` client) which wraps basic CRUD operations for managing filters.
- Events can now be pushed with a `priority` attribute, which sets the priority of the runs triggered by the event.
- There are new `list` and `aio_list` methods for the `Events` client, which allow listing events.
- Workflow runs can now be filtered by `triggering_event_external_id`, to allow for seeing runs triggered by a specific event.
- There is now an `id` property on all `Workflow` objects (`Workflow` created by `hatchet.workflow` and `Standalone` created by `hatchet.task`) that returns the ID (UUID) of the workflow.
- Events can now be pushed with a `scope` parameter, which is required for using filters to narrow down the filters to consider applying when triggering workflows from the event.

### Changed

- The `name` parameter to `hatchet.task` and `hatchet.durable_task` is now optional. If not provided, the task name will be the same as the function name.<|MERGE_RESOLUTION|>--- conflicted
+++ resolved
@@ -5,12 +5,12 @@
 The format is based on [Keep a Changelog](https://keepachangelog.com/en/1.0.0/),
 and this project adheres to [Semantic Versioning](https://semver.org/spec/v2.0.0.html).
 
-<<<<<<< HEAD
 ## [1.12.0] - 2025-06-06
 
 ### Added
 
 - Adds a `default_filters` parameter to the `Hatchet.workflow` and `Hatchet.task` methods to allow you to declaratively provide a list of filters that will be applied to the workflow by default when events are pushed.
+- Adds `get_status` and `aio_get_status` methods to the `Runs` feature client, which return a workflow run's status by its ID.
 
 ### Changed
 
@@ -19,13 +19,6 @@
 - Modifies existing `datetime` handling to use UTC timestamps everywhere.
 
 ## [1.11.1] - 2025-06-05
-=======
-## [1.11.1] - 2025-06-09
-
-### Added
-
-- Adds `get_status` and `aio_get_status` methods to the `Runs` feature client, which return a workflow run's status by its ID.
->>>>>>> c55f684c
 
 ### Changed
 
