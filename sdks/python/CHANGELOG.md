# Changelog

All notable changes to Hatchet's Python SDK will be documented in this changelog.

The format is based on [Keep a Changelog](https://keepachangelog.com/en/1.0.0/),
and this project adheres to [Semantic Versioning](https://semver.org/spec/v2.0.0.html).

<<<<<<< HEAD
## [1.10.1] - 2025-06-03

### Added

- Adds `get_status` and `aio_get_status` methods to the `Runs` feature client, which return a workflow run's status by its ID.
=======
## [1.11.1] - 2025-06-05

### Changed

- Fixes a couple of blocking calls buried in the admin client causing loop blockages on child spawning
>>>>>>> 5e59adbb

## [1.11.0] - 2025-05-29

### Changed

- Significant improvements to the OpenTelemetry instrumentor, including:
  - Traceparents are automatically propagated through the metadata now so the client does not need to provide them manually.
  - Added a handful of attributes to the `run_workflow`, `push_event`, etc. spans, such as the workflow being run / event being pushed, the metadata, and so on. Ignoring
  - Added tracing for workflow scheduling

## [1.10.2] - 2025-05-19

### Changed

- Fixing an issue with the spawn index being set at the `workflow_run_id` level and not the `(workflow_run_id, retry_count)` level, causing children to be spawned multiple times on retry.

## [1.10.1] - 2025-05-16

### Added

- Adds an `otel` item to the `ClientConfig` and a `excluded_attributes: list[OTelAttribute]` there to allow users to exclude certain attributes from being sent to the OpenTelemetry collector.

## [1.10.0] - 2025-05-16

### Added

- The main `Hatchet` client now has a `filters` attribute (a `Filters` client) which wraps basic CRUD operations for managing filters.
- Events can now be pushed with a `priority` attribute, which sets the priority of the runs triggered by the event.
- There are new `list` and `aio_list` methods for the `Events` client, which allow listing events.
- Workflow runs can now be filtered by `triggering_event_external_id`, to allow for seeing runs triggered by a specific event.
- There is now an `id` property on all `Workflow` objects (`Workflow` created by `hatchet.workflow` and `Standalone` created by `hatchet.task`) that returns the ID (UUID) of the workflow.
- Events can now be pushed with a `scope` parameter, which is required for using filters to narrow down the filters to consider applying when triggering workflows from the event.

### Changed

- The `name` parameter to `hatchet.task` and `hatchet.durable_task` is now optional. If not provided, the task name will be the same as the function name.<|MERGE_RESOLUTION|>--- conflicted
+++ resolved
@@ -5,19 +5,15 @@
 The format is based on [Keep a Changelog](https://keepachangelog.com/en/1.0.0/),
 and this project adheres to [Semantic Versioning](https://semver.org/spec/v2.0.0.html).
 
-<<<<<<< HEAD
-## [1.10.1] - 2025-06-03
+## [1.11.1] - 2025-06-05
 
 ### Added
 
 - Adds `get_status` and `aio_get_status` methods to the `Runs` feature client, which return a workflow run's status by its ID.
-=======
-## [1.11.1] - 2025-06-05
 
 ### Changed
 
 - Fixes a couple of blocking calls buried in the admin client causing loop blockages on child spawning
->>>>>>> 5e59adbb
 
 ## [1.11.0] - 2025-05-29
 
