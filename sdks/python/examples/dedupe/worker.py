--- conflicted
+++ resolved
@@ -11,11 +11,7 @@
 dedupe_child_wf = hatchet.workflow(name="DedupeChild")
 
 
-<<<<<<< HEAD
-@dedupe_parent_wf.task(timeout=timedelta(minutes=1))
-=======
 @dedupe_parent_wf.task(execution_timeout=timedelta(minutes=1))
->>>>>>> da02248f
 async def spawn(input: EmptyModel, ctx: Context) -> dict[str, list[Any]]:
     print("spawning child")
 
@@ -25,25 +21,16 @@
         try:
             results.append(
                 (
-<<<<<<< HEAD
-                    await dedupe_child_wf.aio_run(
-=======
                     dedupe_child_wf.aio_run(
->>>>>>> da02248f
                         options=TriggerWorkflowOptions(
                             additional_metadata={"dedupe": "test"}, key=f"child{i}"
                         ),
                     )
-<<<<<<< HEAD
-                ).aio_result()
-=======
                 )
->>>>>>> da02248f
             )
         except DedupeViolationErr as e:
             print(f"dedupe violation {e}")
             continue
-<<<<<<< HEAD
 
     result = await asyncio.gather(*results)
     print(f"results {result}")
@@ -60,24 +47,6 @@
 
 
 @dedupe_child_wf.task()
-=======
-
-    result = await asyncio.gather(*results)
-    print(f"results {result}")
-
-    return {"results": result}
-
-
-@dedupe_child_wf.task()
-async def process(input: EmptyModel, ctx: Context) -> dict[str, str]:
-    await asyncio.sleep(3)
-
-    print("child process")
-    return {"status": "success"}
-
-
-@dedupe_child_wf.task()
->>>>>>> da02248f
 async def process2(input: EmptyModel, ctx: Context) -> dict[str, str]:
     print("child process2")
     return {"status2": "success"}
