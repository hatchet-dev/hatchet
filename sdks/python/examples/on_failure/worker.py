import json
from datetime import timedelta

from hatchet_sdk import Context, EmptyModel, Hatchet

hatchet = Hatchet(debug=True)

ERROR_TEXT = "step1 failed"

# ❓ OnFailure Step
# This workflow will fail because the step will throw an error
# we define an onFailure step to handle this case

on_failure_wf = hatchet.workflow(name="OnFailureWorkflow")


<<<<<<< HEAD
@on_failure_wf.task(timeout=timedelta(seconds=1))
def step1(input: EmptyModel, ctx: Context) -> None:
    # 👀 this step will always raise an exception
    raise Exception("step1 failed")
=======
@on_failure_wf.task(execution_timeout=timedelta(seconds=1))
def step1(input: EmptyModel, ctx: Context) -> None:
    # 👀 this step will always raise an exception
    raise Exception(ERROR_TEXT)
>>>>>>> da02248f


# 👀 After the workflow fails, this special step will run
@on_failure_wf.on_failure_task()
def on_failure(input: EmptyModel, ctx: Context) -> dict[str, str]:
    # 👀 we can do things like perform cleanup logic
    # or notify a user here

    # 👀 Fetch the errors from upstream step runs from the context
<<<<<<< HEAD
    print(ctx.step_run_errors)
=======
    print(ctx.task_run_errors)
>>>>>>> da02248f

    return {"status": "success"}


# ‼️


# ❓ OnFailure With Details
# We can access the failure details in the onFailure step
# via the context method

on_failure_wf_with_details = hatchet.workflow(name="OnFailureWorkflowWithDetails")


# ... defined as above
<<<<<<< HEAD
@on_failure_wf_with_details.task(timeout=timedelta(seconds=1))
def details_step1(input: EmptyModel, ctx: Context) -> None:
    raise Exception("step1 failed")


# 👀 After the workflow fails, this special step will run
@on_failure_wf_with_details.task()
def details_on_failure(input: EmptyModel, ctx: Context) -> dict[str, str]:
    failures = ctx.fetch_run_failures()

    # 👀 we can access the failure details here
    print(json.dumps(failures, indent=2))
    if len(failures) == 1 and "step1 failed" in failures[0].error:
        return {"status": "success"}

=======
@on_failure_wf_with_details.task(execution_timeout=timedelta(seconds=1))
def details_step1(input: EmptyModel, ctx: Context) -> None:
    raise Exception(ERROR_TEXT)


# 👀 After the workflow fails, this special step will run
@on_failure_wf_with_details.on_failure_task()
def details_on_failure(input: EmptyModel, ctx: Context) -> dict[str, str]:
    error = ctx.fetch_task_run_error(details_step1)

    # 👀 we can access the failure details here
    print(json.dumps(error, indent=2))

    if error and error.startswith(ERROR_TEXT):
        return {"status": "success"}

>>>>>>> da02248f
    raise Exception("unexpected failure")


# ‼️


def main() -> None:
    worker = hatchet.worker(
        "on-failure-worker",
        slots=4,
        workflows=[on_failure_wf, on_failure_wf_with_details],
    )
    worker.start()


if __name__ == "__main__":
    main()<|MERGE_RESOLUTION|>--- conflicted
+++ resolved
@@ -14,17 +14,10 @@
 on_failure_wf = hatchet.workflow(name="OnFailureWorkflow")
 
 
-<<<<<<< HEAD
-@on_failure_wf.task(timeout=timedelta(seconds=1))
-def step1(input: EmptyModel, ctx: Context) -> None:
-    # 👀 this step will always raise an exception
-    raise Exception("step1 failed")
-=======
 @on_failure_wf.task(execution_timeout=timedelta(seconds=1))
 def step1(input: EmptyModel, ctx: Context) -> None:
     # 👀 this step will always raise an exception
     raise Exception(ERROR_TEXT)
->>>>>>> da02248f
 
 
 # 👀 After the workflow fails, this special step will run
@@ -34,11 +27,7 @@
     # or notify a user here
 
     # 👀 Fetch the errors from upstream step runs from the context
-<<<<<<< HEAD
-    print(ctx.step_run_errors)
-=======
     print(ctx.task_run_errors)
->>>>>>> da02248f
 
     return {"status": "success"}
 
@@ -54,23 +43,6 @@
 
 
 # ... defined as above
-<<<<<<< HEAD
-@on_failure_wf_with_details.task(timeout=timedelta(seconds=1))
-def details_step1(input: EmptyModel, ctx: Context) -> None:
-    raise Exception("step1 failed")
-
-
-# 👀 After the workflow fails, this special step will run
-@on_failure_wf_with_details.task()
-def details_on_failure(input: EmptyModel, ctx: Context) -> dict[str, str]:
-    failures = ctx.fetch_run_failures()
-
-    # 👀 we can access the failure details here
-    print(json.dumps(failures, indent=2))
-    if len(failures) == 1 and "step1 failed" in failures[0].error:
-        return {"status": "success"}
-
-=======
 @on_failure_wf_with_details.task(execution_timeout=timedelta(seconds=1))
 def details_step1(input: EmptyModel, ctx: Context) -> None:
     raise Exception(ERROR_TEXT)
@@ -87,7 +59,6 @@
     if error and error.startswith(ERROR_TEXT):
         return {"status": "success"}
 
->>>>>>> da02248f
     raise Exception("unexpected failure")
 
 
