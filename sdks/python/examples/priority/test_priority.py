--- conflicted
+++ resolved
@@ -86,11 +86,7 @@
         items.append(
             priority_workflow.create_bulk_run_item(
                 options=TriggerWorkflowOptions(
-<<<<<<< HEAD
-                    priority=priority_to_int(priority),
-=======
                     priority=(priority_to_int(pr)),
->>>>>>> c4db29cd
                     additional_metadata={
                         "priority": pr,
                         "key": ix,
@@ -98,16 +94,10 @@
                     },
                 )
             )
-<<<<<<< HEAD
-        )
-
-    run_refs = await priority_workflow.aio_run_many_no_wait(items)
-=======
             for ix in range(N)
             for pr in [choice(choices)]
         ]
     )
->>>>>>> c4db29cd
 
     await asyncio.gather(*[r.aio_result() for r in run_refs])
 
@@ -188,11 +178,7 @@
             priority_workflow.aio_schedule(
                 run_at=run_at,
                 options=ScheduleTriggerWorkflowOptions(
-<<<<<<< HEAD
-                    priority=priority_to_int(priority),
-=======
                     priority=(priority_to_int(pr)),
->>>>>>> c4db29cd
                     additional_metadata={
                         "priority": pr,
                         "key": ix,
@@ -200,16 +186,10 @@
                     },
                 ),
             )
-<<<<<<< HEAD
-        )
-
-    versions = await asyncio.gather(*schedule_tasks)
-=======
             for ix in range(n)
             for pr in [choice(choices)]
         ]
     )
->>>>>>> c4db29cd
 
     await asyncio.sleep(sleep_time * 2)
 
