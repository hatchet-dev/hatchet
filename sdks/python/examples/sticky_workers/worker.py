--- conflicted
+++ resolved
@@ -26,11 +26,7 @@
 
 @sticky_workflow.task(parents=[step1a, step1b])
 async def step2(input: EmptyModel, ctx: Context) -> dict[str, str | None]:
-<<<<<<< HEAD
-    ref = await sticky_child_workflow.aio_run(
-=======
     ref = await sticky_child_workflow.aio_run_no_wait(
->>>>>>> da02248f
         options=TriggerWorkflowOptions(sticky=True)
     )
 
