--- conflicted
+++ resolved
@@ -24,11 +24,7 @@
         )
         worker.start()
 
-<<<<<<< HEAD
-        ref = existing_loop_worker.run()
-=======
         ref = existing_loop_worker.run_no_wait()
->>>>>>> da02248f
         print(await ref.aio_result())
         while True:
             await asyncio.sleep(1)
