import pytest

from examples.bulk_fanout.worker import ParentInput, bulk_parent_wf
<<<<<<< HEAD
from hatchet_sdk import Hatchet, Worker


# requires scope module or higher for shared event loop
@pytest.mark.asyncio(scope="session")
@pytest.mark.parametrize("worker", ["bulk_fanout"], indirect=True)
async def test_run(hatchet: Hatchet, worker: Worker) -> None:
    result = await bulk_parent_wf.aio_run_and_get_result(input=ParentInput(n=12))
=======
from hatchet_sdk import Hatchet


# requires scope module or higher for shared event loop
@pytest.mark.asyncio(loop_scope="session")
async def test_run(hatchet: Hatchet) -> None:
    result = await bulk_parent_wf.aio_run(input=ParentInput(n=12))
>>>>>>> 5a56b1be

    assert len(result["spawn"]["results"]) == 12<|MERGE_RESOLUTION|>--- conflicted
+++ resolved
@@ -1,16 +1,6 @@
 import pytest
 
 from examples.bulk_fanout.worker import ParentInput, bulk_parent_wf
-<<<<<<< HEAD
-from hatchet_sdk import Hatchet, Worker
-
-
-# requires scope module or higher for shared event loop
-@pytest.mark.asyncio(scope="session")
-@pytest.mark.parametrize("worker", ["bulk_fanout"], indirect=True)
-async def test_run(hatchet: Hatchet, worker: Worker) -> None:
-    result = await bulk_parent_wf.aio_run_and_get_result(input=ParentInput(n=12))
-=======
 from hatchet_sdk import Hatchet
 
 
@@ -18,6 +8,5 @@
 @pytest.mark.asyncio(loop_scope="session")
 async def test_run(hatchet: Hatchet) -> None:
     result = await bulk_parent_wf.aio_run(input=ParentInput(n=12))
->>>>>>> 5a56b1be
 
     assert len(result["spawn"]["results"]) == 12