--- conflicted
+++ resolved
@@ -1,7 +1,4 @@
 import time
-from datetime import timedelta
-
-from pydantic import BaseModel
 
 from pydantic import BaseModel
 
@@ -21,10 +18,6 @@
 
 concurrency_limit_rr_workflow = hatchet.workflow(
     name="ConcurrencyDemoWorkflowRR",
-<<<<<<< HEAD
-    schedule_timeout=timedelta(minutes=10),
-=======
->>>>>>> da02248f
     concurrency=ConcurrencyExpression(
         expression="input.group",
         max_runs=1,
