from examples.affinity_workers.worker import affinity_worker_workflow
from examples.bulk_fanout.worker import bulk_child_wf, bulk_parent_wf
from examples.cancellation.worker import cancellation_workflow
from examples.concurrency_limit.worker import concurrency_limit_workflow
from examples.concurrency_limit_rr.worker import concurrency_limit_rr_workflow
from examples.concurrency_multiple_keys.worker import concurrency_multiple_keys_workflow
from examples.dag.worker import dag_workflow
from examples.dedupe.worker import dedupe_child_wf, dedupe_parent_wf
from examples.durable.worker import durable_workflow
from examples.fanout.worker import child_wf, parent_wf
from examples.fanout_sync.worker import sync_fanout_child, sync_fanout_parent
from examples.lifespans.simple import lifespan, lifespan_task
from examples.logger.workflow import logging_workflow
from examples.non_retryable.worker import non_retryable_workflow
from examples.on_failure.worker import on_failure_wf, on_failure_wf_with_details
from examples.priority.worker import priority_workflow
from examples.timeout.worker import refresh_timeout_wf, timeout_wf
from examples.waits.worker import task_condition_workflow
from hatchet_sdk import Hatchet

hatchet = Hatchet(debug=True)


def main() -> None:
    worker = hatchet.worker(
        "e2e-test-worker",
        slots=100,
        workflows=[
            affinity_worker_workflow,
            bulk_child_wf,
            bulk_parent_wf,
            concurrency_limit_workflow,
            concurrency_limit_rr_workflow,
            concurrency_multiple_keys_workflow,
            dag_workflow,
            dedupe_child_wf,
            dedupe_parent_wf,
            durable_workflow,
            child_wf,
            parent_wf,
            on_failure_wf,
            on_failure_wf_with_details,
            logging_workflow,
            timeout_wf,
            refresh_timeout_wf,
            task_condition_workflow,
            cancellation_workflow,
            sync_fanout_parent,
            sync_fanout_child,
            non_retryable_workflow,
<<<<<<< HEAD
            priority_workflow,
=======
            lifespan_task,
>>>>>>> 90805ca7
        ],
        lifespan=lifespan,
    )

    worker.start()


if __name__ == "__main__":
    main()<|MERGE_RESOLUTION|>--- conflicted
+++ resolved
@@ -48,11 +48,8 @@
             sync_fanout_parent,
             sync_fanout_child,
             non_retryable_workflow,
-<<<<<<< HEAD
             priority_workflow,
-=======
             lifespan_task,
->>>>>>> 90805ca7
         ],
         lifespan=lifespan,
     )
