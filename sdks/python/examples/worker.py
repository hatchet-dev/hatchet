--- conflicted
+++ resolved
@@ -50,11 +50,8 @@
             sync_fanout_parent,
             sync_fanout_child,
             non_retryable_workflow,
-<<<<<<< HEAD
             concurrency_workflow_level_workflow,
-=======
             lifespan_task,
->>>>>>> 90805ca7
         ],
         lifespan=lifespan,
     )
