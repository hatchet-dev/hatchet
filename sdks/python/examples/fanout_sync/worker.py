--- conflicted
+++ resolved
@@ -16,19 +16,6 @@
     a: str
 
 
-<<<<<<< HEAD
-parent = hatchet.workflow(name="SyncFanoutParent", input_validator=ParentInput)
-child = hatchet.workflow(name="SyncFanoutChild", input_validator=ChildInput)
-
-
-@parent.task(timeout=timedelta(minutes=5))
-def spawn(input: ParentInput, ctx: Context) -> dict[str, Any]:
-    print("spawning child")
-
-    runs = child.run_many(
-        [
-            child.create_run_workflow_config(
-=======
 sync_fanout_parent = hatchet.workflow(
     name="SyncFanoutParent", input_validator=ParentInput
 )
@@ -42,7 +29,6 @@
     runs = sync_fanout_child.run_many(
         [
             sync_fanout_child.create_run_workflow_config(
->>>>>>> 5a56b1be
                 input=ChildInput(a=str(i)),
                 key=f"child{i}",
                 options=TriggerWorkflowOptions(additional_metadata={"hello": "earth"}),
@@ -58,25 +44,17 @@
     return {"results": results}
 
 
-<<<<<<< HEAD
-@child.task()
-=======
 @sync_fanout_child.task()
->>>>>>> 5a56b1be
 def process(input: ChildInput, ctx: Context) -> dict[str, str]:
     return {"status": "success " + input.a}
 
 
 def main() -> None:
-<<<<<<< HEAD
-    worker = hatchet.worker("sync-fanout-worker", slots=40, workflows=[parent, child])
-=======
     worker = hatchet.worker(
         "sync-fanout-worker",
         slots=40,
         workflows=[sync_fanout_parent, sync_fanout_child],
     )
->>>>>>> 5a56b1be
     worker.start()
 
 
