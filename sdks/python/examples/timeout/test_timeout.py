--- conflicted
+++ resolved
@@ -1,18 +1,6 @@
 import pytest
 
 from examples.timeout.worker import refresh_timeout_wf, timeout_wf
-<<<<<<< HEAD
-from hatchet_sdk import Hatchet, Worker
-
-
-# requires scope module or higher for shared event loop
-@pytest.mark.asyncio(scope="session")
-@pytest.mark.parametrize("worker", ["timeout"], indirect=True)
-async def test_run_timeout(hatchet: Hatchet, worker: Worker) -> None:
-    run = timeout_wf.run()
-
-    try:
-=======
 from hatchet_sdk import Hatchet
 
 
@@ -22,21 +10,11 @@
     run = timeout_wf.run_no_wait()
 
     with pytest.raises(Exception, match="(Task exceeded timeout|TIMED_OUT)"):
->>>>>>> 5a56b1be
         await run.aio_result()
 
 
-<<<<<<< HEAD
-@pytest.mark.asyncio(scope="session")
-@pytest.mark.parametrize("worker", ["timeout"], indirect=True)
-async def test_run_refresh_timeout(hatchet: Hatchet, worker: Worker) -> None:
-    run = refresh_timeout_wf.run()
-
-    result = await run.aio_result()
-=======
 @pytest.mark.asyncio(loop_scope="session")
 async def test_run_refresh_timeout(hatchet: Hatchet) -> None:
     result = await refresh_timeout_wf.aio_run()
 
->>>>>>> 5a56b1be
     assert result["refresh_task"]["status"] == "success"