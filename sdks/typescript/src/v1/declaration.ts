/* eslint-disable max-classes-per-file */
/* eslint-disable no-underscore-dangle */
/* eslint-disable no-dupe-class-members */
import WorkflowRunRef from '@hatchet/util/workflow-run-ref';
import { Context, DurableContext } from '@hatchet/step';
import { CronWorkflows, ScheduledWorkflows } from '@hatchet/clients/rest/generated/data-contracts';
import { Workflow as WorkflowV0 } from '@hatchet/workflow';
import { IHatchetClient } from './client/client.interface';
import {
  CreateWorkflowTaskOpts,
  CreateOnFailureTaskOpts,
  TaskFn,
  CreateWorkflowDurableTaskOpts,
  CreateBaseTaskOpts,
  CreateOnSuccessTaskOpts,
<<<<<<< HEAD
  Concurrency,
=======
  DurableTaskFn,
>>>>>>> 90805ca7
} from './task';
import { Duration } from './client/duration';
import { MetricsClient } from './client/features/metrics';
import { InputType, OutputType, UnknownInputType, JsonObject } from './types';

const UNBOUND_ERR = new Error('workflow unbound to hatchet client, hint: use client.run instead');

/**
 * Additional metadata that can be attached to a workflow run.
 */
type AdditionalMetadata = Record<string, string>;

/**
 * Options for running a workflow.
 */
export type RunOpts = {
  /**
   * Additional metadata to attach to the workflow run.
   */
  additionalMetadata?: AdditionalMetadata;
};

/**
 * Helper type to safely extract output types from task results
 */
export type TaskOutput<O, Key extends string, Fallback> =
  O extends Record<Key, infer Value> ? (Value extends OutputType ? Value : Fallback) : Fallback;

/**
 * Extracts a property from an object type based on task name, or falls back to inferred type
 */
export type TaskOutputType<
  O,
  TaskName extends string,
  InferredType extends OutputType,
> = TaskName extends keyof O
  ? O[TaskName] extends OutputType
    ? O[TaskName]
    : InferredType
  : InferredType;

export type CreateBaseWorkflowOpts = {
  /**
   * The name of the workflow.
   */
  name: WorkflowV0['id'];
  /**
   * (optional) description of the workflow.
   */
  description?: WorkflowV0['description'];
  /**
   * (optional) version of the workflow.
   */
  version?: WorkflowV0['version'];
  /**
   * (optional) sticky strategy for the workflow.
   */
  sticky?: WorkflowV0['sticky'];

  /**
   * (optional) on config for the workflow.
   * @deprecated use onCrons and onEvents instead
   */
  on?: WorkflowV0['on'];

  /**
   * (optional) cron config for the workflow.
   */
  onCrons?: string[];

  /**
   * (optional) event config for the workflow.
   */
  onEvents?: string[];

  /**
   * (optional) concurrency config for the workflow.
   */
  concurrency?: Concurrency | Concurrency[];
};

export type CreateTaskWorkflowOpts<
  I extends InputType = UnknownInputType,
  O extends OutputType = void,
> = CreateBaseWorkflowOpts & CreateBaseTaskOpts<I, O, TaskFn<I, O>>;

export type CreateDurableTaskWorkflowOpts<
  I extends InputType = UnknownInputType,
  O extends OutputType = void,
> = CreateBaseWorkflowOpts & CreateBaseTaskOpts<I, O, DurableTaskFn<I, O>>;

/**
 * Options for creating a new workflow.
 */
export type CreateWorkflowOpts = CreateBaseWorkflowOpts & {
  /**
   * (optional) default configuration for all tasks in the workflow.
   */
  taskDefaults?: TaskDefaults;
};

/**
 * Default configuration for all tasks in the workflow.
 * Can be overridden by task-specific options.
 */
export type TaskDefaults = {
  /**
   * (optional) execution timeout duration for the task after it starts running
   * go duration format (e.g., "1s", "5m", "1h").
   *
   * default: 60s
   */
  executionTimeout?: Duration;

  /**
   * (optional) schedule timeout for the task (max duration to allow the task to wait in the queue)
   * go duration format (e.g., "1s", "5m", "1h").
   *
   * default: 5m
   */
  scheduleTimeout?: Duration;

  /**
   * (optional) number of retries for the task.
   *
   * default: 0
   */
  retries?: CreateWorkflowTaskOpts<any, any>['retries'];

  /**
   * (optional) backoff strategy configuration for retries.
   * - factor: Base of the exponential backoff (base ^ retry count)
   * - maxSeconds: Maximum backoff duration in seconds
   */
  backoff?: CreateWorkflowTaskOpts<any, any>['backoff'];

  /**
   * (optional) rate limits for the task.
   */
  rateLimits?: CreateWorkflowTaskOpts<any, any>['rateLimits'];

  /**
   * (optional) worker labels for task routing and scheduling.
   * Each label can be a simple string/number value or an object with additional configuration:
   * - value: The label value (string or number)
   * - required: Whether the label is required for worker matching
   * - weight: Priority weight for worker selection
   * - comparator: Custom comparison logic for label matching
   */
  workerLabels?: CreateWorkflowTaskOpts<any, any>['desiredWorkerLabels'];

  /**
   * (optional) the concurrency options for the task.
   */
  concurrency?: Concurrency | Concurrency[];
};

/**
 * Internal definition of a workflow and its tasks.
 */
export type WorkflowDefinition = CreateWorkflowOpts & {
  /**
   * The tasks that make up this workflow.
   */
  _tasks: CreateWorkflowTaskOpts<any, any>[];

  /**
   * The durable tasks that make up this workflow.
   */
  _durableTasks: CreateWorkflowDurableTaskOpts<any, any>[];

  /**
   * (optional) onFailure handler for the workflow.
   * Invoked when any task in the workflow fails.
   * @param ctx The context of the workflow.
   */
  onFailure?: TaskFn<any, any> | CreateOnFailureTaskOpts<any, any>;

  /**
   * (optional) onSuccess handler for the workflow.
   * Invoked when all tasks in the workflow complete successfully.
   * @param ctx The context of the workflow.
   */
  onSuccess?: TaskFn<any, any> | CreateOnSuccessTaskOpts<any, any>;
};

/**
 * Represents a workflow that can be executed by Hatchet.
 * @template I The input type for the workflow.
 * @template O The return type of the workflow.
 */
export class BaseWorkflowDeclaration<
  I extends InputType = UnknownInputType,
  O extends OutputType = void,
> {
  /**
   * The Hatchet client instance used to execute the workflow.
   */
  client: IHatchetClient | undefined;

  /**
   * The internal workflow definition.
   */
  definition: WorkflowDefinition;

  /**
   * Creates a new workflow instance.
   * @param options The options for creating the workflow.
   * @param client Optional Hatchet client instance.
   */
  constructor(options: CreateWorkflowOpts, client?: IHatchetClient) {
    this.definition = {
      ...options,
      _tasks: [],
      _durableTasks: [],
    };

    this.client = client;
  }

  /**
   * Triggers a workflow run without waiting for completion.
   * @param input The input data for the workflow.
   * @param options Optional configuration for this workflow run.
   * @returns A WorkflowRunRef containing the run ID and methods to get results and interact with the run.
   * @throws Error if the workflow is not bound to a Hatchet client.
   */
  runNoWait(input: I, options?: RunOpts, _standaloneTaskName?: string): WorkflowRunRef<O> {
    if (!this.client) {
      throw UNBOUND_ERR;
    }

    const res = this.client._v0.admin.runWorkflow<I, O>(this.name, input, options);

    if (_standaloneTaskName) {
      res._standalone_task_name = _standaloneTaskName;
    }

    return res;
  }

  /**
   * @alias run
   * Triggers a workflow run and waits for the result.
   * @template I - The input type for the workflow
   * @template O - The return type of the workflow
   * @param input - The input data for the workflow
   * @param options - Configuration options for the workflow run
   * @returns A promise that resolves with the workflow result
   */
  async runAndWait(input: I, options?: RunOpts, _standaloneTaskName?: string): Promise<O>;
  async runAndWait(input: I[], options?: RunOpts, _standaloneTaskName?: string): Promise<O[]>;
  async runAndWait(
    input: I | I[],
    options?: RunOpts,
    _standaloneTaskName?: string
  ): Promise<O | O[]> {
    if (!this.client) {
      throw UNBOUND_ERR;
    }

    if (Array.isArray(input)) {
      return Promise.all(input.map((i) => this.runAndWait(i, options, _standaloneTaskName)));
    }

    return this.run(input, options, _standaloneTaskName);
  }
  /**
   * Executes the workflow with the given input and awaits the results.
   * @param input The input data for the workflow.
   * @param options Optional configuration for this workflow run.
   * @returns A promise that resolves with the workflow result.
   * @throws Error if the workflow is not bound to a Hatchet client.
   */
  async run(input: I, options?: RunOpts, _standaloneTaskName?: string): Promise<O>;
  async run(input: I[], options?: RunOpts, _standaloneTaskName?: string): Promise<O[]>;
  async run(input: I | I[], options?: RunOpts, _standaloneTaskName?: string): Promise<O | O[]> {
    if (!this.client) {
      throw UNBOUND_ERR;
    }

    if (Array.isArray(input)) {
      let resp: WorkflowRunRef<O>[] = [];
      for (let i = 0; i < input.length; i += 500) {
        const batch = input.slice(i, i + 500);
        const batchResp = await this.client._v0.admin.runWorkflows<I, O>(
          batch.map((inp) => ({
            workflowName: this.definition.name,
            input: inp,
            options,
          }))
        );
        resp = resp.concat(batchResp);
      }

      const res: Promise<O>[] = [];
      resp.forEach((ref, index) => {
        const wf = input[index].workflow;
        if (wf instanceof TaskWorkflowDeclaration) {
          // eslint-disable-next-line no-param-reassign
          ref._standalone_task_name = wf._standalone_task_name;
        }
        res.push(ref.result());
      });
      return Promise.all(res);
    }

    const res = this.client._v0.admin.runWorkflow<I, O>(this.definition.name, input, options);

    if (_standaloneTaskName) {
      res._standalone_task_name = _standaloneTaskName;
    }

    return res.result() as Promise<O>;
  }

  /**
   * Schedules a workflow to run at a specific date and time in the future.
   * @param enqueueAt The date when the workflow should be triggered.
   * @param input The input data for the workflow.
   * @param options Optional configuration for this workflow run.
   * @returns A promise that resolves with the scheduled workflow details.
   * @throws Error if the workflow is not bound to a Hatchet client.
   */
  async schedule(enqueueAt: Date, input: I, options?: RunOpts): Promise<ScheduledWorkflows> {
    if (!this.client) {
      throw UNBOUND_ERR;
    }

    const scheduled = this.client._v0.schedule.create(this.definition.name, {
      triggerAt: enqueueAt,
      input: input as JsonObject,
      additionalMetadata: options?.additionalMetadata,
    });

    return scheduled;
  }

  /**
   * Schedules a workflow to run after a specified delay.
   * @param duration The delay in seconds before the workflow should run.
   * @param input The input data for the workflow.
   * @param options Optional configuration for this workflow run.
   * @returns A promise that resolves with the scheduled workflow details.
   * @throws Error if the workflow is not bound to a Hatchet client.
   */
  async delay(duration: number, input: I, options?: RunOpts): Promise<ScheduledWorkflows> {
    const now = Date.now();
    const triggerAt = new Date(now + duration * 1000);
    return this.schedule(triggerAt, input, options);
  }

  /**
   * Creates a cron schedule for the workflow.
   * @param name The name of the cron schedule.
   * @param expression The cron expression defining the schedule.
   * @param input The input data for the workflow.
   * @param options Optional configuration for this workflow run.
   * @returns A promise that resolves with the cron workflow details.
   * @throws Error if the workflow is not bound to a Hatchet client.
   */
  async cron(
    name: string,
    expression: string,
    input: I,
    options?: RunOpts
  ): Promise<CronWorkflows> {
    if (!this.client) {
      throw UNBOUND_ERR;
    }

    const cronDef = this.client._v0.cron.create(this.definition.name, {
      expression,
      input: input as JsonObject,
      additionalMetadata: options?.additionalMetadata,
      name,
    });

    return cronDef;
  }

  /**
   * Get metrics for the workflow.
   * @param opts Optional configuration for the metrics request.
   * @returns A promise that resolves with the workflow metrics.
   * @throws Error if the workflow is not bound to a Hatchet client.
   */
  metrics(opts?: Parameters<MetricsClient['getWorkflowMetrics']>[1]) {
    if (!this.client) {
      throw UNBOUND_ERR;
    }

    return this.client.metrics.getWorkflowMetrics(this.definition.name, opts);
  }

  /**
   * Get queue metrics for the workflow.
   * @param opts Optional configuration for the metrics request.
   * @returns A promise that resolves with the workflow metrics.
   * @throws Error if the workflow is not bound to a Hatchet client.
   */
  queueMetrics(opts?: Omit<Parameters<MetricsClient['getQueueMetrics']>[0], 'workflows'>) {
    if (!this.client) {
      throw UNBOUND_ERR;
    }

    return this.client.metrics.getQueueMetrics({
      ...opts,
      workflows: [this.definition.name],
    });
  }

  /**
   * Get the current state of the workflow.
   * @returns A promise that resolves with the workflow state.
   * @throws Error if the workflow is not bound to a Hatchet client.
   */
  get() {
    if (!this.client) {
      throw UNBOUND_ERR;
    }

    return this.client.workflows.get(this);
  }

  // // gets the pause state of the workflow
  // isPaused() {
  //   if (!this.client) {
  //     throw UNBOUND_ERR;
  //   }

  //   return this.client.workflows.isPaused(this);
  // }

  // // pause assignment of workflow
  // pause() {
  //   if (!this.client) {
  //     throw UNBOUND_ERR;
  //   }

  //   return this.client.workflows.pause(this);
  // }

  // // unpause assignment of workflow
  // unpause() {
  //   if (!this.client) {
  //     throw UNBOUND_ERR;
  //   }

  //   return this.client.workflows.unpause(this);
  // }

  // @deprecated use definition.name instead
  get id() {
    return this.definition.name;
  }

  /**
   * Get the friendly name of the workflow.
   * @returns The name of the workflow.
   */
  get name() {
    return this.definition.name;
  }
}

export class WorkflowDeclaration<
  I extends InputType = UnknownInputType,
  O extends OutputType = void,
> extends BaseWorkflowDeclaration<I, O> {
  /**
   * Adds a task to the workflow.
   * The return type will be either the property on O that corresponds to the task name,
   * or if there is no matching property, the inferred return type of the function.
   * @template Name The literal string name of the task.
   * @template Fn The type of the task function.
   * @param options The task configuration options.
   * @returns The task options that were added.
   */
  task<
    Name extends string,
    Fn extends Name extends keyof O
      ? (
          input: I,
          ctx: Context<I>
        ) => O[Name] extends OutputType ? O[Name] | Promise<O[Name]> : void
      : (input: I, ctx: Context<I>) => void,
    FnReturn = ReturnType<Fn> extends Promise<infer P> ? P : ReturnType<Fn>,
    TO extends OutputType = Name extends keyof O
      ? O[Name] extends OutputType
        ? O[Name]
        : never
      : FnReturn extends OutputType
        ? FnReturn
        : never,
  >(
    options:
      | (Omit<CreateWorkflowTaskOpts<I, TO>, 'fn'> & {
          name: Name;
          fn: Fn;
        })
      | TaskWorkflowDeclaration<I, TO>
  ): CreateWorkflowTaskOpts<I, TO> {
    let typedOptions: CreateWorkflowTaskOpts<I, TO>;

    if (options instanceof TaskWorkflowDeclaration) {
      typedOptions = options.taskDef;
    } else {
      typedOptions = options as CreateWorkflowTaskOpts<I, TO>;
    }

    this.definition._tasks.push(typedOptions);
    return typedOptions;
  }

  /**
   * Adds an onFailure task to the workflow.
   * This will only run if any task in the workflow fails.
   * @template Name The literal string name of the task.
   * @template L The inferred return type of the task function.
   * @param options The task configuration options.
   * @returns The task options that were added.
   */
  onFailure<Name extends string, L extends OutputType>(
    options:
      | (Omit<CreateOnFailureTaskOpts<I, TaskOutputType<O, Name, L>>, 'fn'> & {
          fn: (
            input: I,
            ctx: Context<I>
          ) => TaskOutputType<O, Name, L> | Promise<TaskOutputType<O, Name, L>>;
        })
      | TaskWorkflowDeclaration<any, any>
  ): CreateWorkflowTaskOpts<I, TaskOutputType<O, Name, L>> {
    let typedOptions: CreateWorkflowTaskOpts<I, TaskOutputType<O, Name, L>>;

    if (options instanceof TaskWorkflowDeclaration) {
      typedOptions = options.taskDef;
    } else {
      typedOptions = options as CreateWorkflowTaskOpts<I, TaskOutputType<O, Name, L>>;
    }

    if (this.definition.onFailure) {
      this.client?._v0.logger.warn(`onFailure task will override existing onFailure task`);
    }

    this.definition.onFailure = typedOptions;
    return typedOptions;
  }

  /**
   * Adds an onSuccess task to the workflow.
   * This will only run if all tasks in the workflow complete successfully.
   * @template Name The literal string name of the task.
   * @template L The inferred return type of the task function.
   * @param options The task configuration options.
   * @returns The task options that were added.
   */
  onSuccess<Name extends string, L extends OutputType>(
    options:
      | (Omit<CreateOnSuccessTaskOpts<I, TaskOutputType<O, Name, L>>, 'fn'> & {
          fn: (
            input: I,
            ctx: Context<I>
          ) => TaskOutputType<O, Name, L> | Promise<TaskOutputType<O, Name, L>>;
        })
      | TaskWorkflowDeclaration<any, any>
  ): CreateWorkflowTaskOpts<I, TaskOutputType<O, Name, L>> {
    let typedOptions: CreateWorkflowTaskOpts<I, TaskOutputType<O, Name, L>>;

    if (options instanceof TaskWorkflowDeclaration) {
      typedOptions = options.taskDef;
    } else {
      typedOptions = options as CreateWorkflowTaskOpts<I, TaskOutputType<O, Name, L>>;
    }

    if (this.definition.onSuccess) {
      this.client?._v0.logger.warn(`onSuccess task will override existing onSuccess task`);
    }

    this.definition.onSuccess = typedOptions;
    return typedOptions;
  }

  /**
   * Adds a durable task to the workflow.
   * The return type will be either the property on O that corresponds to the task name,
   * or if there is no matching property, the inferred return type of the function.
   * @template Name The literal string name of the task.
   * @template Fn The type of the task function.
   * @param options The task configuration options.
   * @returns The task options that were added.
   */
  durableTask<
    Name extends string,
    Fn extends Name extends keyof O
      ? (
          input: I,
          ctx: DurableContext<I>
        ) => O[Name] extends OutputType ? O[Name] | Promise<O[Name]> : void
      : (input: I, ctx: DurableContext<I>) => void,
    FnReturn = ReturnType<Fn> extends Promise<infer P> ? P : ReturnType<Fn>,
    TO extends OutputType = Name extends keyof O
      ? O[Name] extends OutputType
        ? O[Name]
        : never
      : FnReturn extends OutputType
        ? FnReturn
        : never,
  >(
    options: Omit<CreateWorkflowTaskOpts<I, TO>, 'fn'> & {
      name: Name;
      fn: Fn;
    }
  ): CreateWorkflowDurableTaskOpts<I, TO> {
    const typedOptions = options as unknown as CreateWorkflowDurableTaskOpts<I, TO>;
    this.definition._durableTasks.push(typedOptions);
    return typedOptions;
  }
}

export class TaskWorkflowDeclaration<
  I extends InputType = UnknownInputType,
  O extends OutputType = void,
> extends BaseWorkflowDeclaration<I, O> {
  _standalone_task_name: string;

  constructor(options: CreateTaskWorkflowOpts<I, O>, client?: IHatchetClient) {
    super({ ...options }, client);

    this._standalone_task_name = options.name;

    this.definition._tasks.push({
      ...options,
    });
  }

  async run(input: I, options?: RunOpts): Promise<O>;
  async run(input: I[], options?: RunOpts): Promise<O[]>;
  async run(input: I | I[], options?: RunOpts): Promise<O | O[]> {
    return (await super.run(input as I, options, this._standalone_task_name)) as O | O[];
  }

  /**
   * Triggers a workflow run without waiting for completion.
   * @param input The input data for the workflow.
   * @param options Optional configuration for this workflow run.
   * @returns A WorkflowRunRef containing the run ID and methods to get results and interact with the run.
   * @throws Error if the workflow is not bound to a Hatchet client.
   */
  runNoWait(input: I, options?: RunOpts): WorkflowRunRef<O> {
    if (!this.client) {
      throw UNBOUND_ERR;
    }

    return super.runNoWait(input, options, this._standalone_task_name);
  }

  get taskDef() {
    return this.definition._tasks[0];
  }
}

/**
 * Creates a new task workflow declaration with types inferred from the function parameter.
 * @template Fn The type of the task function
 * @param options The task configuration options.
 * @param client Optional Hatchet client instance.
 * @returns A new TaskWorkflowDeclaration with inferred types.
 */
export function CreateTaskWorkflow<
  Fn extends (input: I, ctx?: any) => O | Promise<O>,
  I extends InputType = Parameters<Fn>[0],
  O extends OutputType = ReturnType<Fn> extends Promise<infer P>
    ? P extends OutputType
      ? P
      : void
    : ReturnType<Fn> extends OutputType
      ? ReturnType<Fn>
      : void,
>(
  options: {
    fn: Fn;
  } & Omit<CreateTaskWorkflowOpts<I, O>, 'fn'>,
  client?: IHatchetClient
): TaskWorkflowDeclaration<I, O> {
  return new TaskWorkflowDeclaration<I, O>(options as any, client);
}

/**
 * Creates a new workflow instance.
 * @template I The input type for the workflow.
 * @template O The return type of the workflow.
 * @param options The options for creating the workflow.
 * @param client Optional Hatchet client instance.
 * @returns A new Workflow instance.
 */
export function CreateWorkflow<I extends InputType = UnknownInputType, O extends OutputType = void>(
  options: CreateWorkflowOpts,
  client?: IHatchetClient
): WorkflowDeclaration<I, O> {
  return new WorkflowDeclaration<I, O>(options, client);
}

/**
 * Creates a new durable task workflow declaration with types inferred from the function parameter.
 * @template Fn The type of the durable task function
 * @param options The durable task configuration options.
 * @param client Optional Hatchet client instance.
 * @returns A new TaskWorkflowDeclaration with inferred types.
 */
export function CreateDurableTaskWorkflow<
  // Extract input and return types from the function, but ensure they extend JsonObject
  Fn extends (input: I, ctx: DurableContext<I>) => O | Promise<O>,
  I extends JsonObject = Parameters<Fn>[0],
  O extends JsonObject = ReturnType<Fn> extends Promise<infer P>
    ? P extends JsonObject
      ? P
      : never
    : ReturnType<Fn> extends JsonObject
      ? ReturnType<Fn>
      : never,
>(
  options: {
    fn: Fn;
  } & Omit<CreateWorkflowDurableTaskOpts<I, O>, 'fn'>,
  client?: IHatchetClient
): TaskWorkflowDeclaration<I, O> {
  // Note: We're using TaskWorkflowDeclaration here since task and durableTask
  // share the same declaration structure but with different task types
  const taskWorkflow = new TaskWorkflowDeclaration<I, O>(options as any, client);

  // Move the task from tasks to durableTasks
  if (taskWorkflow.definition._tasks.length > 0) {
    const task = taskWorkflow.definition._tasks[0];
    taskWorkflow.definition._tasks = [];
    taskWorkflow.definition._durableTasks.push(task);
  }

  return taskWorkflow;
}<|MERGE_RESOLUTION|>--- conflicted
+++ resolved
@@ -13,11 +13,8 @@
   CreateWorkflowDurableTaskOpts,
   CreateBaseTaskOpts,
   CreateOnSuccessTaskOpts,
-<<<<<<< HEAD
   Concurrency,
-=======
   DurableTaskFn,
->>>>>>> 90805ca7
 } from './task';
 import { Duration } from './client/duration';
 import { MetricsClient } from './client/features/metrics';
