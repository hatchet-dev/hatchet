/* eslint-disable max-classes-per-file */
/* eslint-disable no-underscore-dangle */
/* eslint-disable no-dupe-class-members */
import WorkflowRunRef from '@hatchet/util/workflow-run-ref';
import { Context, DurableContext } from '@hatchet/step';
import { CronWorkflows, ScheduledWorkflows } from '@hatchet/clients/rest/generated/data-contracts';
import { Workflow as WorkflowV0 } from '@hatchet/workflow';
import { IHatchetClient } from './client/client.interface';
import {
  CreateWorkflowTaskOpts,
  CreateOnFailureTaskOpts,
  TaskFn,
  CreateWorkflowDurableTaskOpts,
  CreateBaseTaskOpts,
  CreateOnSuccessTaskOpts,
  Concurrency,
  DurableTaskFn,
} from './task';
import { Duration } from './client/duration';
import { MetricsClient } from './client/features/metrics';
import { InputType, OutputType, UnknownInputType, JsonObject } from './types';

const UNBOUND_ERR = new Error('workflow unbound to hatchet client, hint: use client.run instead');

// eslint-disable-next-line no-shadow
export enum Priority {
  LOW = 1,
  MEDIUM = 2,
  HIGH = 3,
}

/**
 * Additional metadata that can be attached to a workflow run.
 */
type AdditionalMetadata = Record<string, string>;

/**
 * Options for running a workflow.
 */
export type RunOpts = {
  /**
   * (optional) additional metadata to attach to the workflow run.
   */
  additionalMetadata?: AdditionalMetadata;

  /**
   * (optional) the priority for the workflow run.
   *
   * values: Priority.LOW, Priority.MEDIUM, Priority.HIGH (1, 2, or 3 )
   */
  priority?: Priority;
};

/**
 * Helper type to safely extract output types from task results
 */
export type TaskOutput<O, Key extends string, Fallback> =
  O extends Record<Key, infer Value> ? (Value extends OutputType ? Value : Fallback) : Fallback;

/**
 * Extracts a property from an object type based on task name, or falls back to inferred type
 */
export type TaskOutputType<
  O,
  TaskName extends string,
  InferredType extends OutputType,
> = TaskName extends keyof O
  ? O[TaskName] extends OutputType
    ? O[TaskName]
    : InferredType
  : InferredType;

export type CreateBaseWorkflowOpts = {
  /**
   * The name of the workflow.
   */
  name: WorkflowV0['id'];
  /**
   * (optional) description of the workflow.
   */
  description?: WorkflowV0['description'];
  /**
   * (optional) version of the workflow.
   */
  version?: WorkflowV0['version'];
  /**
   * (optional) sticky strategy for the workflow.
   */
  sticky?: WorkflowV0['sticky'];

  /**
   * (optional) on config for the workflow.
   * @deprecated use onCrons and onEvents instead
   */
  on?: WorkflowV0['on'];

  /**
   * (optional) cron config for the workflow.
   */
  onCrons?: string[];

  /**
   * (optional) event config for the workflow.
   */
  onEvents?: string[];

<<<<<<< HEAD
  /**
   * (optional) concurrency config for the workflow.
   */
  concurrency?: Concurrency | Concurrency[];
=======
  concurrency?: TaskConcurrency;

  /**
   * (optional) the priority for the workflow.
   * values: Priority.LOW, Priority.MEDIUM, Priority.HIGH (1, 2, or 3 )
   */
  defaultPriority?: Priority;
>>>>>>> 80137736
};

export type CreateTaskWorkflowOpts<
  I extends InputType = UnknownInputType,
  O extends OutputType = void,
> = CreateBaseWorkflowOpts & CreateBaseTaskOpts<I, O, TaskFn<I, O>>;

export type CreateDurableTaskWorkflowOpts<
  I extends InputType = UnknownInputType,
  O extends OutputType = void,
> = CreateBaseWorkflowOpts & CreateBaseTaskOpts<I, O, DurableTaskFn<I, O>>;

/**
 * Options for creating a new workflow.
 */
export type CreateWorkflowOpts = CreateBaseWorkflowOpts & {
  /**
   * (optional) default configuration for all tasks in the workflow.
   */
  taskDefaults?: TaskDefaults;
};

/**
 * Default configuration for all tasks in the workflow.
 * Can be overridden by task-specific options.
 */
export type TaskDefaults = {
  /**
   * (optional) execution timeout duration for the task after it starts running
   * go duration format (e.g., "1s", "5m", "1h").
   *
   * default: 60s
   */
  executionTimeout?: Duration;

  /**
   * (optional) schedule timeout for the task (max duration to allow the task to wait in the queue)
   * go duration format (e.g., "1s", "5m", "1h").
   *
   * default: 5m
   */
  scheduleTimeout?: Duration;

  /**
   * (optional) number of retries for the task.
   *
   * default: 0
   */
  retries?: CreateWorkflowTaskOpts<any, any>['retries'];

  /**
   * (optional) backoff strategy configuration for retries.
   * - factor: Base of the exponential backoff (base ^ retry count)
   * - maxSeconds: Maximum backoff duration in seconds
   */
  backoff?: CreateWorkflowTaskOpts<any, any>['backoff'];

  /**
   * (optional) rate limits for the task.
   */
  rateLimits?: CreateWorkflowTaskOpts<any, any>['rateLimits'];

  /**
   * (optional) worker labels for task routing and scheduling.
   * Each label can be a simple string/number value or an object with additional configuration:
   * - value: The label value (string or number)
   * - required: Whether the label is required for worker matching
   * - weight: Priority weight for worker selection
   * - comparator: Custom comparison logic for label matching
   */
  workerLabels?: CreateWorkflowTaskOpts<any, any>['desiredWorkerLabels'];

  /**
   * (optional) the concurrency options for the task.
   */
  concurrency?: Concurrency | Concurrency[];
};

/**
 * Internal definition of a workflow and its tasks.
 */
export type WorkflowDefinition = CreateWorkflowOpts & {
  /**
   * The tasks that make up this workflow.
   */
  _tasks: CreateWorkflowTaskOpts<any, any>[];

  /**
   * The durable tasks that make up this workflow.
   */
  _durableTasks: CreateWorkflowDurableTaskOpts<any, any>[];

  /**
   * (optional) onFailure handler for the workflow.
   * Invoked when any task in the workflow fails.
   * @param ctx The context of the workflow.
   */
  onFailure?: TaskFn<any, any> | CreateOnFailureTaskOpts<any, any>;

  /**
   * (optional) onSuccess handler for the workflow.
   * Invoked when all tasks in the workflow complete successfully.
   * @param ctx The context of the workflow.
   */
  onSuccess?: TaskFn<any, any> | CreateOnSuccessTaskOpts<any, any>;
};

/**
 * Represents a workflow that can be executed by Hatchet.
 * @template I The input type for the workflow.
 * @template O The return type of the workflow.
 */
export class BaseWorkflowDeclaration<
  I extends InputType = UnknownInputType,
  O extends OutputType = void,
> {
  /**
   * The Hatchet client instance used to execute the workflow.
   */
  client: IHatchetClient | undefined;

  /**
   * The internal workflow definition.
   */
  definition: WorkflowDefinition;

  /**
   * Creates a new workflow instance.
   * @param options The options for creating the workflow.
   * @param client Optional Hatchet client instance.
   */
  constructor(options: CreateWorkflowOpts, client?: IHatchetClient) {
    this.definition = {
      ...options,
      _tasks: [],
      _durableTasks: [],
    };

    this.client = client;
  }

  /**
   * Triggers a workflow run without waiting for completion.
   * @param input The input data for the workflow.
   * @param options Optional configuration for this workflow run.
   * @returns A WorkflowRunRef containing the run ID and methods to get results and interact with the run.
   * @throws Error if the workflow is not bound to a Hatchet client.
   */
  runNoWait(input: I, options?: RunOpts, _standaloneTaskName?: string): WorkflowRunRef<O> {
    if (!this.client) {
      throw UNBOUND_ERR;
    }

    const res = this.client._v0.admin.runWorkflow<I, O>(this.name, input, options);

    if (_standaloneTaskName) {
      res._standalone_task_name = _standaloneTaskName;
    }

    return res;
  }

  /**
   * @alias run
   * Triggers a workflow run and waits for the result.
   * @template I - The input type for the workflow
   * @template O - The return type of the workflow
   * @param input - The input data for the workflow
   * @param options - Configuration options for the workflow run
   * @returns A promise that resolves with the workflow result
   */
  async runAndWait(input: I, options?: RunOpts, _standaloneTaskName?: string): Promise<O>;
  async runAndWait(input: I[], options?: RunOpts, _standaloneTaskName?: string): Promise<O[]>;
  async runAndWait(
    input: I | I[],
    options?: RunOpts,
    _standaloneTaskName?: string
  ): Promise<O | O[]> {
    if (!this.client) {
      throw UNBOUND_ERR;
    }

    if (Array.isArray(input)) {
      return Promise.all(input.map((i) => this.runAndWait(i, options, _standaloneTaskName)));
    }

    return this.run(input, options, _standaloneTaskName);
  }
  /**
   * Executes the workflow with the given input and awaits the results.
   * @param input The input data for the workflow.
   * @param options Optional configuration for this workflow run.
   * @returns A promise that resolves with the workflow result.
   * @throws Error if the workflow is not bound to a Hatchet client.
   */
  async run(input: I, options?: RunOpts, _standaloneTaskName?: string): Promise<O>;
  async run(input: I[], options?: RunOpts, _standaloneTaskName?: string): Promise<O[]>;
  async run(input: I | I[], options?: RunOpts, _standaloneTaskName?: string): Promise<O | O[]> {
    if (!this.client) {
      throw UNBOUND_ERR;
    }

    if (Array.isArray(input)) {
      let resp: WorkflowRunRef<O>[] = [];
      for (let i = 0; i < input.length; i += 500) {
        const batch = input.slice(i, i + 500);
        const batchResp = await this.client._v0.admin.runWorkflows<I, O>(
          batch.map((inp) => ({
            workflowName: this.definition.name,
            input: inp,
            options,
          }))
        );
        resp = resp.concat(batchResp);
      }

      const res: Promise<O>[] = [];
      resp.forEach((ref, index) => {
        const wf = input[index].workflow;
        if (wf instanceof TaskWorkflowDeclaration) {
          // eslint-disable-next-line no-param-reassign
          ref._standalone_task_name = wf._standalone_task_name;
        }
        res.push(ref.result());
      });
      return Promise.all(res);
    }

    const res = this.client._v0.admin.runWorkflow<I, O>(this.definition.name, input, options);

    if (_standaloneTaskName) {
      res._standalone_task_name = _standaloneTaskName;
    }

    return res.result() as Promise<O>;
  }

  /**
   * Schedules a workflow to run at a specific date and time in the future.
   * @param enqueueAt The date when the workflow should be triggered.
   * @param input The input data for the workflow.
   * @param options Optional configuration for this workflow run.
   * @returns A promise that resolves with the scheduled workflow details.
   * @throws Error if the workflow is not bound to a Hatchet client.
   */
  async schedule(enqueueAt: Date, input: I, options?: RunOpts): Promise<ScheduledWorkflows> {
    if (!this.client) {
      throw UNBOUND_ERR;
    }

    const scheduled = this.client._v0.schedule.create(this.definition.name, {
      triggerAt: enqueueAt,
      input: input as JsonObject,
      ...options,
    });

    return scheduled;
  }

  /**
   * Schedules a workflow to run after a specified delay.
   * @param duration The delay in seconds before the workflow should run.
   * @param input The input data for the workflow.
   * @param options Optional configuration for this workflow run.
   * @returns A promise that resolves with the scheduled workflow details.
   * @throws Error if the workflow is not bound to a Hatchet client.
   */
  async delay(duration: number, input: I, options?: RunOpts): Promise<ScheduledWorkflows> {
    const now = Date.now();
    const triggerAt = new Date(now + duration * 1000);
    return this.schedule(triggerAt, input, options);
  }

  /**
   * Creates a cron schedule for the workflow.
   * @param name The name of the cron schedule.
   * @param expression The cron expression defining the schedule.
   * @param input The input data for the workflow.
   * @param options Optional configuration for this workflow run.
   * @returns A promise that resolves with the cron workflow details.
   * @throws Error if the workflow is not bound to a Hatchet client.
   */
  async cron(
    name: string,
    expression: string,
    input: I,
    options?: RunOpts
  ): Promise<CronWorkflows> {
    if (!this.client) {
      throw UNBOUND_ERR;
    }

    const cronDef = this.client._v0.cron.create(this.definition.name, {
      expression,
      input: input as JsonObject,
      ...options,
      additionalMetadata: options?.additionalMetadata,
      name,
    });

    return cronDef;
  }

  /**
   * Get metrics for the workflow.
   * @param opts Optional configuration for the metrics request.
   * @returns A promise that resolves with the workflow metrics.
   * @throws Error if the workflow is not bound to a Hatchet client.
   */
  metrics(opts?: Parameters<MetricsClient['getWorkflowMetrics']>[1]) {
    if (!this.client) {
      throw UNBOUND_ERR;
    }

    return this.client.metrics.getWorkflowMetrics(this.definition.name, opts);
  }

  /**
   * Get queue metrics for the workflow.
   * @param opts Optional configuration for the metrics request.
   * @returns A promise that resolves with the workflow metrics.
   * @throws Error if the workflow is not bound to a Hatchet client.
   */
  queueMetrics(opts?: Omit<Parameters<MetricsClient['getQueueMetrics']>[0], 'workflows'>) {
    if (!this.client) {
      throw UNBOUND_ERR;
    }

    return this.client.metrics.getQueueMetrics({
      ...opts,
      workflows: [this.definition.name],
    });
  }

  /**
   * Get the current state of the workflow.
   * @returns A promise that resolves with the workflow state.
   * @throws Error if the workflow is not bound to a Hatchet client.
   */
  get() {
    if (!this.client) {
      throw UNBOUND_ERR;
    }

    return this.client.workflows.get(this);
  }

  // // gets the pause state of the workflow
  // isPaused() {
  //   if (!this.client) {
  //     throw UNBOUND_ERR;
  //   }

  //   return this.client.workflows.isPaused(this);
  // }

  // // pause assignment of workflow
  // pause() {
  //   if (!this.client) {
  //     throw UNBOUND_ERR;
  //   }

  //   return this.client.workflows.pause(this);
  // }

  // // unpause assignment of workflow
  // unpause() {
  //   if (!this.client) {
  //     throw UNBOUND_ERR;
  //   }

  //   return this.client.workflows.unpause(this);
  // }

  // @deprecated use definition.name instead
  get id() {
    return this.definition.name;
  }

  /**
   * Get the friendly name of the workflow.
   * @returns The name of the workflow.
   */
  get name() {
    return this.definition.name;
  }
}

export class WorkflowDeclaration<
  I extends InputType = UnknownInputType,
  O extends OutputType = void,
> extends BaseWorkflowDeclaration<I, O> {
  /**
   * Adds a task to the workflow.
   * The return type will be either the property on O that corresponds to the task name,
   * or if there is no matching property, the inferred return type of the function.
   * @template Name The literal string name of the task.
   * @template Fn The type of the task function.
   * @param options The task configuration options.
   * @returns The task options that were added.
   */
  task<
    Name extends string,
    Fn extends Name extends keyof O
      ? (
          input: I,
          ctx: Context<I>
        ) => O[Name] extends OutputType ? O[Name] | Promise<O[Name]> : void
      : (input: I, ctx: Context<I>) => void,
    FnReturn = ReturnType<Fn> extends Promise<infer P> ? P : ReturnType<Fn>,
    TO extends OutputType = Name extends keyof O
      ? O[Name] extends OutputType
        ? O[Name]
        : never
      : FnReturn extends OutputType
        ? FnReturn
        : never,
  >(
    options:
      | (Omit<CreateWorkflowTaskOpts<I, TO>, 'fn'> & {
          name: Name;
          fn: Fn;
        })
      | TaskWorkflowDeclaration<I, TO>
  ): CreateWorkflowTaskOpts<I, TO> {
    let typedOptions: CreateWorkflowTaskOpts<I, TO>;

    if (options instanceof TaskWorkflowDeclaration) {
      typedOptions = options.taskDef;
    } else {
      typedOptions = options as CreateWorkflowTaskOpts<I, TO>;
    }

    this.definition._tasks.push(typedOptions);
    return typedOptions;
  }

  /**
   * Adds an onFailure task to the workflow.
   * This will only run if any task in the workflow fails.
   * @template Name The literal string name of the task.
   * @template L The inferred return type of the task function.
   * @param options The task configuration options.
   * @returns The task options that were added.
   */
  onFailure<Name extends string, L extends OutputType>(
    options:
      | (Omit<CreateOnFailureTaskOpts<I, TaskOutputType<O, Name, L>>, 'fn'> & {
          fn: (
            input: I,
            ctx: Context<I>
          ) => TaskOutputType<O, Name, L> | Promise<TaskOutputType<O, Name, L>>;
        })
      | TaskWorkflowDeclaration<any, any>
  ): CreateWorkflowTaskOpts<I, TaskOutputType<O, Name, L>> {
    let typedOptions: CreateWorkflowTaskOpts<I, TaskOutputType<O, Name, L>>;

    if (options instanceof TaskWorkflowDeclaration) {
      typedOptions = options.taskDef;
    } else {
      typedOptions = options as CreateWorkflowTaskOpts<I, TaskOutputType<O, Name, L>>;
    }

    if (this.definition.onFailure) {
      this.client?._v0.logger.warn(`onFailure task will override existing onFailure task`);
    }

    this.definition.onFailure = typedOptions;
    return typedOptions;
  }

  /**
   * Adds an onSuccess task to the workflow.
   * This will only run if all tasks in the workflow complete successfully.
   * @template Name The literal string name of the task.
   * @template L The inferred return type of the task function.
   * @param options The task configuration options.
   * @returns The task options that were added.
   */
  onSuccess<Name extends string, L extends OutputType>(
    options:
      | (Omit<CreateOnSuccessTaskOpts<I, TaskOutputType<O, Name, L>>, 'fn'> & {
          fn: (
            input: I,
            ctx: Context<I>
          ) => TaskOutputType<O, Name, L> | Promise<TaskOutputType<O, Name, L>>;
        })
      | TaskWorkflowDeclaration<any, any>
  ): CreateWorkflowTaskOpts<I, TaskOutputType<O, Name, L>> {
    let typedOptions: CreateWorkflowTaskOpts<I, TaskOutputType<O, Name, L>>;

    if (options instanceof TaskWorkflowDeclaration) {
      typedOptions = options.taskDef;
    } else {
      typedOptions = options as CreateWorkflowTaskOpts<I, TaskOutputType<O, Name, L>>;
    }

    if (this.definition.onSuccess) {
      this.client?._v0.logger.warn(`onSuccess task will override existing onSuccess task`);
    }

    this.definition.onSuccess = typedOptions;
    return typedOptions;
  }

  /**
   * Adds a durable task to the workflow.
   * The return type will be either the property on O that corresponds to the task name,
   * or if there is no matching property, the inferred return type of the function.
   * @template Name The literal string name of the task.
   * @template Fn The type of the task function.
   * @param options The task configuration options.
   * @returns The task options that were added.
   */
  durableTask<
    Name extends string,
    Fn extends Name extends keyof O
      ? (
          input: I,
          ctx: DurableContext<I>
        ) => O[Name] extends OutputType ? O[Name] | Promise<O[Name]> : void
      : (input: I, ctx: DurableContext<I>) => void,
    FnReturn = ReturnType<Fn> extends Promise<infer P> ? P : ReturnType<Fn>,
    TO extends OutputType = Name extends keyof O
      ? O[Name] extends OutputType
        ? O[Name]
        : never
      : FnReturn extends OutputType
        ? FnReturn
        : never,
  >(
    options: Omit<CreateWorkflowTaskOpts<I, TO>, 'fn'> & {
      name: Name;
      fn: Fn;
    }
  ): CreateWorkflowDurableTaskOpts<I, TO> {
    const typedOptions = options as unknown as CreateWorkflowDurableTaskOpts<I, TO>;
    this.definition._durableTasks.push(typedOptions);
    return typedOptions;
  }
}

export class TaskWorkflowDeclaration<
  I extends InputType = UnknownInputType,
  O extends OutputType = void,
> extends BaseWorkflowDeclaration<I, O> {
  _standalone_task_name: string;

  constructor(options: CreateTaskWorkflowOpts<I, O>, client?: IHatchetClient) {
    super({ ...options }, client);

    this._standalone_task_name = options.name;

    this.definition._tasks.push({
      ...options,
    });
  }

  async run(input: I, options?: RunOpts): Promise<O>;
  async run(input: I[], options?: RunOpts): Promise<O[]>;
  async run(input: I | I[], options?: RunOpts): Promise<O | O[]> {
    return (await super.run(input as I, options, this._standalone_task_name)) as O | O[];
  }

  /**
   * Triggers a workflow run without waiting for completion.
   * @param input The input data for the workflow.
   * @param options Optional configuration for this workflow run.
   * @returns A WorkflowRunRef containing the run ID and methods to get results and interact with the run.
   * @throws Error if the workflow is not bound to a Hatchet client.
   */
  runNoWait(input: I, options?: RunOpts): WorkflowRunRef<O> {
    if (!this.client) {
      throw UNBOUND_ERR;
    }

    return super.runNoWait(input, options, this._standalone_task_name);
  }

  get taskDef() {
    return this.definition._tasks[0];
  }
}

/**
 * Creates a new task workflow declaration with types inferred from the function parameter.
 * @template Fn The type of the task function
 * @param options The task configuration options.
 * @param client Optional Hatchet client instance.
 * @returns A new TaskWorkflowDeclaration with inferred types.
 */
export function CreateTaskWorkflow<
  Fn extends (input: I, ctx?: any) => O | Promise<O>,
  I extends InputType = Parameters<Fn>[0],
  O extends OutputType = ReturnType<Fn> extends Promise<infer P>
    ? P extends OutputType
      ? P
      : void
    : ReturnType<Fn> extends OutputType
      ? ReturnType<Fn>
      : void,
>(
  options: {
    fn: Fn;
  } & Omit<CreateTaskWorkflowOpts<I, O>, 'fn'>,
  client?: IHatchetClient
): TaskWorkflowDeclaration<I, O> {
  return new TaskWorkflowDeclaration<I, O>(options as any, client);
}

/**
 * Creates a new workflow instance.
 * @template I The input type for the workflow.
 * @template O The return type of the workflow.
 * @param options The options for creating the workflow.
 * @param client Optional Hatchet client instance.
 * @returns A new Workflow instance.
 */
export function CreateWorkflow<I extends InputType = UnknownInputType, O extends OutputType = void>(
  options: CreateWorkflowOpts,
  client?: IHatchetClient
): WorkflowDeclaration<I, O> {
  return new WorkflowDeclaration<I, O>(options, client);
}

/**
 * Creates a new durable task workflow declaration with types inferred from the function parameter.
 * @template Fn The type of the durable task function
 * @param options The durable task configuration options.
 * @param client Optional Hatchet client instance.
 * @returns A new TaskWorkflowDeclaration with inferred types.
 */
export function CreateDurableTaskWorkflow<
  // Extract input and return types from the function, but ensure they extend JsonObject
  Fn extends (input: I, ctx: DurableContext<I>) => O | Promise<O>,
  I extends JsonObject = Parameters<Fn>[0],
  O extends JsonObject = ReturnType<Fn> extends Promise<infer P>
    ? P extends JsonObject
      ? P
      : never
    : ReturnType<Fn> extends JsonObject
      ? ReturnType<Fn>
      : never,
>(
  options: {
    fn: Fn;
  } & Omit<CreateWorkflowDurableTaskOpts<I, O>, 'fn'>,
  client?: IHatchetClient
): TaskWorkflowDeclaration<I, O> {
  // Note: We're using TaskWorkflowDeclaration here since task and durableTask
  // share the same declaration structure but with different task types
  const taskWorkflow = new TaskWorkflowDeclaration<I, O>(options as any, client);

  // Move the task from tasks to durableTasks
  if (taskWorkflow.definition._tasks.length > 0) {
    const task = taskWorkflow.definition._tasks[0];
    taskWorkflow.definition._tasks = [];
    taskWorkflow.definition._durableTasks.push(task);
  }

  return taskWorkflow;
}<|MERGE_RESOLUTION|>--- conflicted
+++ resolved
@@ -104,20 +104,16 @@
    */
   onEvents?: string[];
 
-<<<<<<< HEAD
   /**
    * (optional) concurrency config for the workflow.
    */
   concurrency?: Concurrency | Concurrency[];
-=======
-  concurrency?: TaskConcurrency;
 
   /**
    * (optional) the priority for the workflow.
    * values: Priority.LOW, Priority.MEDIUM, Priority.HIGH (1, 2, or 3 )
    */
   defaultPriority?: Priority;
->>>>>>> 80137736
 };
 
 export type CreateTaskWorkflowOpts<
