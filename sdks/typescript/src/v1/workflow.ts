--- conflicted
+++ resolved
@@ -92,11 +92,7 @@
  * @template T The input type for the workflow.
  * @template K The return type of the workflow.
  */
-<<<<<<< HEAD
-export class WorkflowStub<T extends Record<string, any>, K> {
-=======
 export class WorkflowDeclaration<T extends JsonObject, K extends JsonObject> {
->>>>>>> 3aa1111e
   /**
    * The Hatchet client instance used to execute the workflow.
    */
