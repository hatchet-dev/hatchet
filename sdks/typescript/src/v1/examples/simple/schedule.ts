/* eslint-disable no-console */
import { hatchet } from '../hatchet-client';
import { simple } from './workflow';

async function main() {
  // ❓ Create a Scheduled Run

  const runAt = new Date(new Date().setHours(12, 0, 0, 0) + 24 * 60 * 60 * 1000);

  const scheduled = await simple.schedule(runAt, {
    Message: 'hello',
  });

  // 👀 Get the scheduled run ID of the workflow
  // it may be helpful to store the scheduled run ID of the workflow
  // in a database or other persistent storage for later use
  const scheduledRunId = scheduled.metadata.id;
  console.log(scheduledRunId);
  // !!

<<<<<<< HEAD
  // ❓ Deleting a Scheduled Run
  // if you need to delete a scheduled run, you can use the delete method
  await hatchet.schedule.delete(scheduledRunId);
  // !!

  // ❓ Listing Scheduled Runs
  // if you need to list all scheduled runs, you can use the list method
  const scheduledRuns = await hatchet.schedule.list({
    workflowId: simple.id,
  });
  console.log(scheduledRuns);
  // !!
=======
  await hatchet.schedules.delete(scheduled);
>>>>>>> c345ed02
}

if (require.main === module) {
  main();
}<|MERGE_RESOLUTION|>--- conflicted
+++ resolved
@@ -18,22 +18,7 @@
   console.log(scheduledRunId);
   // !!
 
-<<<<<<< HEAD
-  // ❓ Deleting a Scheduled Run
-  // if you need to delete a scheduled run, you can use the delete method
-  await hatchet.schedule.delete(scheduledRunId);
-  // !!
-
-  // ❓ Listing Scheduled Runs
-  // if you need to list all scheduled runs, you can use the list method
-  const scheduledRuns = await hatchet.schedule.list({
-    workflowId: simple.id,
-  });
-  console.log(scheduledRuns);
-  // !!
-=======
   await hatchet.schedules.delete(scheduled);
->>>>>>> c345ed02
 }
 
 if (require.main === module) {
