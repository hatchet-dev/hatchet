import { hatchet } from '../hatchet-client';
import { Input } from './workflow';

async function main() {
<<<<<<< HEAD
  // ❓ Pushing an Event
  const res = await hatchet.event.push<Input>('simple-event:create', {
=======
  const res = await hatchet.events.push(SIMPLE_EVENT, {
>>>>>>> c345ed02
    Message: 'hello',
  });
  // !!

  // eslint-disable-next-line no-console
  console.log(res.eventId);
}

if (require.main === module) {
  main();
}<|MERGE_RESOLUTION|>--- conflicted
+++ resolved
@@ -2,12 +2,7 @@
 import { Input } from './workflow';
 
 async function main() {
-<<<<<<< HEAD
-  // ❓ Pushing an Event
-  const res = await hatchet.event.push<Input>('simple-event:create', {
-=======
-  const res = await hatchet.events.push(SIMPLE_EVENT, {
->>>>>>> c345ed02
+  const res = await hatchet.events.push<Input>(SIMPLE_EVENT, {
     Message: 'hello',
   });
   // !!
