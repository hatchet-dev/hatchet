--- conflicted
+++ resolved
@@ -1,19 +1,14 @@
 import { createServer } from 'node:http';
 import { AxiosError } from 'axios';
-<<<<<<< HEAD
-import { InternalHatchetClient as Hatchet } from '@hatchet/clients/hatchet-client';
-import { Workflow, V0Worker } from '..';
-=======
 // import { InternalHatchetClient as Hatchet } from '@hatchet/clients/hatchet-client';
 import Hatchet, { Workflow, Worker } from '..';
->>>>>>> f7dfb08a
 import sleep from '../util/sleep';
 
 const port = 8369;
 
 describe('webhooks', () => {
   let hatchet: Hatchet; // TODO upgrade to v1
-  let worker: V0Worker;
+  let worker: Worker;
 
   beforeEach(async () => {
     hatchet = Hatchet.init();
