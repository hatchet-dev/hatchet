--- conflicted
+++ resolved
@@ -80,17 +80,6 @@
     return this.client.stream(workflowRunId);
   }
 
-<<<<<<< HEAD
-  // TODO test this..
-  async cancel() {
-    const workflowRunId = await getWorkflowRunId(this.workflowRunId);
-
-    this.client.api.v1TaskCancel(this.client.config.tenant_id, {
-      externalIds: [workflowRunId],
-    });
-  }
-
-=======
   // TODO not sure if i want this to be a get since it might be blocking for a long time..
   get output() {
     return this.result();
@@ -100,7 +89,6 @@
    * @alias output
    * @deprecated use output
    */
->>>>>>> c345ed02
   async result(): Promise<T> {
     const workflowRunId = await getWorkflowRunId(this.workflowRunId);
 
