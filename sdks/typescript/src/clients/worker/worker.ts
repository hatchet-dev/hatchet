/* eslint-disable no-underscore-dangle */
/* eslint-disable no-nested-ternary */
import { LegacyHatchetClient } from '@clients/hatchet-client';
import HatchetError from '@util/errors/hatchet-error';
import {
  Action,
  ActionKey,
  ActionListener,
  createActionKey,
} from '@clients/dispatcher/action-listener';
import {
  StepActionEvent,
  StepActionEventType,
  ActionType,
  GroupKeyActionEvent,
  GroupKeyActionEventType,
  actionTypeFromJSON,
} from '@hatchet/protoc/dispatcher';
import HatchetPromise from '@util/hatchet-promise/hatchet-promise';
import { Workflow } from '@hatchet/workflow';
import {
  ConcurrencyLimitStrategy,
  CreateWorkflowJobOpts,
  CreateWorkflowStepOpts,
  DesiredWorkerLabels,
  WorkflowConcurrencyOpts,
} from '@hatchet/protoc/workflows';
import { Logger } from '@hatchet/util/logger';
import { WebhookHandler } from '@clients/worker/handler';
import { WebhookWorkerCreateRequest } from '@clients/rest/generated/data-contracts';
import { WorkflowDefinition } from '@hatchet/v1/declaration';
import { CreateWorkflowTaskOpts, NonRetryableError } from '@hatchet/v1/task';
import { V0Context, CreateStep, V0DurableContext, mapRateLimit, StepRunFunction } from '../../step';
import { WorkerLabels } from '../dispatcher/dispatcher-client';

export type ActionRegistry = Record<Action['actionId'], Function>;

export interface WorkerOpts {
  name: string;
  handleKill?: boolean;
  maxRuns?: number;
  labels?: WorkerLabels;
}

export class V0Worker {
  client: LegacyHatchetClient;
  name: string;
  workerId: string | undefined;
  killing: boolean;
  handle_kill: boolean;

  action_registry: ActionRegistry;
  workflow_registry: Array<WorkflowDefinition | Workflow> = [];
  listener: ActionListener | undefined;
<<<<<<< HEAD
  futures: Record<Action['stepRunId'], HatchetPromise<any>> = {};
  contexts: Record<Action['stepRunId'], V0Context<any, any>> = {};
=======
  futures: Record<ActionKey, HatchetPromise<any>> = {};
  contexts: Record<ActionKey, Context<any, any>> = {};
>>>>>>> bea5d942
  maxRuns?: number;

  logger: Logger;

  registeredWorkflowPromises: Array<Promise<any>> = [];

  labels: WorkerLabels = {};

  constructor(
    client: LegacyHatchetClient,
    options: {
      name: string;
      handleKill?: boolean;
      maxRuns?: number;
      labels?: WorkerLabels;
    }
  ) {
    this.client = client;
    this.name = this.client.config.namespace + options.name;
    this.action_registry = {};
    this.maxRuns = options.maxRuns;

    this.labels = options.labels || {};

    process.on('SIGTERM', () => this.exitGracefully(true));
    process.on('SIGINT', () => this.exitGracefully(true));

    this.killing = false;
    this.handle_kill = options.handleKill === undefined ? true : options.handleKill;

    this.logger = client.config.logger(`Worker/${this.name}`, this.client.config.log_level);
  }

  private registerActions(workflow: Workflow) {
    const newActions = workflow.steps.reduce<ActionRegistry>((acc, step) => {
      acc[`${workflow.id}:${step.name.toLowerCase()}`] = step.run;
      return acc;
    }, {});

    const onFailureAction = workflow.onFailure
      ? {
          [`${workflow.id}-on-failure:${workflow.onFailure.name}`]: workflow.onFailure.run,
        }
      : {};

    this.action_registry = {
      ...this.action_registry,
      ...newActions,
      ...onFailureAction,
    };

    this.action_registry =
      workflow.concurrency?.name && workflow.concurrency.key
        ? {
            ...this.action_registry,
            [`${workflow.id}:${workflow.concurrency.name.toLowerCase()}`]: workflow.concurrency.key,
          }
        : {
            ...this.action_registry,
          };
  }

  getHandler(workflows: Workflow[]) {
    // TODO v1
    for (const workflow of workflows) {
      const wf: Workflow = {
        ...workflow,
        id: this.client.config.namespace + workflow.id,
      };

      this.registerActions(wf);
    }

    return new WebhookHandler(this, workflows);
  }

  async registerWebhook(webhook: WebhookWorkerCreateRequest) {
    return this.client.admin.registerWebhook({ ...webhook });
  }

  /**
   * @deprecated use registerWorkflow instead
   */
  async register_workflow(initWorkflow: Workflow) {
    return this.registerWorkflow(initWorkflow);
  }

  async registerWorkflow(initWorkflow: Workflow) {
    const workflow: Workflow = {
      ...initWorkflow,
      id: (this.client.config.namespace + initWorkflow.id).toLowerCase(),
    };
    try {
      if (workflow.concurrency?.key && workflow.concurrency.expression) {
        throw new HatchetError(
          'Cannot have both key function and expression in workflow concurrency configuration'
        );
      }

      const concurrency: WorkflowConcurrencyOpts | undefined =
        workflow.concurrency?.name || workflow.concurrency?.expression
          ? {
              action: !workflow.concurrency.expression
                ? `${workflow.id}:${workflow.concurrency.name}`
                : undefined,
              maxRuns: workflow.concurrency.maxRuns || 1,
              expression: workflow.concurrency.expression,
              limitStrategy:
                workflow.concurrency.limitStrategy || ConcurrencyLimitStrategy.CANCEL_IN_PROGRESS,
            }
          : undefined;

      const onFailureJob: CreateWorkflowJobOpts | undefined = workflow.onFailure
        ? {
            name: `${workflow.id}-on-failure`,
            description: workflow.description,
            steps: [
              {
                readableId: workflow.onFailure.name,
                action: `${workflow.id}-on-failure:${workflow.onFailure.name}`,
                timeout: workflow.onFailure.timeout || '60s',
                inputs: '{}',
                parents: [],
                userData: '{}',
                retries: workflow.onFailure.retries || 0,
                rateLimits: mapRateLimit(workflow.onFailure.rate_limits),
                workerLabels: {}, // no worker labels for on failure steps
              },
            ],
          }
        : undefined;

      const registeredWorkflow = this.client.admin.putWorkflow({
        name: workflow.id,
        description: workflow.description,
        version: workflow.version || '',
        eventTriggers:
          workflow.on && workflow.on.event
            ? [this.client.config.namespace + workflow.on.event]
            : [],
        cronTriggers: workflow.on && workflow.on.cron ? [workflow.on.cron] : [],
        scheduledTriggers: [],
        concurrency,
        scheduleTimeout: workflow.scheduleTimeout,
        onFailureJob,
        sticky: workflow.sticky,
        jobs: [
          {
            name: workflow.id,
            description: workflow.description,
            steps: workflow.steps.map<CreateWorkflowStepOpts>((step) => ({
              readableId: step.name,
              action: `${workflow.id}:${step.name}`,
              timeout: step.timeout || '60s',
              inputs: '{}',
              parents: step.parents ?? [],
              userData: '{}',
              retries: step.retries || 0,
              rateLimits: mapRateLimit(step.rate_limits),
              workerLabels: toPbWorkerLabel(step.worker_labels),
              backoffFactor: step.backoff?.factor,
              backoffMaxSeconds: step.backoff?.maxSeconds,
            })),
          },
        ],
      });
      this.registeredWorkflowPromises.push(registeredWorkflow);
      await registeredWorkflow;
      this.workflow_registry.push(workflow);
    } catch (e: any) {
      throw new HatchetError(`Could not register workflow: ${e.message}`);
    }

    this.registerActions(workflow);
  }

  registerAction<T, K>(actionId: string, action: StepRunFunction<T, K>) {
    this.action_registry[actionId.toLowerCase()] = action;
  }

  async handleStartStepRun(action: Action) {
    const { actionId } = action;

    try {
      // Note: we always use a DurableContext since its a superset of the Context class
<<<<<<< HEAD
      const context = new V0DurableContext(action, this.client, this);
      this.contexts[action.stepRunId] = context;
=======
      const context = new DurableContext(action, this.client, this);
      this.contexts[createActionKey(action)] = context;
>>>>>>> bea5d942

      const step = this.action_registry[actionId];

      if (!step) {
        this.logger.error(`Registered actions: '${Object.keys(this.action_registry).join(', ')}'`);
        this.logger.error(`Could not find step '${actionId}'`);
        return;
      }

      const run = async () => {
        return step(context);
      };

      const success = async (result: any) => {
        this.logger.info(`Step run ${action.stepRunId} succeeded`);

        try {
          // Send the action event to the dispatcher
          const event = this.getStepActionEvent(
            action,
            StepActionEventType.STEP_EVENT_TYPE_COMPLETED,
            false,
            result || null,
            action.retryCount
          );
          await this.client.dispatcher.sendStepActionEvent(event);
        } catch (actionEventError: any) {
          this.logger.error(
            `Could not send completed action event: ${actionEventError.message || actionEventError}`
          );

          // send a failure event
          const failureEvent = this.getStepActionEvent(
            action,
            StepActionEventType.STEP_EVENT_TYPE_FAILED,
            false,
            actionEventError.message,
            action.retryCount
          );

          try {
            await this.client.dispatcher.sendStepActionEvent(failureEvent);
          } catch (failureEventError: any) {
            this.logger.error(
              `Could not send failed action event: ${failureEventError.message || failureEventError}`
            );
          }

          this.logger.error(
            `Could not send action event: ${actionEventError.message || actionEventError}`
          );
        } finally {
          // delete the run from the futures
          delete this.futures[createActionKey(action)];
          delete this.contexts[createActionKey(action)];
        }
      };

      const failure = async (error: any) => {
        this.logger.error(`Step run ${action.stepRunId} failed: ${error.message}`);

        if (error.stack) {
          this.logger.error(error.stack);
        }

        const shouldNotRetry = error instanceof NonRetryableError;

        try {
          // Send the action event to the dispatcher
          const event = this.getStepActionEvent(
            action,
            StepActionEventType.STEP_EVENT_TYPE_FAILED,
            shouldNotRetry,
            {
              message: error?.message,
              stack: error?.stack,
            },
            action.retryCount
          );
          await this.client.dispatcher.sendStepActionEvent(event);
        } catch (e: any) {
          this.logger.error(`Could not send action event: ${e.message}`);
        } finally {
          // delete the run from the futures
          delete this.futures[createActionKey(action)];
          delete this.contexts[createActionKey(action)];
        }
      };

      const future = new HatchetPromise(
        (async () => {
          let result: any;
          try {
            result = await run();
          } catch (e: any) {
            await failure(e);
            return;
          }
          await success(result);
        })()
      );
      this.futures[createActionKey(action)] = future;

      // Send the action event to the dispatcher
      const event = this.getStepActionEvent(
        action,
        StepActionEventType.STEP_EVENT_TYPE_STARTED,
        false,
        undefined,
        action.retryCount
      );
      this.client.dispatcher.sendStepActionEvent(event).catch((e) => {
        this.logger.error(`Could not send action event: ${e.message}`);
      });

      try {
        await future.promise;
      } catch (e: any) {
        this.logger.error('Could not wait for step run to finish: ', e);
      }
    } catch (e: any) {
      this.logger.error('Could not send action event (outer): ', e);
    }
  }

  async handleStartGroupKeyRun(action: Action) {
    const { actionId } = action;

    try {
      const context = new V0Context(action, this.client, this);

      const key = createActionKey(action);

      if (!key) {
        this.logger.error(`No group key run id provided for action ${actionId}`);
        return;
      }

      this.contexts[key] = context;

      this.logger.debug(`Starting group key run ${key}`);

      const step = this.action_registry[actionId];

      if (!step) {
        this.logger.error(`Could not find step '${actionId}'`);
        return;
      }

      const run = async () => {
        return step(context);
      };

      const success = (result: any) => {
        this.logger.info(`Step run ${action.stepRunId} succeeded`);

        try {
          // Send the action event to the dispatcher
          const event = this.getGroupKeyActionEvent(
            action,
            GroupKeyActionEventType.GROUP_KEY_EVENT_TYPE_COMPLETED,
            result
          );
          this.client.dispatcher.sendGroupKeyActionEvent(event).catch((e) => {
            this.logger.error(`Could not send action event: ${e.message}`);
          });
        } catch (e: any) {
          this.logger.error(`Could not send action event: ${e.message}`);
        } finally {
          // delete the run from the futures
          delete this.futures[key];
          delete this.contexts[key];
        }
      };

      const failure = (error: any) => {
        this.logger.error(`Step run ${key} failed: ${error.message}`);

        try {
          // Send the action event to the dispatcher
          const event = this.getGroupKeyActionEvent(
            action,
            GroupKeyActionEventType.GROUP_KEY_EVENT_TYPE_FAILED,
            error
          );
          this.client.dispatcher.sendGroupKeyActionEvent(event).catch((e) => {
            this.logger.error(`Could not send action event: ${e.message}`);
          });
        } catch (e: any) {
          this.logger.error(`Could not send action event: ${e.message}`);
        } finally {
          // delete the run from the futures
          delete this.futures[key];
          delete this.contexts[key];
        }
      };

      const future = new HatchetPromise(run().then(success).catch(failure));
      this.futures[key] = future;

      // Send the action event to the dispatcher
      const event = this.getGroupKeyActionEvent(
        action,
        GroupKeyActionEventType.GROUP_KEY_EVENT_TYPE_STARTED
      );
      this.client.dispatcher.sendGroupKeyActionEvent(event).catch((e) => {
        this.logger.error(`Could not send action event: ${e.message}`);
      });

      await future.promise;
    } catch (e: any) {
      this.logger.error(`Could not send action event: ${e.message}`);
    }
  }

  getStepActionEvent(
    action: Action,
    eventType: StepActionEventType,
    shouldNotRetry: boolean,
    payload: any = '',
    retryCount: number = 0
  ): StepActionEvent {
    return {
      workerId: this.name,
      jobId: action.jobId,
      jobRunId: action.jobRunId,
      stepId: action.stepId,
      stepRunId: action.stepRunId,
      actionId: action.actionId,
      eventTimestamp: new Date(),
      eventType,
      eventPayload: JSON.stringify(payload),
      shouldNotRetry,
      retryCount,
    };
  }

  getGroupKeyActionEvent(
    action: Action,
    eventType: GroupKeyActionEventType,
    payload: any = ''
  ): GroupKeyActionEvent {
    if (!action.getGroupKeyRunId) {
      throw new HatchetError('No group key run id provided');
    }
    return {
      workerId: this.name,
      workflowRunId: action.workflowRunId,
      getGroupKeyRunId: action.getGroupKeyRunId,
      actionId: action.actionId,
      eventTimestamp: new Date(),
      eventType,
      eventPayload: JSON.stringify(payload),
    };
  }

  async handleCancelStepRun(action: Action) {
    const { stepRunId } = action;
    try {
      this.logger.info(`Cancelling step run ${action.stepRunId}`);
      const future = this.futures[createActionKey(action)];
      const context = this.contexts[createActionKey(action)];

      if (context && context.controller) {
        context.controller.abort('Cancelled by worker');
      }

      if (future) {
        future.promise.catch(() => {
          this.logger.info(`Cancelled step run ${action.stepRunId}`);
        });
        future.cancel('Cancelled by worker');
        await future.promise;
      }
    } catch (e: any) {
      this.logger.error('Could not cancel step run: ', e);
    } finally {
      delete this.futures[createActionKey(action)];
      delete this.contexts[createActionKey(action)];
    }
  }

  async stop() {
    await this.exitGracefully(false);
  }

  async exitGracefully(handleKill: boolean) {
    this.killing = true;

    this.logger.info('Starting to exit...');

    try {
      await this.listener?.unregister();
    } catch (e: any) {
      this.logger.error(`Could not unregister listener: ${e.message}`);
    }

    this.logger.info('Gracefully exiting hatchet worker, running tasks will attempt to finish...');

    // attempt to wait for futures to finish
    await Promise.all(Object.values(this.futures).map(({ promise }) => promise));

    this.logger.info('Successfully finished pending tasks.');

    if (handleKill) {
      this.logger.info('Exiting hatchet worker...');
      process.exit(0);
    }
  }

  async start() {
    // ensure all workflows are registered
    await Promise.all(this.registeredWorkflowPromises);

    if (Object.keys(this.action_registry).length === 0) {
      return;
    }

    try {
      this.listener = await this.client.dispatcher.getActionListener({
        workerName: this.name,
        services: ['default'],
        actions: Object.keys(this.action_registry),
        maxRuns: this.maxRuns,
        labels: this.labels,
      });

      this.workerId = this.listener.workerId;

      const generator = this.listener.actions();

      this.logger.info(`Worker ${this.name} listening for actions`);

      for await (const action of generator) {
        this.logger.info(
          `Worker ${this.name} received action ${action.actionId}:${action.actionType}`
        );

        void this.handleAction(action);
      }
    } catch (e: any) {
      if (this.killing) {
        this.logger.info(`Exiting worker, ignoring error: ${e.message}`);
        return;
      }
      this.logger.error(`Could not run worker: ${e.message}`);
      throw new HatchetError(`Could not run worker: ${e.message}`);
    }
  }

  async handleAction(action: Action) {
    const type = action.actionType
      ? actionTypeFromJSON(action.actionType)
      : ActionType.START_STEP_RUN;
    if (type === ActionType.START_STEP_RUN) {
      await this.handleStartStepRun(action);
    } else if (type === ActionType.CANCEL_STEP_RUN) {
      await this.handleCancelStepRun(action);
    } else if (type === ActionType.START_GET_GROUP_KEY) {
      await this.handleStartGroupKeyRun(action);
    } else {
      this.logger.error(`Worker ${this.name} received unknown action type ${type}`);
    }
  }

  async upsertLabels(labels: WorkerLabels) {
    this.labels = labels;

    if (!this.workerId) {
      this.logger.warn('Worker not registered.');
      return this.labels;
    }

    this.client.dispatcher.upsertWorkerLabels(this.workerId, labels);

    return this.labels;
  }
}

function toPbWorkerLabel(
  in_: CreateStep<unknown, unknown>['worker_labels']
): Record<string, DesiredWorkerLabels> {
  if (!in_) {
    return {};
  }

  return Object.entries(in_).reduce<Record<string, DesiredWorkerLabels>>(
    (acc, [key, value]) => {
      if (!value) {
        return {
          ...acc,
          [key]: {
            strValue: undefined,
            intValue: undefined,
          },
        };
      }

      if (typeof value === 'string') {
        return {
          ...acc,
          [key]: {
            strValue: value,
            intValue: undefined,
          },
        };
      }

      if (typeof value === 'number') {
        return {
          ...acc,
          [key]: {
            strValue: undefined,
            intValue: value,
          },
        };
      }

      return {
        ...acc,
        [key]: {
          strValue: typeof value.value === 'string' ? value.value : undefined,
          intValue: typeof value.value === 'number' ? value.value : undefined,
          required: value.required,
          weight: value.weight,
          comparator: value.comparator,
        },
      };
    },
    {} as Record<string, DesiredWorkerLabels>
  );
}

function onFailureTaskName(workflow: WorkflowDefinition) {
  return `${workflow.name}:on-failure-task`;
}

function getLeaves(tasks: CreateWorkflowTaskOpts<any, any>[]): CreateWorkflowTaskOpts<any, any>[] {
  return tasks.filter((task) => isLeafTask(task, tasks));
}

function isLeafTask(
  task: CreateWorkflowTaskOpts<any, any>,
  allTasks: CreateWorkflowTaskOpts<any, any>[]
): boolean {
  return !allTasks.some((t) => t.parents?.some((p) => p.name === task.name));
}<|MERGE_RESOLUTION|>--- conflicted
+++ resolved
@@ -52,13 +52,8 @@
   action_registry: ActionRegistry;
   workflow_registry: Array<WorkflowDefinition | Workflow> = [];
   listener: ActionListener | undefined;
-<<<<<<< HEAD
-  futures: Record<Action['stepRunId'], HatchetPromise<any>> = {};
-  contexts: Record<Action['stepRunId'], V0Context<any, any>> = {};
-=======
   futures: Record<ActionKey, HatchetPromise<any>> = {};
-  contexts: Record<ActionKey, Context<any, any>> = {};
->>>>>>> bea5d942
+  contexts: Record<ActionKey, V0Context<any, any>> = {};
   maxRuns?: number;
 
   logger: Logger;
@@ -244,13 +239,8 @@
 
     try {
       // Note: we always use a DurableContext since its a superset of the Context class
-<<<<<<< HEAD
       const context = new V0DurableContext(action, this.client, this);
-      this.contexts[action.stepRunId] = context;
-=======
-      const context = new DurableContext(action, this.client, this);
       this.contexts[createActionKey(action)] = context;
->>>>>>> bea5d942
 
       const step = this.action_registry[actionId];
 
