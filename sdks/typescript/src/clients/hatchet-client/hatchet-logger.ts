--- conflicted
+++ resolved
@@ -23,10 +23,6 @@
         minute: '2-digit',
         second: '2-digit',
       });
-      // eslint-disable-next-line no-console
-<<<<<<< HEAD
-      console.log(
-=======
 
       // eslint-disable-next-line prefer-destructuring
       let print = console.log;
@@ -49,7 +45,6 @@
 
       // eslint-disable-next-line no-console
       print(
->>>>>>> 4164b80f
         `🪓 ${process.pid} | ${time} ${color && `\x1b[${color || ''}m`} [${level}/${this.context}] ${message}\x1b[0m`
       );
     }
