--- conflicted
+++ resolved
@@ -11,11 +11,7 @@
   createClientFactory,
   Metadata,
 } from 'nice-grpc';
-<<<<<<< HEAD
-import { Workflow } from '@hatchet/workflow';
-=======
 import { Workflow as V0Workflow } from '@hatchet/workflow';
->>>>>>> f7dfb08a
 import { V0Worker, WorkerOpts } from '@clients/worker';
 import { AxiosRequestConfig } from 'axios';
 import { Logger } from '@util/logger';
@@ -163,11 +159,7 @@
   }
 
   // @deprecated
-<<<<<<< HEAD
-  async run(workflow: string | Workflow): Promise<V0Worker> {
-=======
   async run(workflow: string | V0Workflow): Promise<V0Worker> {
->>>>>>> f7dfb08a
     this.logger.warn(
       'HatchetClient.run is deprecated and will be removed in a future release. Use HatchetClient.worker and Worker.start instead.'
     );
@@ -205,11 +197,7 @@
     return worker;
   }
 
-<<<<<<< HEAD
-  webhooks(workflows: Workflow[]) {
-=======
   webhooks(workflows: Array<V1Workflow<any, any> | V0Workflow>) {
->>>>>>> f7dfb08a
     const worker = new V0Worker(this, {
       name: 'webhook-worker',
     });
