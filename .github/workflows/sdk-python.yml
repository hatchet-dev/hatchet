--- conflicted
+++ resolved
@@ -136,11 +136,7 @@
         run: |
           echo "Using HATCHET_CLIENT_NAMESPACE: $HATCHET_CLIENT_NAMESPACE"
 
-<<<<<<< HEAD
-          poetry run pytest -s -vvv --maxfail=5 --capture=no -n 5 --timeout 120 --retries 5 --retry-delay 5
-=======
           poetry run pytest -s -vvv --maxfail=5 --capture=no --retries 5 --retry-delay 2
->>>>>>> 0bd19c00
 
       - name: Upload engine logs
         if: always()
