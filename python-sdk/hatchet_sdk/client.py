# relative imports
import os
from typing import Any

import grpc

from hatchet_sdk.connection import new_conn

from .clients.admin import AdminClientImpl, new_admin
from .clients.dispatcher import DispatcherClientImpl, new_dispatcher
from .clients.events import EventClientImpl, new_event
from .clients.listener import ListenerClientImpl, new_listener
from .clients.rest.api.workflow_api import WorkflowApi
from .clients.rest.api.workflow_run_api import WorkflowRunApi
from .clients.rest.api_client import ApiClient
from .clients.rest.configuration import Configuration
from .clients.rest_client import RestApi
from .loader import ClientConfig, ConfigLoader


class Client:
    admin: AdminClientImpl
    dispatcher: DispatcherClientImpl
    event: EventClientImpl
    listener: ListenerClientImpl
    rest: RestApi


class ClientImpl(Client):
    def __init__(
<<<<<<< HEAD
        self,
        event_client: EventClientImpl,
        admin_client: AdminClientImpl,
        dispatcher_client: DispatcherClientImpl,
        listener_client: ListenerClientImpl,
        rest_client: RestApi,
    ):
=======
            self,
            event_client: EventClientImpl,
            admin_client: AdminClientImpl,
            dispatcher_client: DispatcherClientImpl,
            listener_client: ListenerClientImpl,
            rest_client: RestApi,
            config: ClientConfig
        ):
>>>>>>> 76cca3f6
        self.admin = admin_client
        self.dispatcher = dispatcher_client
        self.event = event_client
        self.listener = listener_client
        self.rest = rest_client
        self.config = config


def with_host_port(host: str, port: int):
    def with_host_port_impl(config: ClientConfig):
        config.host = host
        config.port = port

    return with_host_port_impl


def new_client(*opts_functions):
    config: ClientConfig = ConfigLoader(".").load_client_config()

    for opt_function in opts_functions:
        opt_function(config)

    if config.tls_config is None:
        raise ValueError("TLS config is required")

    if config.host_port is None:
        raise ValueError("Host and port are required")

    conn: grpc.Channel = new_conn(config)

    # Instantiate client implementations
    event_client = new_event(conn, config)
    admin_client = new_admin(conn, config)
    dispatcher_client = new_dispatcher(conn, config)
    listener_client = new_listener(conn, config)
    rest_client = RestApi(config.server_url, config.token, config.tenant_id)

<<<<<<< HEAD
    return ClientImpl(
        event_client, admin_client, dispatcher_client, listener_client, rest_client
    )
=======
    return ClientImpl(event_client, admin_client, dispatcher_client, listener_client, rest_client, config)
>>>>>>> 76cca3f6
<|MERGE_RESOLUTION|>--- conflicted
+++ resolved
@@ -28,24 +28,14 @@
 
 class ClientImpl(Client):
     def __init__(
-<<<<<<< HEAD
         self,
         event_client: EventClientImpl,
         admin_client: AdminClientImpl,
         dispatcher_client: DispatcherClientImpl,
         listener_client: ListenerClientImpl,
         rest_client: RestApi,
+        config: ClientConfig,
     ):
-=======
-            self,
-            event_client: EventClientImpl,
-            admin_client: AdminClientImpl,
-            dispatcher_client: DispatcherClientImpl,
-            listener_client: ListenerClientImpl,
-            rest_client: RestApi,
-            config: ClientConfig
-        ):
->>>>>>> 76cca3f6
         self.admin = admin_client
         self.dispatcher = dispatcher_client
         self.event = event_client
@@ -83,10 +73,11 @@
     listener_client = new_listener(conn, config)
     rest_client = RestApi(config.server_url, config.token, config.tenant_id)
 
-<<<<<<< HEAD
     return ClientImpl(
-        event_client, admin_client, dispatcher_client, listener_client, rest_client
-    )
-=======
-    return ClientImpl(event_client, admin_client, dispatcher_client, listener_client, rest_client, config)
->>>>>>> 76cca3f6
+        event_client,
+        admin_client,
+        dispatcher_client,
+        listener_client,
+        rest_client,
+        config,
+    )