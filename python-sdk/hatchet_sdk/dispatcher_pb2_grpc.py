# Generated by the gRPC Python protocol compiler plugin. DO NOT EDIT!
"""Client and server classes corresponding to protobuf-defined services."""
import grpc

from . import dispatcher_pb2 as dispatcher__pb2


class DispatcherStub(object):
    """Missing associated documentation comment in .proto file."""

    def __init__(self, channel):
        """Constructor.

        Args:
            channel: A grpc.Channel.
        """
        self.Register = channel.unary_unary(
                '/Dispatcher/Register',
                request_serializer=dispatcher__pb2.WorkerRegisterRequest.SerializeToString,
                response_deserializer=dispatcher__pb2.WorkerRegisterResponse.FromString,
                )
        self.Listen = channel.unary_stream(
                '/Dispatcher/Listen',
                request_serializer=dispatcher__pb2.WorkerListenRequest.SerializeToString,
                response_deserializer=dispatcher__pb2.AssignedAction.FromString,
                )
        self.SubscribeToWorkflowEvents = channel.unary_stream(
                '/Dispatcher/SubscribeToWorkflowEvents',
                request_serializer=dispatcher__pb2.SubscribeToWorkflowEventsRequest.SerializeToString,
                response_deserializer=dispatcher__pb2.WorkflowEvent.FromString,
                )
        self.SendStepActionEvent = channel.unary_unary(
                '/Dispatcher/SendStepActionEvent',
                request_serializer=dispatcher__pb2.StepActionEvent.SerializeToString,
                response_deserializer=dispatcher__pb2.ActionEventResponse.FromString,
                )
        self.SendGroupKeyActionEvent = channel.unary_unary(
                '/Dispatcher/SendGroupKeyActionEvent',
                request_serializer=dispatcher__pb2.GroupKeyActionEvent.SerializeToString,
                response_deserializer=dispatcher__pb2.ActionEventResponse.FromString,
                )
<<<<<<< HEAD
=======
        self.PutOverridesData = channel.unary_unary(
                '/Dispatcher/PutOverridesData',
                request_serializer=dispatcher__pb2.OverridesData.SerializeToString,
                response_deserializer=dispatcher__pb2.OverridesDataResponse.FromString,
                )
>>>>>>> 8d86f633
        self.Unsubscribe = channel.unary_unary(
                '/Dispatcher/Unsubscribe',
                request_serializer=dispatcher__pb2.WorkerUnsubscribeRequest.SerializeToString,
                response_deserializer=dispatcher__pb2.WorkerUnsubscribeResponse.FromString,
                )


class DispatcherServicer(object):
    """Missing associated documentation comment in .proto file."""

    def Register(self, request, context):
        """Missing associated documentation comment in .proto file."""
        context.set_code(grpc.StatusCode.UNIMPLEMENTED)
        context.set_details('Method not implemented!')
        raise NotImplementedError('Method not implemented!')

    def Listen(self, request, context):
        """Missing associated documentation comment in .proto file."""
        context.set_code(grpc.StatusCode.UNIMPLEMENTED)
        context.set_details('Method not implemented!')
        raise NotImplementedError('Method not implemented!')

    def SubscribeToWorkflowEvents(self, request, context):
        """Missing associated documentation comment in .proto file."""
        context.set_code(grpc.StatusCode.UNIMPLEMENTED)
        context.set_details('Method not implemented!')
        raise NotImplementedError('Method not implemented!')

    def SendStepActionEvent(self, request, context):
        """Missing associated documentation comment in .proto file."""
        context.set_code(grpc.StatusCode.UNIMPLEMENTED)
        context.set_details('Method not implemented!')
        raise NotImplementedError('Method not implemented!')

    def SendGroupKeyActionEvent(self, request, context):
        """Missing associated documentation comment in .proto file."""
        context.set_code(grpc.StatusCode.UNIMPLEMENTED)
        context.set_details('Method not implemented!')
        raise NotImplementedError('Method not implemented!')

    def PutOverridesData(self, request, context):
        """Missing associated documentation comment in .proto file."""
        context.set_code(grpc.StatusCode.UNIMPLEMENTED)
        context.set_details('Method not implemented!')
        raise NotImplementedError('Method not implemented!')

    def Unsubscribe(self, request, context):
        """Missing associated documentation comment in .proto file."""
        context.set_code(grpc.StatusCode.UNIMPLEMENTED)
        context.set_details('Method not implemented!')
        raise NotImplementedError('Method not implemented!')


def add_DispatcherServicer_to_server(servicer, server):
    rpc_method_handlers = {
            'Register': grpc.unary_unary_rpc_method_handler(
                    servicer.Register,
                    request_deserializer=dispatcher__pb2.WorkerRegisterRequest.FromString,
                    response_serializer=dispatcher__pb2.WorkerRegisterResponse.SerializeToString,
            ),
            'Listen': grpc.unary_stream_rpc_method_handler(
                    servicer.Listen,
                    request_deserializer=dispatcher__pb2.WorkerListenRequest.FromString,
                    response_serializer=dispatcher__pb2.AssignedAction.SerializeToString,
            ),
            'SubscribeToWorkflowEvents': grpc.unary_stream_rpc_method_handler(
                    servicer.SubscribeToWorkflowEvents,
                    request_deserializer=dispatcher__pb2.SubscribeToWorkflowEventsRequest.FromString,
                    response_serializer=dispatcher__pb2.WorkflowEvent.SerializeToString,
            ),
            'SendStepActionEvent': grpc.unary_unary_rpc_method_handler(
                    servicer.SendStepActionEvent,
                    request_deserializer=dispatcher__pb2.StepActionEvent.FromString,
                    response_serializer=dispatcher__pb2.ActionEventResponse.SerializeToString,
            ),
            'SendGroupKeyActionEvent': grpc.unary_unary_rpc_method_handler(
                    servicer.SendGroupKeyActionEvent,
                    request_deserializer=dispatcher__pb2.GroupKeyActionEvent.FromString,
                    response_serializer=dispatcher__pb2.ActionEventResponse.SerializeToString,
            ),
<<<<<<< HEAD
=======
            'PutOverridesData': grpc.unary_unary_rpc_method_handler(
                    servicer.PutOverridesData,
                    request_deserializer=dispatcher__pb2.OverridesData.FromString,
                    response_serializer=dispatcher__pb2.OverridesDataResponse.SerializeToString,
            ),
>>>>>>> 8d86f633
            'Unsubscribe': grpc.unary_unary_rpc_method_handler(
                    servicer.Unsubscribe,
                    request_deserializer=dispatcher__pb2.WorkerUnsubscribeRequest.FromString,
                    response_serializer=dispatcher__pb2.WorkerUnsubscribeResponse.SerializeToString,
            ),
    }
    generic_handler = grpc.method_handlers_generic_handler(
            'Dispatcher', rpc_method_handlers)
    server.add_generic_rpc_handlers((generic_handler,))


 # This class is part of an EXPERIMENTAL API.
class Dispatcher(object):
    """Missing associated documentation comment in .proto file."""

    @staticmethod
    def Register(request,
            target,
            options=(),
            channel_credentials=None,
            call_credentials=None,
            insecure=False,
            compression=None,
            wait_for_ready=None,
            timeout=None,
            metadata=None):
        return grpc.experimental.unary_unary(request, target, '/Dispatcher/Register',
            dispatcher__pb2.WorkerRegisterRequest.SerializeToString,
            dispatcher__pb2.WorkerRegisterResponse.FromString,
            options, channel_credentials,
            insecure, call_credentials, compression, wait_for_ready, timeout, metadata)

    @staticmethod
    def Listen(request,
            target,
            options=(),
            channel_credentials=None,
            call_credentials=None,
            insecure=False,
            compression=None,
            wait_for_ready=None,
            timeout=None,
            metadata=None):
        return grpc.experimental.unary_stream(request, target, '/Dispatcher/Listen',
            dispatcher__pb2.WorkerListenRequest.SerializeToString,
            dispatcher__pb2.AssignedAction.FromString,
            options, channel_credentials,
            insecure, call_credentials, compression, wait_for_ready, timeout, metadata)

    @staticmethod
    def SubscribeToWorkflowEvents(request,
            target,
            options=(),
            channel_credentials=None,
            call_credentials=None,
            insecure=False,
            compression=None,
            wait_for_ready=None,
            timeout=None,
            metadata=None):
        return grpc.experimental.unary_stream(request, target, '/Dispatcher/SubscribeToWorkflowEvents',
            dispatcher__pb2.SubscribeToWorkflowEventsRequest.SerializeToString,
            dispatcher__pb2.WorkflowEvent.FromString,
            options, channel_credentials,
            insecure, call_credentials, compression, wait_for_ready, timeout, metadata)

    @staticmethod
    def SendStepActionEvent(request,
            target,
            options=(),
            channel_credentials=None,
            call_credentials=None,
            insecure=False,
            compression=None,
            wait_for_ready=None,
            timeout=None,
            metadata=None):
        return grpc.experimental.unary_unary(request, target, '/Dispatcher/SendStepActionEvent',
            dispatcher__pb2.StepActionEvent.SerializeToString,
            dispatcher__pb2.ActionEventResponse.FromString,
            options, channel_credentials,
            insecure, call_credentials, compression, wait_for_ready, timeout, metadata)

    @staticmethod
    def SendGroupKeyActionEvent(request,
            target,
            options=(),
            channel_credentials=None,
            call_credentials=None,
            insecure=False,
            compression=None,
            wait_for_ready=None,
            timeout=None,
            metadata=None):
        return grpc.experimental.unary_unary(request, target, '/Dispatcher/SendGroupKeyActionEvent',
            dispatcher__pb2.GroupKeyActionEvent.SerializeToString,
            dispatcher__pb2.ActionEventResponse.FromString,
            options, channel_credentials,
            insecure, call_credentials, compression, wait_for_ready, timeout, metadata)
<<<<<<< HEAD
=======

    @staticmethod
    def PutOverridesData(request,
            target,
            options=(),
            channel_credentials=None,
            call_credentials=None,
            insecure=False,
            compression=None,
            wait_for_ready=None,
            timeout=None,
            metadata=None):
        return grpc.experimental.unary_unary(request, target, '/Dispatcher/PutOverridesData',
            dispatcher__pb2.OverridesData.SerializeToString,
            dispatcher__pb2.OverridesDataResponse.FromString,
            options, channel_credentials,
            insecure, call_credentials, compression, wait_for_ready, timeout, metadata)
>>>>>>> 8d86f633

    @staticmethod
    def Unsubscribe(request,
            target,
            options=(),
            channel_credentials=None,
            call_credentials=None,
            insecure=False,
            compression=None,
            wait_for_ready=None,
            timeout=None,
            metadata=None):
        return grpc.experimental.unary_unary(request, target, '/Dispatcher/Unsubscribe',
            dispatcher__pb2.WorkerUnsubscribeRequest.SerializeToString,
            dispatcher__pb2.WorkerUnsubscribeResponse.FromString,
            options, channel_credentials,
            insecure, call_credentials, compression, wait_for_ready, timeout, metadata)<|MERGE_RESOLUTION|>--- conflicted
+++ resolved
@@ -39,14 +39,11 @@
                 request_serializer=dispatcher__pb2.GroupKeyActionEvent.SerializeToString,
                 response_deserializer=dispatcher__pb2.ActionEventResponse.FromString,
                 )
-<<<<<<< HEAD
-=======
         self.PutOverridesData = channel.unary_unary(
                 '/Dispatcher/PutOverridesData',
                 request_serializer=dispatcher__pb2.OverridesData.SerializeToString,
                 response_deserializer=dispatcher__pb2.OverridesDataResponse.FromString,
                 )
->>>>>>> 8d86f633
         self.Unsubscribe = channel.unary_unary(
                 '/Dispatcher/Unsubscribe',
                 request_serializer=dispatcher__pb2.WorkerUnsubscribeRequest.SerializeToString,
@@ -127,14 +124,11 @@
                     request_deserializer=dispatcher__pb2.GroupKeyActionEvent.FromString,
                     response_serializer=dispatcher__pb2.ActionEventResponse.SerializeToString,
             ),
-<<<<<<< HEAD
-=======
             'PutOverridesData': grpc.unary_unary_rpc_method_handler(
                     servicer.PutOverridesData,
                     request_deserializer=dispatcher__pb2.OverridesData.FromString,
                     response_serializer=dispatcher__pb2.OverridesDataResponse.SerializeToString,
             ),
->>>>>>> 8d86f633
             'Unsubscribe': grpc.unary_unary_rpc_method_handler(
                     servicer.Unsubscribe,
                     request_deserializer=dispatcher__pb2.WorkerUnsubscribeRequest.FromString,
@@ -234,8 +228,6 @@
             dispatcher__pb2.ActionEventResponse.FromString,
             options, channel_credentials,
             insecure, call_credentials, compression, wait_for_ready, timeout, metadata)
-<<<<<<< HEAD
-=======
 
     @staticmethod
     def PutOverridesData(request,
@@ -253,7 +245,6 @@
             dispatcher__pb2.OverridesDataResponse.FromString,
             options, channel_credentials,
             insecure, call_credentials, compression, wait_for_ready, timeout, metadata)
->>>>>>> 8d86f633
 
     @staticmethod
     def Unsubscribe(request,
