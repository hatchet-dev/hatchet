--- conflicted
+++ resolved
@@ -13,7 +13,7 @@
 class WorkflowMeta(type):
     def __new__(cls, name, bases, attrs):
 
-        namespace = attrs['client'].config.namespace
+        namespace = attrs["client"].config.namespace
 
         serviceName = namespace + name.lower()
 
@@ -53,21 +53,12 @@
         for step_name, step_func in steps:
             attrs[step_name] = step_func
 
-<<<<<<< HEAD
-        name = attrs["name"]
-        event_triggers = attrs["on_events"]
+        name = namespace + attrs["name"]
+        event_triggers = [namespace + event for event in attrs["on_events"]]
         cron_triggers = attrs["on_crons"]
         version = attrs["version"]
         workflowTimeout = attrs["timeout"]
         schedule_timeout = attrs["schedule_timeout"]
-=======
-        name = namespace + attrs['name']
-        event_triggers = [namespace + event for event in attrs['on_events']]
-        cron_triggers = attrs['on_crons']
-        version = attrs['version']
-        workflowTimeout = attrs['timeout']
-        schedule_timeout = attrs['schedule_timeout']
->>>>>>> 76cca3f6
 
         createStepOpts: List[CreateWorkflowStepOpts] = [
             CreateWorkflowStepOpts(
