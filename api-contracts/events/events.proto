syntax = "proto3";

option go_package = "github.com/hatchet-dev/hatchet/internal/services/ingestor/contracts";

import "google/protobuf/timestamp.proto";

service EventsService {
    rpc Push(PushEventRequest) returns (Event) {}

    rpc BulkPush(BulkPushEventRequest) returns (Events) {}

    rpc ReplaySingleEvent(ReplayEventRequest) returns (Event) {}

    rpc PutLog(PutLogRequest) returns (PutLogResponse) {}

    rpc PutStreamEvent(PutStreamEventRequest) returns (PutStreamEventResponse) {}
}

message Event {
    // the tenant id
    string tenantId = 1;

    // the id of the event
    string eventId = 2;

    // the key for the event
    string key = 3;

    // the payload for the event
    string payload = 4;

    // when the event was generated
    google.protobuf.Timestamp eventTimestamp = 5;

    // the payload for the event
    optional string additionalMetadata = 6;

    // the resource hint for the event, for filtering
    optional string resourceHint = 7;

}

message Events {
    repeated Event events = 1;
}

message PutLogRequest {
    // the step run id for the request
    string stepRunId = 1;

    // when the log line was created
    google.protobuf.Timestamp createdAt = 2;

    // the log line message
    string message = 3;

    // the log line level
    optional string level = 4;

    // associated log line metadata
    string metadata = 5;

    // the retry count of the task run
    optional int32 taskRetryCount = 6;
}

message PutLogResponse {}

message PutStreamEventRequest {
    // the step run id for the request
    string stepRunId = 1;

    // when the stream event was created
    google.protobuf.Timestamp createdAt = 2;

    // the stream event message
    bytes message = 3;

    // associated stream event metadata
    string metadata = 5;
}

message PutStreamEventResponse {}


message BulkPushEventRequest {

    repeated PushEventRequest events = 1;
}

message PushEventRequest {
    // the key for the event
    string key = 1;

    // the payload for the event
    string payload = 2;

    // when the event was generated
    google.protobuf.Timestamp eventTimestamp = 3;

    // metadata for the event
    optional string additionalMetadata = 4;

    optional int32 priority = 5;
<<<<<<< HEAD

    optional string resourceHint = 6;
=======
>>>>>>> d5e167e9
}

message ReplayEventRequest {
    // the event id to replay
    string eventId = 1;
}<|MERGE_RESOLUTION|>--- conflicted
+++ resolved
@@ -102,11 +102,8 @@
     optional string additionalMetadata = 4;
 
     optional int32 priority = 5;
-<<<<<<< HEAD
 
     optional string resourceHint = 6;
-=======
->>>>>>> d5e167e9
 }
 
 message ReplayEventRequest {
