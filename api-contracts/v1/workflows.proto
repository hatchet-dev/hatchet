--- conflicted
+++ resolved
@@ -81,11 +81,8 @@
     optional string cron_input = 8; // (optional) the input for the cron trigger
     optional CreateTaskOpts on_failure_task = 9; // (optional) the job to run on failure
     optional StickyStrategy sticky = 10; // (optional) the sticky strategy for assigning steps to workers
-<<<<<<< HEAD
-    repeated Concurrency concurrency_arr = 11; // (optional) the workflow concurrency options
-=======
     optional int32 default_priority = 11; // (optional) the default priority for the workflow
->>>>>>> 80137736
+    repeated Concurrency concurrency_arr = 12; // (optional) the workflow concurrency options
 }
 
 enum ConcurrencyLimitStrategy {
