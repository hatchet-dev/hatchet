--- conflicted
+++ resolved
@@ -28,11 +28,9 @@
 
     rpc Unsubscribe(WorkerUnsubscribeRequest) returns (WorkerUnsubscribeResponse) {}
 
-<<<<<<< HEAD
     rpc RefreshTimeout(RefreshTimeoutRequest) returns (RefreshTimeoutResponse) {}
-=======
+    
     rpc ReleaseSlot(ReleaseSlotRequest) returns (ReleaseSlotResponse) {}
->>>>>>> a6845f21
 }
 
 message WorkerRegisterRequest {
@@ -298,7 +296,6 @@
 
 message HeartbeatResponse {}
 
-<<<<<<< HEAD
 message RefreshTimeoutRequest {
     // the id of the step run to release
     string stepRunId = 1;
@@ -310,11 +307,9 @@
     google.protobuf.Timestamp timeoutAt = 1;
  
 }
-=======
 message ReleaseSlotRequest {
     // the id of the step run to release
     string stepRunId = 1;
 }
 
-message ReleaseSlotResponse {}
->>>>>>> a6845f21
+message ReleaseSlotResponse {}