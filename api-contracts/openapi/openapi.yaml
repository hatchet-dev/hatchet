--- conflicted
+++ resolved
@@ -58,7 +58,6 @@
     $ref: "./paths/v1/filters/filter.yaml#/V1FilterListCreate"
   /api/v1/stable/tenants/{tenant}/filters/{v1-filter}:
     $ref: "./paths/v1/filters/filter.yaml#/V1FilterGetDeleteUpdate"
-<<<<<<< HEAD
   /api/v1/stable/tenants/{tenant}/webhooks:
     $ref: "./paths/v1/webhooks/webhook.yaml#/V1WebhookListCreate"
 
@@ -66,10 +65,8 @@
   # changing this path will break the rate limiter. !!!
   /api/v1/stable/tenants/{tenant}/webhooks/{v1-webhook}:
     $ref: "./paths/v1/webhooks/webhook.yaml#/V1WebhookGetDeleteReceive"
-=======
   /api/v1/stable/tenants/{tenant}/cel/debug:
     $ref: "./paths/v1/cel/cel.yaml#/V1CELDebug"
->>>>>>> d5b2b781
   /api/ready:
     $ref: "./paths/metadata/metadata.yaml#/readiness"
   /api/live:
