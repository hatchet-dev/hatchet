Event:
  properties:
    metadata:
      $ref: "./metadata.yaml#/APIResourceMeta"
    key:
      type: string
      description: The key for the event.
    tenant:
      $ref: "./_index.yaml#/Tenant"
      description: The tenant associated with this event.
    tenantId:
      type: string
      description: The ID of the tenant associated with this event.
    workflowRunSummary:
      $ref: "#/EventWorkflowRunSummary"
      description: The workflow run summary for this event.
    additionalMetadata:
      type: object
      description: Additional metadata for the event.
  required:
    - metadata
    - key
    - tenantId

Events:
  properties:
    metadata:
      $ref: "./metadata.yaml#/APIResourceMeta"
    events:
      type: array
      items:
        $ref: "#/Event"
      description: The events.
<<<<<<< HEAD
    pagination:
      $ref: "./metadata.yaml#/PaginationResponse"
      description: The pagination information.
  required:
    - metadata
    - events
    - pagination
=======
  required:
    - metadata
    - events
>>>>>>> 7b5bb398

EventData:
  properties:
    data:
      type: string
      description: The data for the event (JSON bytes).
  required:
    - data

CreateEventRequest:
  properties:
    key:
      type: string
      description: The key for the event.
    data:
      type: object
      description: The data for the event.
    additionalMetadata:
      type: object
      description: Additional metadata for the event.
  required:
    - key
    - data

BulkCreateEventRequest:
  properties:
    events:
      type: array
      items:
        $ref: "#/CreateEventRequest"
  required:
    - events

ReplayEventRequest:
  properties:
    eventIds:
      type: array
      items:
        type: string
        example: bb214807-246e-43a5-a25d-41761d1cff9e
        minLength: 36
        maxLength: 36
        format: uuid
  required:
    - eventIds

CancelEventRequest:
  properties:
    eventIds:
      type: array
      items:
        type: string
        example: bb214807-246e-43a5-a25d-41761d1cff9e
        minLength: 36
        maxLength: 36
        format: uuid
  required:
    - eventIds

EventWorkflowRunSummary:
  properties:
    pending:
      type: integer
      format: int64
      description: The number of pending runs.
    running:
      type: integer
      format: int64
      description: The number of running runs.
    queued:
      type: integer
      format: int64
      description: The number of queued runs.
    succeeded:
      type: integer
      format: int64
      description: The number of succeeded runs.
    failed:
      type: integer
      format: int64
      description: The number of failed runs.

EventKeyList:
  properties:
    pagination:
      $ref: "./metadata.yaml#/PaginationResponse"
    rows:
      items:
        $ref: "#/EventKey"
      type: array

EventKey:
  type: string
  description: The key for the event.

WorkflowID:
  type: string
  description: A workflow ID.

EventList:
  properties:
    pagination:
      $ref: "./metadata.yaml#/PaginationResponse"
    rows:
      items:
        $ref: "#/Event"
      type: array

EventOrderByField:
  type: string
  enum:
    - createdAt

EventOrderByDirection:
  type: string
  enum:
    - asc
    - desc

EventSearch:
  type: string<|MERGE_RESOLUTION|>--- conflicted
+++ resolved
@@ -31,19 +31,9 @@
       items:
         $ref: "#/Event"
       description: The events.
-<<<<<<< HEAD
-    pagination:
-      $ref: "./metadata.yaml#/PaginationResponse"
-      description: The pagination information.
   required:
     - metadata
     - events
-    - pagination
-=======
-  required:
-    - metadata
-    - events
->>>>>>> 7b5bb398
 
 EventData:
   properties:
