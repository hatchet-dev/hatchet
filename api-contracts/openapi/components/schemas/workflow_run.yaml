WorkflowRun:
  type: object
  properties:
    metadata:
      $ref: "./metadata.yaml#/APIResourceMeta"
    tenantId:
      type: string
    workflowVersionId:
      type: string
    workflowVersion:
      $ref: "./_index.yaml#/WorkflowVersion"
    status:
      $ref: "#/WorkflowRunStatus"
    displayName:
      type: string
    jobRuns:
      type: array
      items:
        $ref: "#/JobRun"
    triggeredBy:
      $ref: "#/WorkflowRunTriggeredBy"
    input:
      type: object
      additionalProperties: true
    error:
      type: string
    startedAt:
      type: string
      format: date-time
    finishedAt:
      type: string
      format: date-time
    parentId:
      type: string
      example: bb214807-246e-43a5-a25d-41761d1cff9e
      minLength: 36
      maxLength: 36
      format: uuid
    parentStepRunId:
      type: string
      example: bb214807-246e-43a5-a25d-41761d1cff9e
      minLength: 36
      maxLength: 36
      format: uuid
    additionalMetadata:
      type: object
      additionalProperties: true
  required:
    - metadata
    - tenantId
    - workflowVersionId
    - status
    - triggeredBy

WorkflowRunList:
  type: object
  properties:
    rows:
      type: array
      items:
        $ref: "#/WorkflowRun"
    pagination:
      $ref: "./metadata.yaml#/PaginationResponse"

WorkflowRunsMetricsCounts:
  type: object
  properties:
    PENDING:
      type: integer
    RUNNING:
      type: integer
    SUCCEEDED:
      type: integer
    FAILED:
      type: integer
    QUEUED:
      type: integer

WorkflowRunsMetrics:
  type: object
  properties:
    counts:
      type: object
      $ref: "#/WorkflowRunsMetricsCounts"

StepRunStatus:
  type: string
  enum:
    - PENDING
    - PENDING_ASSIGNMENT
    - ASSIGNED
    - RUNNING
    - SUCCEEDED
    - FAILED
    - CANCELLED

JobRunStatus:
  type: string
  enum:
    - PENDING
    - RUNNING
    - SUCCEEDED
    - FAILED
    - CANCELLED

WorkflowRunStatus:
  type: string
  enum:
    - PENDING
    - RUNNING
    - SUCCEEDED
    - FAILED
    - CANCELLED
    - QUEUED

WorkflowRunStatusList:
  type: array
  items:
    $ref: "#/WorkflowRunStatus"

WorkflowRunTriggeredBy:
  type: object
  properties:
    metadata:
      $ref: "./metadata.yaml#/APIResourceMeta"
    parentId:
      type: string
    eventId:
      type: string
    event:
      $ref: "./_index.yaml#/Event"
    cronParentId:
      type: string
    cronSchedule:
      type: string
  required:
    - metadata
    - parentId

JobRun:
  type: object
  properties:
    metadata:
      $ref: "./metadata.yaml#/APIResourceMeta"
    tenantId:
      type: string
    workflowRunId:
      type: string
    workflowRun:
      $ref: "#/WorkflowRun"
    jobId:
      type: string
    job:
      $ref: "./_index.yaml#/Job"
    tickerId:
      type: string
    stepRuns:
      type: array
      items:
        $ref: "#/StepRun"
    status:
      $ref: "#/JobRunStatus"
    result:
      type: object
    startedAt:
      type: string
      format: date-time
    finishedAt:
      type: string
      format: date-time
    timeoutAt:
      type: string
      format: date-time
    cancelledAt:
      type: string
      format: date-time
    cancelledReason:
      type: string
    cancelledError:
      type: string
  required:
    - metadata
    - tenantId
    - workflowRunId
    - jobId
    - status

StepRun:
  type: object
  properties:
    metadata:
      $ref: "./metadata.yaml#/APIResourceMeta"
    tenantId:
      type: string
    jobRunId:
      type: string
    jobRun:
      $ref: "#/JobRun"
    stepId:
      type: string
    step:
      $ref: "./_index.yaml#/Step"
    children:
      type: array
      items:
        type: string
    parents:
      type: array
      items:
        type: string
    childWorkflowRuns:
      type: array
      items:
        type: string
    workerId:
      type: string
    input:
      type: string
    output:
      type: string
    status:
      $ref: "#/StepRunStatus"
    requeueAfter:
      type: string
      format: date-time
    result:
      type: object
    error:
      type: string
    startedAt:
      type: string
      format: date-time
    startedAtEpoch:
      type: integer
    finishedAt:
      type: string
      format: date-time
    finishedAtEpoch:
      type: integer
    timeoutAt:
      type: string
      format: date-time
    timeoutAtEpoch:
      type: integer
    cancelledAt:
      type: string
      format: date-time
    cancelledAtEpoch:
      type: integer
    cancelledReason:
      type: string
    cancelledError:
      type: string
  required:
    - metadata
    - tenantId
    - jobRunId
    - stepId
    - status

StepRunEventReason:
  type: string
  enum:
    - REQUEUED_NO_WORKER
    - REQUEUED_RATE_LIMIT
    - SCHEDULING_TIMED_OUT
    - ASSIGNED
    - STARTED
    - FINISHED
    - FAILED
    - RETRYING
    - CANCELLED
<<<<<<< HEAD
    - TIMEOUT_REFRESHED
=======
    - REASSIGNED
    - TIMED_OUT
>>>>>>> b7286161
    - SLOT_RELEASED

StepRunEventSeverity:
  type: string
  enum:
    - INFO
    - WARNING
    - CRITICAL

StepRunEvent:
  type: object
  properties:
    id:
      type: integer
    timeFirstSeen:
      type: string
      format: date-time
    timeLastSeen:
      type: string
      format: date-time
    stepRunId:
      type: string
    reason:
      $ref: "#/StepRunEventReason"
    severity:
      $ref: "#/StepRunEventSeverity"
    message:
      type: string
    count:
      type: integer
    data:
      type: object
  required:
    - id
    - timeFirstSeen
    - timeLastSeen
    - stepRunId
    - reason
    - severity
    - message
    - count

StepRunEventList:
  properties:
    pagination:
      $ref: "./metadata.yaml#/PaginationResponse"
    rows:
      items:
        $ref: "#/StepRunEvent"
      type: array

RerunStepRunRequest:
  properties:
    input:
      type: object
  required:
    - input

TriggerWorkflowRunRequest:
  properties:
    input:
      type: object
    additionalMetadata:
      type: object
  required:
    - input

CreatePullRequestFromStepRun:
  properties:
    branchName:
      type: string
  required:
    - branchName

PullRequestState:
  type: string
  enum:
    - open
    - closed

ListPullRequestsResponse:
  properties:
    pullRequests:
      type: array
      items:
        $ref: "#/PullRequest"
  required:
    - pullRequests

PullRequest:
  properties:
    repositoryOwner:
      type: string
    repositoryName:
      type: string
    pullRequestID:
      type: integer
    pullRequestTitle:
      type: string
    pullRequestNumber:
      type: integer
    pullRequestHeadBranch:
      type: string
    pullRequestBaseBranch:
      type: string
    pullRequestState:
      $ref: "#/PullRequestState"
  required:
    - repositoryOwner
    - repositoryName
    - pullRequestID
    - pullRequestTitle
    - pullRequestNumber
    - pullRequestHeadBranch
    - pullRequestBaseBranch
    - pullRequestState

GetStepRunDiffResponse:
  properties:
    diffs:
      type: array
      items:
        $ref: "#/StepRunDiff"
  required:
    - diffs

StepRunDiff:
  properties:
    key:
      type: string
    original:
      type: string
    modified:
      type: string
  required:
    - key
    - original
    - modified<|MERGE_RESOLUTION|>--- conflicted
+++ resolved
@@ -270,12 +270,9 @@
     - FAILED
     - RETRYING
     - CANCELLED
-<<<<<<< HEAD
     - TIMEOUT_REFRESHED
-=======
     - REASSIGNED
     - TIMED_OUT
->>>>>>> b7286161
     - SLOT_RELEASED
 
 StepRunEventSeverity:
