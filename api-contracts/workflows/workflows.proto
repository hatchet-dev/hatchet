--- conflicted
+++ resolved
@@ -28,11 +28,8 @@
     WorkflowConcurrencyOpts concurrency = 8; // (optional) the workflow concurrency options
     optional string schedule_timeout = 9; // (optional) the timeout for the schedule
     optional string cron_input = 10; // (optional) the input for the cron trigger
-<<<<<<< HEAD
-    optional string webhook = 11; // (optional) the webhook for the workflow
-=======
     optional CreateWorkflowJobOpts on_failure_job = 11; // (optional) the job to run on failure
->>>>>>> fa074001
+    optional string webhook = 12; // (optional) the webhook for the workflow
 }
 
 enum ConcurrencyLimitStrategy {
