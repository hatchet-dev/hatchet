--- conflicted
+++ resolved
@@ -40,11 +40,7 @@
 
 export interface Workflow extends z.infer<typeof CreateWorkflowSchema> {
   concurrency?: z.infer<typeof WorkflowConcurrency> & {
-<<<<<<< HEAD
-    key: string | ((ctx: any) => string);
-=======
     key: (ctx: any) => string;
->>>>>>> cd062f62
   };
   steps: CreateStep<any>[];
 }