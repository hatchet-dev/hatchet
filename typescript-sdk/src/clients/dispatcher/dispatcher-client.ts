--- conflicted
+++ resolved
@@ -43,7 +43,6 @@
   }
 
   async sendStepActionEvent(in_: StepActionEvent) {
-<<<<<<< HEAD
     try {
       return this.client.sendStepActionEvent(in_);
     } catch (e: any) {
@@ -53,17 +52,6 @@
 
   async sendGroupKeyActionEvent(in_: GroupKeyActionEvent) {
     try {
-=======
-    try {
-      return this.client.sendStepActionEvent(in_);
-    } catch (e: any) {
-      throw new HatchetError(e.message);
-    }
-  }
-
-  async sendGroupKeyActionEvent(in_: GroupKeyActionEvent) {
-    try {
->>>>>>> cd062f62
       return this.client.sendGroupKeyActionEvent(in_);
     } catch (e: any) {
       throw new HatchetError(e.message);
