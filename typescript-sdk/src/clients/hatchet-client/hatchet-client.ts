import { z } from 'zod';
import { ConfigLoader } from '@util/config-loader';
import { EventClient } from '@clients/event/event-client';
import { DispatcherClient } from '@clients/dispatcher/dispatcher-client';
import { AdminClient } from '@clients/admin/admin-client';
import {
  CallOptions,
  Channel,
  ChannelCredentials,
  ClientMiddlewareCall,
  Metadata,
  createChannel,
  createClientFactory,
} from 'nice-grpc';
import { Workflow } from '@hatchet/workflow';
import { Worker } from '@clients/worker';
import Logger from '@hatchet/util/logger/logger';
import { ClientConfig, ClientConfigSchema } from './client-config';

export interface HatchetClientOptions {
  config_path?: string;
  credentials?: ChannelCredentials;
}

const addTokenMiddleware = (token: string) =>
  async function* _<Request, Response>(
    call: ClientMiddlewareCall<Request, Response>,
    options: CallOptions
  ) {
    const optionsWithAuth: CallOptions = {
      ...options,
      metadata: new Metadata({ authorization: `bearer ${token}` }),
    };

    if (!call.responseStream) {
      const response = yield* call.next(call.request, optionsWithAuth);

      return response;
    }

    for await (const response of call.next(call.request, optionsWithAuth)) {
      yield response;
    }

    return undefined;
  };

export class HatchetClient {
  config: ClientConfig;
  credentials: ChannelCredentials;
  channel: Channel;

  event: EventClient;
  dispatcher: DispatcherClient;
  admin: AdminClient;

  logger: Logger;

  constructor(config?: Partial<ClientConfig>, options?: HatchetClientOptions) {
    // Initializes a new Client instance.
    // Loads config in the following order: config param > yaml file > env vars

    const loaded = ConfigLoader.load_client_config({
      path: options?.config_path,
    });

    try {
      const valid = ClientConfigSchema.parse({
        ...loaded,
        ...{ ...config, tls_config: { ...loaded.tls_config, ...config?.tls_config } },
      });
      this.config = valid;
    } catch (e) {
      if (e instanceof z.ZodError) {
        throw new Error(`Invalid client config: ${e.message}`);
      }
      throw e;
    }

    this.credentials =
      options?.credentials ?? ConfigLoader.createCredentials(this.config.tls_config);

    this.channel = createChannel(this.config.host_port, this.credentials, {
      'grpc.ssl_target_name_override': this.config.tls_config.server_name,
    });

    const clientFactory = createClientFactory().use(addTokenMiddleware(this.config.token));

    this.event = new EventClient(this.config, this.channel, clientFactory);
    this.dispatcher = new DispatcherClient(this.config, this.channel, clientFactory);
    this.admin = new AdminClient(this.config, this.channel, clientFactory);

    this.logger = new Logger('HatchetClient', this.config.log_level);

    this.logger.info(`Initialized HatchetClient`);
  }

  static with_host_port(
    host: string,
    port: number,
    config?: Partial<ClientConfig>,
    options?: HatchetClientOptions
  ): HatchetClient {
    return new HatchetClient(
      {
        ...config,
        host_port: `${host}:${port}`,
      },
      options
    );
  }

  static init(config?: Partial<ClientConfig>, options?: HatchetClientOptions): HatchetClient {
    return new HatchetClient(config, options);
  }

  async run(workflow: string | Workflow): Promise<Worker> {
    const worker = await this.worker(workflow);
    worker.start();
    return worker;
  }

  worker(workflow: string | Workflow): Worker {
    const name = typeof workflow === 'string' ? workflow : workflow.id;
    const worker = new Worker(this, {
      name,
    });

    if (typeof workflow !== 'string') {
<<<<<<< HEAD
      worker.registerWorkflow(workflow);
=======
      await worker.registerWorkflow(workflow);
>>>>>>> cd062f62
      return worker;
    }

    return worker;
  }
}<|MERGE_RESOLUTION|>--- conflicted
+++ resolved
@@ -120,18 +120,14 @@
     return worker;
   }
 
-  worker(workflow: string | Workflow): Worker {
+  async worker(workflow: string | Workflow): Promise<Worker> {
     const name = typeof workflow === 'string' ? workflow : workflow.id;
     const worker = new Worker(this, {
       name,
     });
 
     if (typeof workflow !== 'string') {
-<<<<<<< HEAD
-      worker.registerWorkflow(workflow);
-=======
       await worker.registerWorkflow(workflow);
->>>>>>> cd062f62
       return worker;
     }
 
