import Hatchet from '../src/sdk';
import { Workflow } from '../src/workflow';

const hatchet = Hatchet.init({
  log_level: 'OFF',
});

const sleep = (ms: number) =>
  new Promise((resolve) => {
    setTimeout(resolve, ms);
  });

const workflow: Workflow = {
  id: 'dag-example',
  description: 'test',
  on: {
    event: 'user:create',
  },
  steps: [
    {
      name: 'dag-step1',
      run: async (ctx) => {
        console.log('executed step1!');
        await sleep(5000);
        return { step1: 'step1' };
      },
    },
    {
      name: 'dag-step2',
      parents: ['dag-step1'],
      run: (ctx) => {
        console.log('executed step2!');
        return { step2: 'step2' };
      },
    },
    {
      name: 'dag-step3',
      parents: ['dag-step1', 'dag-step2'],
      run: (ctx) => {
        console.log('executed step3!');
        return { step3: 'step3' };
      },
    },
    {
      name: 'dag-step4',
      parents: ['dag-step1', 'dag-step3'],
      run: (ctx) => {
        console.log('executed step4!');
        return { step4: 'step4' };
      },
    },
  ],
};

<<<<<<< HEAD
const worker = hatchet.worker('example-worker');
worker.registerWorkflow(workflow);
worker.start();
=======
async function main() {
  const worker = await hatchet.worker('example-worker');
  await worker.registerWorkflow(workflow);
  worker.start();
}

main();
>>>>>>> cd062f62
<|MERGE_RESOLUTION|>--- conflicted
+++ resolved
@@ -52,16 +52,10 @@
   ],
 };
 
-<<<<<<< HEAD
-const worker = hatchet.worker('example-worker');
-worker.registerWorkflow(workflow);
-worker.start();
-=======
 async function main() {
   const worker = await hatchet.worker('example-worker');
   await worker.registerWorkflow(workflow);
   worker.start();
 }
 
-main();
->>>>>>> cd062f62
+main();