--- conflicted
+++ resolved
@@ -1,10 +1,5 @@
-<<<<<<< HEAD
-import Hatchet from '@hatchet-dev/typescript-sdk';
-import { Workflow } from '@hatchet/workflow';
-=======
 import Hatchet from '../src/sdk';
 import { Workflow } from '../src/workflow';
->>>>>>> 989d74ba
 
 const hatchet = Hatchet.init();
 
