--- conflicted
+++ resolved
@@ -1,11 +1,6 @@
 {
-<<<<<<< HEAD
-  "name": "@hatchet/sdk",
+  "name": "@hatchet-dev/typescript-sdk",
   "version": "0.0.2",
-=======
-  "name": "@hatchet-dev/typescript-sdk",
-  "version": "0.0.1",
->>>>>>> c93f7279
   "description": "Background task orchestration & visibility for developers",
   "main": "dist/index.js",
   "types": "dist/index.d.ts",
