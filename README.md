[![Discord](https://img.shields.io/discord/1088927970518909068?style=social&logo=discord)](https://discord.gg/ZMeUafwH89) [![License: MIT](https://img.shields.io/badge/License-MIT-purple.svg)](https://opensource.org/licenses/MIT) [![Go Reference](https://pkg.go.dev/badge/github.com/hatchet-dev/hatchet.svg)](https://pkg.go.dev/github.com/hatchet-dev/hatchet)

## Introduction

_**Note:** Hatchet is in early development. Changes are not guaranteed to be backwards-compatible. If you'd like to run Hatchet in production, feel free to reach out on Discord for tips._

Hatchet is a self-hostable workflow engine built for application developers.

**What is a workflow?**

The term `workflow` tends to be overloaded, so let's make things more clear - in Hatchet, a workflow is a set of functions which are executed in response to an external trigger (an event, schedule, or API call). For example, if you'd like to send notifications to a user after they've signed up, you could create a workflow for that.

**Why is that useful?**

Instead of processing background tasks and functions in your application handlers, which can lead to complex code, hard-to-debug errors, and resource contention, you can distribute these workflows between a set of `workers`. Workers are long-running processes which listen for events, and execute the functions defined in your workflows.

**What is a workflow engine?**

A workflow engine orchestrates the execution of workflows. It schedules workflows on workers, retries failed workflows, and provides integrations for monitoring and debugging workflows.

## Project Goals

Hatchet has the following high-level goals:

1. **Serve application developers:** we aim to support a broad set of languages and frameworks, to make it easier to support your existing applications. We currently support a Go SDK, with more languages coming soon.
2. **Simple to setup:** we've seen too many overengineered stacks built on a fragile task queue with overly complex infrastructure. Hatchet is designed to be simple to setup, run locally, and deploy to your own infrastructure.
3. **Flexibility when you need it:** as your application grows, you can use Hatchet to support complex, multi-step distributed workflows. Hatchet's backend is modular, allowing for customizing the implementation of the event storage API, queueing system, authentication, and more.

## Getting Started

<<<<<<< HEAD
For a set of end-to-end examples, see the [examples](./examples) directory.

### Starting Hatchet

We are working on making it easier to start a Hatchet server. For now, see the [contributing guide](./CONTRIBUTING.md) for starting the Hatchet engine.

### Writing a Workflow

By default, Hatchet searches for workflows in the `.hatchet` folder relative to the directory you run your application in.

There are two main sections of a workflow file:

**`triggers`**

This section specifies what triggers a workflow. This can be events or a crontab-like schedule. For example, the following are valid triggers:

```yaml
triggers:
  events:
    - event_key_1
    - event_key_2
```

```yaml
triggers:
  crons:
    - "* * * * *"
```

**Jobs**

After defining your triggers, you define a list of jobs to run based on the triggers. **Jobs run in parallel.** Jobs contain the following fields:

```yaml
# ...
jobs:
  my-awesome-job:
    # (optional) A timeout value for the entire job
    timeout: 60s
    # (required) A set of steps for the job; see below
    steps: []
```

Within each job, there are a set of **steps** which run sequentially. A step can contain the following fields:

```yaml
# (required) the name of the step
name: Step 1
# (required) a unique id for the step (can be referenced by future steps)
id: step-1
# (required) the action id in the form of "integration_id:action".
action: "slack:create-channel"
# (required) the timeout of the individual step
timeout: 15s
# (optional or required, depending on integration) input data to the integration
with:
  key: val
```

### Creating a Worker

Workers can be created using:

```go
package main

import (
	"context"
	"time"

	"github.com/hatchet-dev/hatchet/pkg/cmdutils"
	"github.com/hatchet-dev/hatchet/pkg/client"
	"github.com/hatchet-dev/hatchet/pkg/worker"
)

type userCreateEvent struct {
	Username string            `json:"username"`
	UserId   string            `json:"user_id"`
	Data     map[string]string `json:"data"`
}

type actionInput struct {
	Message string `json:"message"`
}

func main() {
	client, err := client.New(
		client.InitWorkflows(),
	)

	if err != nil {
		panic(err)
	}

	worker, err := worker.NewWorker(
		worker.WithClient(
			client,
		),
	)

	if err != nil {
		panic(err)
	}

	err = worker.RegisterAction("echo:echo", func(ctx context.Context, input *actionInput) (result any, err error) {
		return map[string]interface{}{
			"message": input.Message,
		}, nil
	})

	if err != nil {
		panic(err)
	}

	interruptCtx, cancel := cmdutils.InterruptContextFromChan(cmdutils.InterruptChan())
	defer cancel()

  worker.Start(interruptCtx)
}
```

You can configure the worker with your own set of workflow files using the `client.WithWorkflowFiles` option.

### Triggering Events

To trigger events from your main application, use the `client.Event().Push` method:

```go
package main

import (
	"context"

	"github.com/hatchet-dev/hatchet/pkg/client"
)

type userCreateEvent struct {
	Username string            `json:"username"`
	UserId   string            `json:"user_id"`
	Data     map[string]string `json:"data"`
}

func main() {
	client, err := client.New()

  testEvent := userCreateEvent{
		Username: "echo-test",
		UserId:   "1234",
		Data: map[string]string{
			"test": "test",
		},
	}

	err = client.Event().Push(
		context.Background(),
		"user:create",
		testEvent,
	)

	if err != nil {
		panic(err)
	}
}
```

You can configure the dispatcher with your own set of workflow files using the `dispatcher.WithWorkflowFiles` option.

## Why should I care?

**If you're unfamiliar with background task processing**

Many APIs start out without a task processing/worker service. You might not need it, but at a certain level of complexity, you probably will. There are a few use-cases where workers start to make sense:

1. You need to run scheduled tasks which that aren't triggered from your core API. For example, this may be a daily cleanup task, like traversing soft-deleted database entries or backing up data to S3.
2. You need to run tasks which are triggered by API events, but aren't required for the core business logic of the handler. For example, you want to add a user to your CRM after they sign up.

For both of these cases, it's typical to re-use a lot of core functionality from your API, so the most natural place to start is by adding some automation within your API itself; for example, after returning `201 Created`, you might send a greeting to the user, initialize a sandbox environment, send an internal notification that a user signed up, etc, all within your API handlers. Let's say you've handled this case as following:

```go
// Hypothetical handler called via a routing package, let's just pretend it returns an error
func MyHandler(ctx context.Context, w http.ResponseWriter, r *http.Request) error {
    // Boilerplate code to parse the request
    var newUser User
    err := json.NewDecoder(r.Body).Decode(&newUser)
    if err != nil {
      http.Error(w, "Invalid user data", http.StatusBadRequest)
      return err
    }

    // Validate email and password fields...
    // (Add your validation logic here)

    // Create a user in the database
    user, err := createUser(ctx, newUser.Email, newUser.Password)
    if err != nil {
      // Handle database errors, such as unique constraint violation
      http.Error(w, "Error creating user", http.StatusInternalServerError)
      return err
    }

    // Return 201 created with user type
    w.Header().Set("Content-Type", "application/json")
    w.WriteHeader(http.StatusCreated)

    // Send user a greeting
    err := email.SendGreetingEmail(context.Background(), user)

    if err != nil {
      // can't return an error, since header is already set
      fmt.Println(err)
    }

    // ... other post-signup operations
}
```
=======
To get started, see the Hatchet documentation [here](https://docs.hatchet.run).
>>>>>>> ba5e0434

## Github Issues

Please submit any bugs that you encounter via Github issues. However, please reach out on [Discord](https://discord.gg/ZMeUafwH89) before submitting a feature request - as the project is very early, we'd like to build a solid foundation before adding more complex features.

## I'd Like to Contribute

See the contributing docs [here](./CONTRIBUTING.md), and please let us know what you're interesting in working on in the #contributing channel on [Discord](https://discord.gg/ZMeUafwH89). This will help us shape the direction of the project and will make collaboration much easier!<|MERGE_RESOLUTION|>--- conflicted
+++ resolved
@@ -28,225 +28,7 @@
 
 ## Getting Started
 
-<<<<<<< HEAD
-For a set of end-to-end examples, see the [examples](./examples) directory.
-
-### Starting Hatchet
-
-We are working on making it easier to start a Hatchet server. For now, see the [contributing guide](./CONTRIBUTING.md) for starting the Hatchet engine.
-
-### Writing a Workflow
-
-By default, Hatchet searches for workflows in the `.hatchet` folder relative to the directory you run your application in.
-
-There are two main sections of a workflow file:
-
-**`triggers`**
-
-This section specifies what triggers a workflow. This can be events or a crontab-like schedule. For example, the following are valid triggers:
-
-```yaml
-triggers:
-  events:
-    - event_key_1
-    - event_key_2
-```
-
-```yaml
-triggers:
-  crons:
-    - "* * * * *"
-```
-
-**Jobs**
-
-After defining your triggers, you define a list of jobs to run based on the triggers. **Jobs run in parallel.** Jobs contain the following fields:
-
-```yaml
-# ...
-jobs:
-  my-awesome-job:
-    # (optional) A timeout value for the entire job
-    timeout: 60s
-    # (required) A set of steps for the job; see below
-    steps: []
-```
-
-Within each job, there are a set of **steps** which run sequentially. A step can contain the following fields:
-
-```yaml
-# (required) the name of the step
-name: Step 1
-# (required) a unique id for the step (can be referenced by future steps)
-id: step-1
-# (required) the action id in the form of "integration_id:action".
-action: "slack:create-channel"
-# (required) the timeout of the individual step
-timeout: 15s
-# (optional or required, depending on integration) input data to the integration
-with:
-  key: val
-```
-
-### Creating a Worker
-
-Workers can be created using:
-
-```go
-package main
-
-import (
-	"context"
-	"time"
-
-	"github.com/hatchet-dev/hatchet/pkg/cmdutils"
-	"github.com/hatchet-dev/hatchet/pkg/client"
-	"github.com/hatchet-dev/hatchet/pkg/worker"
-)
-
-type userCreateEvent struct {
-	Username string            `json:"username"`
-	UserId   string            `json:"user_id"`
-	Data     map[string]string `json:"data"`
-}
-
-type actionInput struct {
-	Message string `json:"message"`
-}
-
-func main() {
-	client, err := client.New(
-		client.InitWorkflows(),
-	)
-
-	if err != nil {
-		panic(err)
-	}
-
-	worker, err := worker.NewWorker(
-		worker.WithClient(
-			client,
-		),
-	)
-
-	if err != nil {
-		panic(err)
-	}
-
-	err = worker.RegisterAction("echo:echo", func(ctx context.Context, input *actionInput) (result any, err error) {
-		return map[string]interface{}{
-			"message": input.Message,
-		}, nil
-	})
-
-	if err != nil {
-		panic(err)
-	}
-
-	interruptCtx, cancel := cmdutils.InterruptContextFromChan(cmdutils.InterruptChan())
-	defer cancel()
-
-  worker.Start(interruptCtx)
-}
-```
-
-You can configure the worker with your own set of workflow files using the `client.WithWorkflowFiles` option.
-
-### Triggering Events
-
-To trigger events from your main application, use the `client.Event().Push` method:
-
-```go
-package main
-
-import (
-	"context"
-
-	"github.com/hatchet-dev/hatchet/pkg/client"
-)
-
-type userCreateEvent struct {
-	Username string            `json:"username"`
-	UserId   string            `json:"user_id"`
-	Data     map[string]string `json:"data"`
-}
-
-func main() {
-	client, err := client.New()
-
-  testEvent := userCreateEvent{
-		Username: "echo-test",
-		UserId:   "1234",
-		Data: map[string]string{
-			"test": "test",
-		},
-	}
-
-	err = client.Event().Push(
-		context.Background(),
-		"user:create",
-		testEvent,
-	)
-
-	if err != nil {
-		panic(err)
-	}
-}
-```
-
-You can configure the dispatcher with your own set of workflow files using the `dispatcher.WithWorkflowFiles` option.
-
-## Why should I care?
-
-**If you're unfamiliar with background task processing**
-
-Many APIs start out without a task processing/worker service. You might not need it, but at a certain level of complexity, you probably will. There are a few use-cases where workers start to make sense:
-
-1. You need to run scheduled tasks which that aren't triggered from your core API. For example, this may be a daily cleanup task, like traversing soft-deleted database entries or backing up data to S3.
-2. You need to run tasks which are triggered by API events, but aren't required for the core business logic of the handler. For example, you want to add a user to your CRM after they sign up.
-
-For both of these cases, it's typical to re-use a lot of core functionality from your API, so the most natural place to start is by adding some automation within your API itself; for example, after returning `201 Created`, you might send a greeting to the user, initialize a sandbox environment, send an internal notification that a user signed up, etc, all within your API handlers. Let's say you've handled this case as following:
-
-```go
-// Hypothetical handler called via a routing package, let's just pretend it returns an error
-func MyHandler(ctx context.Context, w http.ResponseWriter, r *http.Request) error {
-    // Boilerplate code to parse the request
-    var newUser User
-    err := json.NewDecoder(r.Body).Decode(&newUser)
-    if err != nil {
-      http.Error(w, "Invalid user data", http.StatusBadRequest)
-      return err
-    }
-
-    // Validate email and password fields...
-    // (Add your validation logic here)
-
-    // Create a user in the database
-    user, err := createUser(ctx, newUser.Email, newUser.Password)
-    if err != nil {
-      // Handle database errors, such as unique constraint violation
-      http.Error(w, "Error creating user", http.StatusInternalServerError)
-      return err
-    }
-
-    // Return 201 created with user type
-    w.Header().Set("Content-Type", "application/json")
-    w.WriteHeader(http.StatusCreated)
-
-    // Send user a greeting
-    err := email.SendGreetingEmail(context.Background(), user)
-
-    if err != nil {
-      // can't return an error, since header is already set
-      fmt.Println(err)
-    }
-
-    // ... other post-signup operations
-}
-```
-=======
 To get started, see the Hatchet documentation [here](https://docs.hatchet.run).
->>>>>>> ba5e0434
 
 ## Github Issues
 
