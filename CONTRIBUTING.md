--- conflicted
+++ resolved
@@ -3,8 +3,6 @@
 ### Setup
 
 1. Make sure all prerequisite dependencies are installed:
-
-<<<<<<< HEAD
     - [Go 1.21+](https://go.dev/doc/install)
     - [Node.js v18+](https://nodejs.org/en/download) - we recommend using [nvm](https://github.com/nvm-sh/nvm) for managing node versions.
     - [pnpm](https://pnpm.io/installation) installed globally (`npm i -g pnpm`)
@@ -13,15 +11,7 @@
     - [protoc](https://grpc.io/docs/protoc-installation/)
     - [pip](https://pip.pypa.io/en/stable/installation/)
     - [Caddy](https://caddyserver.com/docs/install)
-=======
-   - [Go 1.22+](https://go.dev/doc/install)
-   - [Node.js v18+](https://nodejs.org/en/download) - we recommend using [nvm](https://github.com/nvm-sh/nvm) for managing node versions.
-   - [pnpm](https://pnpm.io/installation) installed globally (`npm i -g pnpm`)
-   - [Docker Desktop](https://docs.docker.com/desktop/install/mac-install/)
-   - [protoc](https://grpc.io/docs/protoc-installation/)
-   - [pip](https://pip.pypa.io/en/stable/installation/)
-   - [Caddy](https://caddyserver.com/docs/install)
->>>>>>> cf4c07da
+
 
 2. Start the Database and RabbitMQ services:
 
