--- conflicted
+++ resolved
@@ -52,10 +52,7 @@
 crash.log
 
 
-<<<<<<< HEAD
-=======
 .venv
->>>>>>> e44c3a12
 # Exclude all .tfvars files, which are likely to contain sentitive data, such as
 # password, private keys, and other secrets. These should not be part of version
 # control as they are data points which are potentially sensitive and subject
