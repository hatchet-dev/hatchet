package prisma

import (
	"context"

	"github.com/jackc/pgx/v5/pgxpool"
	"github.com/rs/zerolog"

	"github.com/hatchet-dev/hatchet/internal/repository"
	"github.com/hatchet-dev/hatchet/internal/repository/cache"
	"github.com/hatchet-dev/hatchet/internal/repository/prisma/db"
	"github.com/hatchet-dev/hatchet/internal/repository/prisma/dbsqlc"
	"github.com/hatchet-dev/hatchet/internal/repository/prisma/sqlchelpers"
	"github.com/hatchet-dev/hatchet/internal/validator"
)

type tenantAPIRepository struct {
	client *db.PrismaClient
	v      validator.Validator
	cache  cache.Cacheable
}

<<<<<<< HEAD
func NewTenantAPIRepository(client *db.PrismaClient, v validator.Validator) repository.TenantAPIRepository {
	return &tenantAPIRepository{
=======
func NewTenantRepository(client *db.PrismaClient, v validator.Validator, cache cache.Cacheable) repository.TenantRepository {
	return &tenantRepository{
>>>>>>> f82cfb4e
		client: client,
		v:      v,
		cache:  cache,
	}
}

func (r *tenantAPIRepository) CreateTenant(opts *repository.CreateTenantOpts) (*db.TenantModel, error) {
	if err := r.v.Validate(opts); err != nil {
		return nil, err
	}

	return r.client.Tenant.CreateOne(
		db.Tenant.Name.Set(opts.Name),
		db.Tenant.Slug.Set(opts.Slug),
		db.Tenant.ID.SetIfPresent(opts.ID),
	).Exec(context.Background())
}

<<<<<<< HEAD
func (r *tenantAPIRepository) GetTenantByID(id string) (*db.TenantModel, error) {
	return r.client.Tenant.FindUnique(
		db.Tenant.ID.Equals(id),
	).Exec(context.Background())
=======
func (r *tenantRepository) ListTenants() ([]db.TenantModel, error) {
	return r.client.Tenant.FindMany().Exec(context.Background())
}

func (r *tenantRepository) GetTenantByID(id string) (*db.TenantModel, error) {
	return cache.MakeCacheable[db.TenantModel](r.cache, id, func() (*db.TenantModel, error) {
		return r.client.Tenant.FindUnique(
			db.Tenant.ID.Equals(id),
		).Exec(context.Background())
	})
>>>>>>> f82cfb4e
}

func (r *tenantAPIRepository) GetTenantBySlug(slug string) (*db.TenantModel, error) {
	return r.client.Tenant.FindUnique(
		db.Tenant.Slug.Equals(slug),
	).Exec(context.Background())
}

func (r *tenantAPIRepository) CreateTenantMember(tenantId string, opts *repository.CreateTenantMemberOpts) (*db.TenantMemberModel, error) {
	if err := r.v.Validate(opts); err != nil {
		return nil, err
	}

	return r.client.TenantMember.CreateOne(
		db.TenantMember.Tenant.Link(db.Tenant.ID.Equals(tenantId)),
		db.TenantMember.User.Link(db.User.ID.Equals(opts.UserId)),
		db.TenantMember.Role.Set(db.TenantMemberRole(opts.Role)),
	).Exec(context.Background())
}

func (r *tenantAPIRepository) GetTenantMemberByID(memberId string) (*db.TenantMemberModel, error) {
	return r.client.TenantMember.FindUnique(
		db.TenantMember.ID.Equals(memberId),
	).Exec(context.Background())
}

func (r *tenantAPIRepository) GetTenantMemberByUserID(tenantId string, userId string) (*db.TenantMemberModel, error) {
	return r.client.TenantMember.FindUnique(
		db.TenantMember.TenantIDUserID(
			db.TenantMember.TenantID.Equals(tenantId),
			db.TenantMember.UserID.Equals(userId),
		),
	).Exec(context.Background())
}

func (r *tenantAPIRepository) ListTenantMembers(tenantId string) ([]db.TenantMemberModel, error) {
	return r.client.TenantMember.FindMany(
		db.TenantMember.TenantID.Equals(tenantId),
	).With(
		db.TenantMember.User.Fetch(),
		db.TenantMember.Tenant.Fetch(),
	).Exec(context.Background())
}

func (r *tenantAPIRepository) GetTenantMemberByEmail(tenantId string, email string) (*db.TenantMemberModel, error) {
	user, err := r.client.User.FindUnique(
		db.User.Email.Equals(email),
	).Exec(context.Background())

	if err != nil {
		return nil, err
	}

	return r.client.TenantMember.FindUnique(
		db.TenantMember.TenantIDUserID(
			db.TenantMember.TenantID.Equals(tenantId),
			db.TenantMember.UserID.Equals(user.ID),
		),
	).Exec(context.Background())
}

func (r *tenantAPIRepository) UpdateTenantMember(memberId string, opts *repository.UpdateTenantMemberOpts) (*db.TenantMemberModel, error) {
	if err := r.v.Validate(opts); err != nil {
		return nil, err
	}

	params := []db.TenantMemberSetParam{}

	if opts.Role != nil {
		params = append(params, db.TenantMember.Role.Set(db.TenantMemberRole(*opts.Role)))
	}

	return r.client.TenantMember.FindUnique(
		db.TenantMember.ID.Equals(memberId),
	).Update(
		params...,
	).Exec(context.Background())
}

func (r *tenantAPIRepository) DeleteTenantMember(memberId string) (*db.TenantMemberModel, error) {
	return r.client.TenantMember.FindUnique(
		db.TenantMember.ID.Equals(memberId),
	).Delete().Exec(context.Background())
}

type tenantEngineRepository struct {
	pool    *pgxpool.Pool
	v       validator.Validator
	l       *zerolog.Logger
	queries *dbsqlc.Queries
}

func NewTenantEngineRepository(pool *pgxpool.Pool, v validator.Validator, l *zerolog.Logger) repository.TenantEngineRepository {
	queries := dbsqlc.New()

	return &tenantEngineRepository{
		pool:    pool,
		v:       v,
		l:       l,
		queries: queries,
	}
}

func (r *tenantEngineRepository) ListTenants() ([]*dbsqlc.Tenant, error) {
	return r.queries.ListTenants(context.Background(), r.pool)
}

func (r *tenantEngineRepository) GetTenantByID(tenantId string) (*dbsqlc.Tenant, error) {
	return r.queries.GetTenantByID(context.Background(), r.pool, sqlchelpers.UUIDFromStr(tenantId))
}<|MERGE_RESOLUTION|>--- conflicted
+++ resolved
@@ -20,13 +20,8 @@
 	cache  cache.Cacheable
 }
 
-<<<<<<< HEAD
-func NewTenantAPIRepository(client *db.PrismaClient, v validator.Validator) repository.TenantAPIRepository {
+func NewTenantAPIRepository(client *db.PrismaClient, v validator.Validator, cache cache.Cacheable) repository.TenantAPIRepository {
 	return &tenantAPIRepository{
-=======
-func NewTenantRepository(client *db.PrismaClient, v validator.Validator, cache cache.Cacheable) repository.TenantRepository {
-	return &tenantRepository{
->>>>>>> f82cfb4e
 		client: client,
 		v:      v,
 		cache:  cache,
@@ -45,23 +40,12 @@
 	).Exec(context.Background())
 }
 
-<<<<<<< HEAD
 func (r *tenantAPIRepository) GetTenantByID(id string) (*db.TenantModel, error) {
-	return r.client.Tenant.FindUnique(
-		db.Tenant.ID.Equals(id),
-	).Exec(context.Background())
-=======
-func (r *tenantRepository) ListTenants() ([]db.TenantModel, error) {
-	return r.client.Tenant.FindMany().Exec(context.Background())
-}
-
-func (r *tenantRepository) GetTenantByID(id string) (*db.TenantModel, error) {
 	return cache.MakeCacheable[db.TenantModel](r.cache, id, func() (*db.TenantModel, error) {
 		return r.client.Tenant.FindUnique(
 			db.Tenant.ID.Equals(id),
 		).Exec(context.Background())
 	})
->>>>>>> f82cfb4e
 }
 
 func (r *tenantAPIRepository) GetTenantBySlug(slug string) (*db.TenantModel, error) {
@@ -148,16 +132,18 @@
 }
 
 type tenantEngineRepository struct {
+	cache   cache.Cacheable
 	pool    *pgxpool.Pool
 	v       validator.Validator
 	l       *zerolog.Logger
 	queries *dbsqlc.Queries
 }
 
-func NewTenantEngineRepository(pool *pgxpool.Pool, v validator.Validator, l *zerolog.Logger) repository.TenantEngineRepository {
+func NewTenantEngineRepository(pool *pgxpool.Pool, v validator.Validator, l *zerolog.Logger, cache cache.Cacheable) repository.TenantEngineRepository {
 	queries := dbsqlc.New()
 
 	return &tenantEngineRepository{
+		cache:   cache,
 		pool:    pool,
 		v:       v,
 		l:       l,
@@ -170,5 +156,7 @@
 }
 
 func (r *tenantEngineRepository) GetTenantByID(tenantId string) (*dbsqlc.Tenant, error) {
-	return r.queries.GetTenantByID(context.Background(), r.pool, sqlchelpers.UUIDFromStr(tenantId))
+	return cache.MakeCacheable[dbsqlc.Tenant](r.cache, tenantId, func() (*dbsqlc.Tenant, error) {
+		return r.queries.GetTenantByID(context.Background(), r.pool, sqlchelpers.UUIDFromStr(tenantId))
+	})
 }