package prisma

import (
	"context"
	"encoding/json"
	"errors"
	"fmt"
	"math/rand"
	"strings"
	"time"

	"github.com/jackc/pgx/v5"
	"github.com/jackc/pgx/v5/pgtype"
	"github.com/jackc/pgx/v5/pgxpool"
	"github.com/rs/zerolog"

	"github.com/hatchet-dev/hatchet/internal/repository"
	"github.com/hatchet-dev/hatchet/internal/repository/prisma/db"
	"github.com/hatchet-dev/hatchet/internal/repository/prisma/dbsqlc"
	"github.com/hatchet-dev/hatchet/internal/repository/prisma/sqlchelpers"
	"github.com/hatchet-dev/hatchet/internal/telemetry"
	"github.com/hatchet-dev/hatchet/internal/validator"
)

type stepRunAPIRepository struct {
	client  *db.PrismaClient
	pool    *pgxpool.Pool
	v       validator.Validator
	l       *zerolog.Logger
	queries *dbsqlc.Queries
}

func NewStepRunAPIRepository(client *db.PrismaClient, pool *pgxpool.Pool, v validator.Validator, l *zerolog.Logger) repository.StepRunAPIRepository {
	queries := dbsqlc.New()

	return &stepRunAPIRepository{
		client:  client,
		pool:    pool,
		v:       v,
		l:       l,
		queries: queries,
	}
}

func (s *stepRunAPIRepository) GetStepRunById(tenantId, stepRunId string) (*db.StepRunModel, error) {
	return s.client.StepRun.FindUnique(
		db.StepRun.ID.Equals(stepRunId),
	).With(
		db.StepRun.Children.Fetch(),
		db.StepRun.ChildWorkflowRuns.Fetch(),
		db.StepRun.Parents.Fetch().With(
			db.StepRun.Step.Fetch(),
		),
		db.StepRun.Step.Fetch().With(
			db.Step.Job.Fetch(),
			db.Step.Action.Fetch(),
		),
		db.StepRun.JobRun.Fetch().With(
			db.JobRun.LookupData.Fetch(),
			db.JobRun.WorkflowRun.Fetch(),
		),
		db.StepRun.Ticker.Fetch(),
	).Exec(context.Background())
}

func (s *stepRunAPIRepository) GetFirstArchivedStepRunResult(tenantId, stepRunId string) (*db.StepRunResultArchiveModel, error) {
	return s.client.StepRunResultArchive.FindFirst(
		db.StepRunResultArchive.StepRunID.Equals(stepRunId),
		db.StepRunResultArchive.StepRun.Where(
			db.StepRun.TenantID.Equals(tenantId),
		),
	).OrderBy(
		db.StepRunResultArchive.Order.Order(db.ASC),
	).Exec(context.Background())
}

func (s *stepRunAPIRepository) ListStepRunEvents(stepRunId string, opts *repository.ListStepRunEventOpts) (*repository.ListStepRunEventResult, error) {
	if err := s.v.Validate(opts); err != nil {
		return nil, err
	}

	tx, err := s.pool.Begin(context.Background())

	if err != nil {
		return nil, err
	}

	defer deferRollback(context.Background(), s.l, tx.Rollback)

	pgStepRunId := sqlchelpers.UUIDFromStr(stepRunId)

	listParams := dbsqlc.ListStepRunEventsParams{
		Steprunid: pgStepRunId,
	}

	if opts.Offset != nil {
		listParams.Offset = *opts.Offset
	}

	if opts.Limit != nil {
		listParams.Limit = *opts.Limit
	}

	events, err := s.queries.ListStepRunEvents(context.Background(), tx, listParams)

	if err != nil {
		if errors.Is(err, pgx.ErrNoRows) {
			events = make([]*dbsqlc.StepRunEvent, 0)
		} else {
			return nil, fmt.Errorf("could not list step run events: %w", err)
		}
	}

	count, err := s.queries.CountStepRunEvents(context.Background(), tx, pgStepRunId)

	if err != nil {
		if errors.Is(err, pgx.ErrNoRows) {
			count = 0
		} else {
			return nil, fmt.Errorf("could not count step run events: %w", err)
		}
	}

	err = tx.Commit(context.Background())

	if err != nil {
		return nil, fmt.Errorf("could not commit transaction: %w", err)
	}

	return &repository.ListStepRunEventResult{
		Rows:  events,
		Count: int(count),
	}, nil
}

type stepRunEngineRepository struct {
	pool    *pgxpool.Pool
	v       validator.Validator
	l       *zerolog.Logger
	queries *dbsqlc.Queries
}

func NewStepRunEngineRepository(pool *pgxpool.Pool, v validator.Validator, l *zerolog.Logger) repository.StepRunEngineRepository {
	queries := dbsqlc.New()

	return &stepRunEngineRepository{
		pool:    pool,
		v:       v,
		l:       l,
		queries: queries,
	}
}

func (s *stepRunEngineRepository) ListRunningStepRunsForTicker(ctx context.Context, tickerId string) ([]*dbsqlc.GetStepRunForEngineRow, error) {
	tx, err := s.pool.Begin(ctx)

	if err != nil {
		return nil, err
	}

	defer deferRollback(ctx, s.l, tx.Rollback)

	srs, err := s.queries.ListStepRuns(ctx, tx, dbsqlc.ListStepRunsParams{
		Status: dbsqlc.NullStepRunStatus{
			StepRunStatus: dbsqlc.StepRunStatusRUNNING,
			Valid:         true,
		},
		TickerId: sqlchelpers.UUIDFromStr(tickerId),
	})

	if err != nil {
		return nil, err
	}

	res, err := s.queries.GetStepRunForEngine(ctx, tx, dbsqlc.GetStepRunForEngineParams{
		Ids: srs,
	})

	if err != nil {
		return nil, err
	}

	err = tx.Commit(ctx)

	return res, err
}

func (s *stepRunEngineRepository) ListStepRuns(ctx context.Context, tenantId string, opts *repository.ListStepRunsOpts) ([]*dbsqlc.GetStepRunForEngineRow, error) {
	if err := s.v.Validate(opts); err != nil {
		return nil, err
	}

	tx, err := s.pool.Begin(ctx)

	if err != nil {
		return nil, err
	}

	defer deferRollback(ctx, s.l, tx.Rollback)

	listOpts := dbsqlc.ListStepRunsParams{
		TenantId: sqlchelpers.UUIDFromStr(tenantId),
	}

	if opts.Status != nil {
		listOpts.Status = dbsqlc.NullStepRunStatus{
			StepRunStatus: *opts.Status,
			Valid:         true,
		}
	}

	if opts.WorkflowRunIds != nil {
		listOpts.WorkflowRunIds = make([]pgtype.UUID, len(opts.WorkflowRunIds))

		for i, id := range opts.WorkflowRunIds {
			listOpts.WorkflowRunIds[i] = sqlchelpers.UUIDFromStr(id)
		}
	}

	if opts.JobRunId != nil {
		listOpts.JobRunId = sqlchelpers.UUIDFromStr(*opts.JobRunId)
	}

	srs, err := s.queries.ListStepRuns(ctx, tx, listOpts)

	if err != nil {
		return nil, err
	}

	res, err := s.queries.GetStepRunForEngine(ctx, tx, dbsqlc.GetStepRunForEngineParams{
		Ids: srs,
	})

	if err != nil {
		return nil, err
	}

	err = tx.Commit(ctx)

	return res, err
}

func (s *stepRunEngineRepository) ListStepRunsToRequeue(ctx context.Context, tenantId string) ([]*dbsqlc.GetStepRunForEngineRow, error) {
	pgTenantId := sqlchelpers.UUIDFromStr(tenantId)

	tx, err := s.pool.Begin(ctx)

	if err != nil {
		return nil, err
	}

	defer deferRollback(ctx, s.l, tx.Rollback)

	// get the step run and make sure it's still in pending
	stepRunIds, err := s.queries.ListStepRunsToRequeue(ctx, tx, pgTenantId)

	if err != nil {
		return nil, err
	}

	stepRuns, err := s.queries.GetStepRunForEngine(ctx, tx, dbsqlc.GetStepRunForEngineParams{
		Ids:      stepRunIds,
		TenantId: pgTenantId,
	})

	if err != nil {
		return nil, err
	}

	err = tx.Commit(ctx)

	if err != nil {
		return nil, err
	}

	return stepRuns, nil
}

func (s *stepRunEngineRepository) ListStepRunsToReassign(ctx context.Context, tenantId string) ([]*dbsqlc.GetStepRunForEngineRow, error) {
	pgTenantId := sqlchelpers.UUIDFromStr(tenantId)

	tx, err := s.pool.Begin(ctx)

	if err != nil {
		return nil, err
	}

	defer deferRollback(ctx, s.l, tx.Rollback)

	// get the step run and make sure it's still in pending
	stepRunIds, err := s.queries.ListStepRunsToReassign(ctx, tx, pgTenantId)

	if err != nil {
		return nil, err
	}

	stepRuns, err := s.queries.GetStepRunForEngine(ctx, tx, dbsqlc.GetStepRunForEngineParams{
		Ids:      stepRunIds,
		TenantId: pgTenantId,
	})

	if err != nil {
		return nil, err
	}

	err = tx.Commit(ctx)

	if err != nil {
		return nil, err
	}

	return stepRuns, nil
}

var deadlockRetry = func(l *zerolog.Logger, f func() error) error {
	return genericRetry(l.Warn(), 3, f, "deadlock", func(err error) (bool, error) {
		return strings.Contains(err.Error(), "deadlock detected"), err
	})
}

var unassignedRetry = func(l *zerolog.Logger, f func() error) error {
	return genericRetry(l.Debug(), 5, f, "unassigned", func(err error) (bool, error) {
		var target *errNoWorkerWithSlots

		if errors.As(err, &target) {
			// if there are no slots available at all, don't retry
			if target.totalSlots != 0 {
				return true, err
			}

			return false, repository.ErrNoWorkerAvailable
		}

		return errors.Is(err, repository.ErrNoWorkerAvailable), err
	})
}

var genericRetry = func(l *zerolog.Event, maxRetries int, f func() error, msg string, condition func(err error) (bool, error)) error {
	retries := 0

	for {
		err := f()

		if err != nil {
			// condition detected, retry
			if ok, overrideErr := condition(err); ok {
				retries++

				if retries > maxRetries {
					return err
				}

				l.Err(err).Msgf("retry (%s) condition met, retry %d", msg, retries)

				// sleep with jitter
				sleepWithJitter(50*time.Millisecond, 200*time.Millisecond)
			} else {
				if overrideErr != nil {
					return overrideErr
				}

				return err
			}
		}

		if err == nil {
			if retries > 0 {
				l.Msgf("retry (%s) condition resolved after %d retries", msg, retries)
			}

			break
		}
	}

	return nil
}

func (s *stepRunEngineRepository) ReleaseStepRunSemaphore(ctx context.Context, tenantId, stepRunId string) error {
	tx, err := s.pool.Begin(ctx)

	if err != nil {
		return err
	}

	defer deferRollback(ctx, s.l, tx.Rollback)

	stepRun, err := s.GetStepRunForEngine(context.Background(), tenantId, stepRunId)

	if err != nil {
		return fmt.Errorf("could not get step run for engine: %w", err)
	}

	if stepRun.StepRun.SemaphoreReleased {
		return nil
	}

	// Update the old worker semaphore. This will only increment if the step run was already assigned to a worker,
	// which means the step run is being retried or rerun.
	_, err = s.queries.UpdateWorkerSemaphore(ctx, tx, dbsqlc.UpdateWorkerSemaphoreParams{
		Inc:       1,
		Steprunid: stepRun.StepRun.ID,
		Tenantid:  stepRun.StepRun.TenantId,
	})

	isNoRowsErr := err != nil && errors.Is(err, pgx.ErrNoRows)

	if err != nil && !isNoRowsErr {
		return fmt.Errorf("could not upsert old worker semaphore: %w", err)
	}

	_, err = s.queries.UnlinkStepRunFromWorker(ctx, tx, dbsqlc.UnlinkStepRunFromWorkerParams{
		Steprunid: stepRun.StepRun.ID,
		Tenantid:  stepRun.StepRun.TenantId,
	})

	if err != nil {
		return fmt.Errorf("could not unlink step run from worker: %w", err)
	}

	// Update the Step Run to release the semaphore
	_, err = s.queries.UpdateStepRun(ctx, tx, dbsqlc.UpdateStepRunParams{
		ID:       stepRun.StepRun.ID,
		Tenantid: stepRun.StepRun.TenantId,
		SemaphoreReleased: pgtype.Bool{
			Valid: true,
			Bool:  true,
		},
	})

	if err != nil {
		return fmt.Errorf("could not update step run semaphoreRelease: %w", err)
	}

	return tx.Commit(ctx)
}

func (s *stepRunEngineRepository) incrementWorkerSemaphore(ctx context.Context, stepRun *dbsqlc.GetStepRunForEngineRow) error {
	tx, err := s.pool.Begin(ctx)

	if err != nil {
		return err
	}

	defer deferRollback(ctx, s.l, tx.Rollback)

	// Update the old worker semaphore. This will only increment if the step run was already assigned to a worker,
	// which means the step run is being retried or rerun.
	_, err = s.queries.UpdateWorkerSemaphore(ctx, tx, dbsqlc.UpdateWorkerSemaphoreParams{
		Inc:       1,
		Steprunid: stepRun.StepRun.ID,
		Tenantid:  stepRun.StepRun.TenantId,
	})

	isNoRowsErr := err != nil && errors.Is(err, pgx.ErrNoRows)

	if err != nil && !isNoRowsErr {
		return fmt.Errorf("could not upsert old worker semaphore: %w", err)
	}

	// this means that a worker is assigned: unlink the existing worker from the step run,
	// so that we don't re-increment the old worker semaphore on each retry
	if err == nil {
		_, err = s.queries.UnlinkStepRunFromWorker(ctx, tx, dbsqlc.UnlinkStepRunFromWorkerParams{
			Steprunid: stepRun.StepRun.ID,
			Tenantid:  stepRun.StepRun.TenantId,
		})

		if err != nil {
			return fmt.Errorf("could not unlink step run from worker: %w", err)
		}
	}

	return tx.Commit(ctx)
}

type errNoWorkerWithSlots struct {
	totalSlots int
}

func (e *errNoWorkerWithSlots) Error() string {
	return fmt.Sprintf("no worker available, slots left: %d", e.totalSlots)
}

func (s *stepRunEngineRepository) assignStepRunToWorkerAttempt(ctx context.Context, stepRun *dbsqlc.GetStepRunForEngineRow) (*dbsqlc.AssignStepRunToWorkerRow, error) {
	tx, err := s.pool.Begin(ctx)

	if err != nil {
		return nil, err
	}

	defer deferRollback(ctx, s.l, tx.Rollback)

	if err != nil {
		return nil, err
	}

	assigned, err := s.queries.AssignStepRunToWorker(ctx, tx, dbsqlc.AssignStepRunToWorkerParams{
		Steprunid:   stepRun.StepRun.ID,
		Tenantid:    stepRun.StepRun.TenantId,
		Actionid:    stepRun.ActionId,
		StepTimeout: stepRun.StepTimeout,
	})

	if err != nil {
		if errors.Is(err, pgx.ErrNoRows) {
			return nil, repository.ErrNoWorkerAvailable
		}

		return nil, fmt.Errorf("query to assign worker failed: %w", err)
	}

	// if a row was returned, but does not have a valid UUID, we return no worker with the slots
	if assigned != nil && !assigned.ID.Valid {
		return nil, &errNoWorkerWithSlots{totalSlots: int(assigned.TsTotalSlots)}
	}

	semaphore, err := s.queries.UpdateWorkerSemaphore(ctx, tx, dbsqlc.UpdateWorkerSemaphoreParams{
		Inc:       -1,
		Steprunid: stepRun.StepRun.ID,
		Tenantid:  stepRun.StepRun.TenantId,
	})

	isNoRowsErr := err != nil && errors.Is(err, pgx.ErrNoRows)

	if err != nil && !isNoRowsErr {
		return nil, fmt.Errorf("could not upsert new worker semaphore: %w", err)
	}

	if !isNoRowsErr && semaphore.Slots < 0 {
		return nil, repository.ErrNoWorkerAvailable
	}

	rateLimits, err := s.queries.UpdateStepRateLimits(ctx, tx, dbsqlc.UpdateStepRateLimitsParams{
		Stepid:   stepRun.StepId,
		Tenantid: stepRun.StepRun.TenantId,
	})

	if err != nil && !errors.Is(err, pgx.ErrNoRows) {
		return nil, fmt.Errorf("could not update rate limit: %w", err)
	}

	if len(rateLimits) > 0 {
		for _, rateLimit := range rateLimits {
			if rateLimit.Value < 0 {
				return nil, repository.ErrRateLimitExceeded
			}
		}
	}

	err = tx.Commit(ctx)

	if err != nil {
		return nil, err
	}

	return assigned, nil
}

func (s *stepRunEngineRepository) deferredStepRunEvent(
	stepRunId pgtype.UUID,
	reason dbsqlc.StepRunEventReason,
	severity dbsqlc.StepRunEventSeverity,
	message string,
	data map[string]interface{},
) {
	ctx, cancel := context.WithTimeout(context.Background(), 5*time.Second)
	defer cancel()

	dataBytes, err := json.Marshal(data)

	if err != nil {
		s.l.Err(err).Msg("could not marshal deferred step run event data")
		return
	}

	err = s.queries.CreateStepRunEvent(ctx, s.pool, dbsqlc.CreateStepRunEventParams{
		Steprunid: stepRunId,
		Message:   message,
		Reason:    reason,
		Severity:  severity,
		Data:      dataBytes,
	})

	if err != nil {
		s.l.Err(err).Msg("could not create deferred step run event")
	}
}

func (s *stepRunEngineRepository) AssignStepRunToWorker(ctx context.Context, stepRun *dbsqlc.GetStepRunForEngineRow) (string, string, error) {

	err := s.incrementWorkerSemaphore(ctx, stepRun)

	if err != nil {
		return "", "", err
	}

	var assigned *dbsqlc.AssignStepRunToWorkerRow

	err = unassignedRetry(s.l, func() (err error) {
		assigned, err = s.assignStepRunToWorkerAttempt(ctx, stepRun)

		if err != nil {
			var target *errNoWorkerWithSlots

			if errors.As(err, &target) {
				return err
			}

			if errors.Is(err, repository.ErrNoWorkerAvailable) {
				return err
			}

			return fmt.Errorf("could not assign worker: %w", err)
		}

		return nil
	})

	if err != nil {
		var target *errNoWorkerWithSlots

		if errors.As(err, &target) {
			defer s.deferredStepRunEvent(
				stepRun.StepRun.ID,
				dbsqlc.StepRunEventReasonREQUEUEDNOWORKER,
				dbsqlc.StepRunEventSeverityWARNING,
				"No worker available",
				nil,
			)

			return "", "", repository.ErrNoWorkerAvailable
		}

		if errors.Is(err, repository.ErrNoWorkerAvailable) {
			defer s.deferredStepRunEvent(
				stepRun.StepRun.ID,
				dbsqlc.StepRunEventReasonREQUEUEDNOWORKER,
				dbsqlc.StepRunEventSeverityWARNING,
				"No worker available",
				nil,
			)
		}

		if errors.Is(err, repository.ErrRateLimitExceeded) {
			defer s.deferredStepRunEvent(
				stepRun.StepRun.ID,
				dbsqlc.StepRunEventReasonREQUEUEDRATELIMIT,
				dbsqlc.StepRunEventSeverityWARNING,
				"Rate limit exceeded",
				nil,
			)
		}

		return "", "", err
	}

	defer s.deferredStepRunEvent(
		stepRun.StepRun.ID,
		dbsqlc.StepRunEventReasonASSIGNED,
		dbsqlc.StepRunEventSeverityINFO,
		fmt.Sprintf("Assigned to worker %s", sqlchelpers.UUIDToStr(assigned.WorkerId)),
		map[string]interface{}{
			"worker_id": sqlchelpers.UUIDToStr(assigned.WorkerId),
		},
	)

	return sqlchelpers.UUIDToStr(assigned.WorkerId), sqlchelpers.UUIDToStr(assigned.DispatcherId), nil
}

func (s *stepRunEngineRepository) UpdateStepRun(ctx context.Context, tenantId, stepRunId string, opts *repository.UpdateStepRunOpts) (*dbsqlc.GetStepRunForEngineRow, *repository.StepRunUpdateInfo, error) {
	ctx, span := telemetry.NewSpan(ctx, "update-step-run")
	defer span.End()

	if err := s.v.Validate(opts); err != nil {
		return nil, nil, err
	}

	updateParams, createEventParams, updateJobRunLookupDataParams, resolveJobRunParams, resolveLaterStepRunsParams, err := getUpdateParams(tenantId, stepRunId, opts)

	if err != nil {
		return nil, nil, err
	}

	updateInfo := &repository.StepRunUpdateInfo{}

	var stepRun *dbsqlc.GetStepRunForEngineRow

	err = deadlockRetry(s.l, func() error {
		tx, err := s.pool.Begin(ctx)

		if err != nil {
			return err
		}

		defer deferRollback(ctx, s.l, tx.Rollback)

		innerStepRun, err := s.queries.GetStepRun(ctx, tx, dbsqlc.GetStepRunParams{
			ID:       sqlchelpers.UUIDFromStr(stepRunId),
			Tenantid: sqlchelpers.UUIDFromStr(tenantId),
		})

		if err != nil {
			return err
		}

		stepRun, err = s.updateStepRunCore(ctx, tx, tenantId, updateParams, createEventParams, updateJobRunLookupDataParams, innerStepRun)

		if err != nil {
			return err
		}

		err = tx.Commit(ctx)

		return err
	})

	if err != nil {
		return nil, nil, err
	}

	err = deadlockRetry(s.l, func() error {
		tx, err := s.pool.Begin(ctx)

		if err != nil {
			return err
		}

		defer deferRollback(ctx, s.l, tx.Rollback)

		updateInfo, err = s.updateStepRunExtra(ctx, tx, tenantId, resolveJobRunParams, resolveLaterStepRunsParams)

		if err != nil {
			return err
		}

		err = tx.Commit(ctx)

		return err
	})

	if err != nil {
		return nil, nil, fmt.Errorf("could not update step run extra: %w", err)
	}

	return stepRun, updateInfo, nil
}

func (s *stepRunEngineRepository) UnlinkStepRunFromWorker(ctx context.Context, tenantId, stepRunId string) error {
	_, err := s.queries.UnlinkStepRunFromWorker(ctx, s.pool, dbsqlc.UnlinkStepRunFromWorkerParams{
		Steprunid: sqlchelpers.UUIDFromStr(stepRunId),
		Tenantid:  sqlchelpers.UUIDFromStr(tenantId),
	})

	if err != nil {
		return fmt.Errorf("could not unlink step run from worker: %w", err)
	}

	return nil
}

func (s *stepRunEngineRepository) UpdateStepRunOverridesData(ctx context.Context, tenantId, stepRunId string, opts *repository.UpdateStepRunOverridesDataOpts) ([]byte, error) {
	if err := s.v.Validate(opts); err != nil {
		return nil, err
	}

	tx, err := s.pool.Begin(ctx)

	if err != nil {
		return nil, err
	}

	defer deferRollback(ctx, s.l, tx.Rollback)

	if err != nil {
		return nil, err
	}

	pgTenantId := sqlchelpers.UUIDFromStr(tenantId)
	pgStepRunId := sqlchelpers.UUIDFromStr(stepRunId)

	callerFile := ""

	if opts.CallerFile != nil {
		callerFile = *opts.CallerFile
	}

	input, err := s.queries.UpdateStepRunOverridesData(
		ctx,
		tx,
		dbsqlc.UpdateStepRunOverridesDataParams{
			Steprunid: pgStepRunId,
			Tenantid:  pgTenantId,
			Fieldpath: []string{
				"overrides",
				opts.OverrideKey,
			},
			Jsondata: opts.Data,
			Overrideskey: []string{
				opts.OverrideKey,
			},
			Callerfile: callerFile,
		},
	)

	if err != nil {
		return nil, fmt.Errorf("could not update step run overrides data: %w", err)
	}

	err = tx.Commit(ctx)

	if err != nil {
		return nil, err
	}

	return input, nil
}

func (s *stepRunEngineRepository) UpdateStepRunInputSchema(ctx context.Context, tenantId, stepRunId string, schema []byte) ([]byte, error) {
	tx, err := s.pool.Begin(ctx)

	if err != nil {
		return nil, err
	}

	defer deferRollback(ctx, s.l, tx.Rollback)

	pgTenantId := sqlchelpers.UUIDFromStr(tenantId)
	pgStepRunId := sqlchelpers.UUIDFromStr(stepRunId)

	inputSchema, err := s.queries.UpdateStepRunInputSchema(
		ctx,
		tx,
		dbsqlc.UpdateStepRunInputSchemaParams{
			Steprunid:   pgStepRunId,
			Tenantid:    pgTenantId,
			InputSchema: schema,
		},
	)

	if err != nil {
		return nil, fmt.Errorf("could not update step run input schema: %w", err)
	}

	err = tx.Commit(ctx)

	if err != nil {
		return nil, err
	}

	return inputSchema, nil
}

func (s *stepRunEngineRepository) QueueStepRun(ctx context.Context, tenantId, stepRunId string, opts *repository.UpdateStepRunOpts) (*dbsqlc.GetStepRunForEngineRow, error) {
	ctx, span := telemetry.NewSpan(ctx, "queue-step-run-database")
	defer span.End()

	if err := s.v.Validate(opts); err != nil {
		return nil, err
	}

	updateParams,
		createEventParams,
		updateJobRunLookupDataParams,
		resolveJobRunParams,
		resolveLaterStepRunsParams,
		err := getUpdateParams(tenantId, stepRunId, opts)

	if err != nil {
		return nil, err
	}

	var stepRun *dbsqlc.GetStepRunForEngineRow
	var isNotPending bool

	retrierErr := deadlockRetry(s.l, func() error {
		tx, err := s.pool.Begin(ctx)

		if err != nil {
			return err
		}

		defer deferRollback(ctx, s.l, tx.Rollback)

		// get the step run and make sure it's still in pending
		innerStepRun, err := s.queries.GetStepRun(ctx, tx, dbsqlc.GetStepRunParams{
			ID:       sqlchelpers.UUIDFromStr(stepRunId),
			Tenantid: sqlchelpers.UUIDFromStr(tenantId),
		})

		if err != nil {
			return err
		}

		// if the step run is not pending, we can't queue it, but we still want to update other input params
		if innerStepRun.Status != dbsqlc.StepRunStatusPENDING {
			updateParams.Status = dbsqlc.NullStepRunStatus{}

			isNotPending = true
		}

		sr, err := s.updateStepRunCore(ctx, tx, tenantId, updateParams, createEventParams, updateJobRunLookupDataParams, innerStepRun)
		if err != nil {
			return err
		}

		stepRun = sr

		if err != nil {
			return err
		}

		if err := tx.Commit(ctx); err != nil {
			return err
		}

		return nil
	})

	if retrierErr != nil {
		return nil, fmt.Errorf("could not queue step run: %w", retrierErr)
	}

	if isNotPending {
		return nil, repository.ErrStepRunIsNotPending
	}

	retrierExtraErr := deadlockRetry(s.l, func() error {
		tx, err := s.pool.Begin(ctx)

		if err != nil {
			return err
		}

		defer deferRollback(ctx, s.l, tx.Rollback)

		_, err = s.updateStepRunExtra(ctx, tx, tenantId, resolveJobRunParams, resolveLaterStepRunsParams)

		if err != nil {
			return err
		}

		err = tx.Commit(ctx)

		return err
	})

	if retrierExtraErr != nil {
		return nil, fmt.Errorf("could not update step run extra: %w", retrierExtraErr)
	}

	return stepRun, nil
}

func getUpdateParams(
	tenantId,
	stepRunId string,
	opts *repository.UpdateStepRunOpts,
) (
	updateParams dbsqlc.UpdateStepRunParams,
	createStepRunEventParams *dbsqlc.CreateStepRunEventParams,
	updateJobRunLookupDataParams *dbsqlc.UpdateJobRunLookupDataWithStepRunParams,
	resolveJobRunParams dbsqlc.ResolveJobRunStatusParams,
	resolveLaterStepRunsParams dbsqlc.ResolveLaterStepRunsParams,
	err error,
) {
	pgTenantId := sqlchelpers.UUIDFromStr(tenantId)
	pgStepRunId := sqlchelpers.UUIDFromStr(stepRunId)

	updateParams = dbsqlc.UpdateStepRunParams{
		ID:       pgStepRunId,
		Tenantid: pgTenantId,
		Rerun: pgtype.Bool{
			Valid: true,
			Bool:  opts.IsRerun,
		},
	}

<<<<<<< HEAD
	// if this is a rerun, we need to reset semaphore released flag
	if opts.IsRerun {
		updateParams.SemaphoreReleased = pgtype.Bool{
			Valid: true,
			Bool:  false,
=======
	var createParams *dbsqlc.CreateStepRunEventParams

	if opts.EventMessage != nil && opts.EventReason != nil {
		severity := dbsqlc.StepRunEventSeverityINFO

		if opts.EventSeverity != nil {
			severity = *opts.EventSeverity
		}

		createParams = &dbsqlc.CreateStepRunEventParams{
			Steprunid: pgStepRunId,
			Message:   *opts.EventMessage,
			Reason:    *opts.EventReason,
			Severity:  severity,
>>>>>>> 68a79fe0
		}
	}

	if opts.Output != nil {
		updateJobRunLookupDataParams = &dbsqlc.UpdateJobRunLookupDataWithStepRunParams{
			Steprunid: pgStepRunId,
			Tenantid:  pgTenantId,
			Jsondata:  opts.Output,
		}
	}

	resolveJobRunParams = dbsqlc.ResolveJobRunStatusParams{
		Steprunid: pgStepRunId,
		Tenantid:  pgTenantId,
	}

	resolveLaterStepRunsParams = dbsqlc.ResolveLaterStepRunsParams{
		Steprunid: pgStepRunId,
		Tenantid:  pgTenantId,
	}

	if opts.RequeueAfter != nil {
		updateParams.RequeueAfter = sqlchelpers.TimestampFromTime(*opts.RequeueAfter)
	}

	if opts.ScheduleTimeoutAt != nil {
		updateParams.ScheduleTimeoutAt = sqlchelpers.TimestampFromTime(*opts.ScheduleTimeoutAt)
	}

	if opts.StartedAt != nil {
		updateParams.StartedAt = sqlchelpers.TimestampFromTime(*opts.StartedAt)
	}

	if opts.FinishedAt != nil {
		updateParams.FinishedAt = sqlchelpers.TimestampFromTime(*opts.FinishedAt)
	}

	if opts.Status != nil {
		runStatus := dbsqlc.NullStepRunStatus{}

		if err := runStatus.Scan(string(*opts.Status)); err != nil {
			return updateParams, nil, nil, resolveJobRunParams, resolveLaterStepRunsParams, err
		}

		updateParams.Status = runStatus
	}

	if opts.Input != nil {
		updateParams.Input = opts.Input
	}

	if opts.Output != nil {
		updateParams.Output = opts.Output
	}

	if opts.Error != nil {
		updateParams.Error = sqlchelpers.TextFromStr(*opts.Error)
	}

	if opts.CancelledAt != nil {
		updateParams.CancelledAt = sqlchelpers.TimestampFromTime(*opts.CancelledAt)
	}

	if opts.CancelledReason != nil {
		updateParams.CancelledReason = sqlchelpers.TextFromStr(*opts.CancelledReason)
	}

	if opts.RetryCount != nil {
		updateParams.RetryCount = pgtype.Int4{
			Valid: true,
			Int32: int32(*opts.RetryCount),
		}
	}

	return updateParams,
		createParams,
		updateJobRunLookupDataParams,
		resolveJobRunParams,
		resolveLaterStepRunsParams,
		nil
}

func (s *stepRunEngineRepository) updateStepRunCore(
	ctx context.Context,
	tx pgx.Tx,
	tenantId string,
	updateParams dbsqlc.UpdateStepRunParams,
	createEventParams *dbsqlc.CreateStepRunEventParams,
	updateJobRunLookupDataParams *dbsqlc.UpdateJobRunLookupDataWithStepRunParams,
	innerStepRun *dbsqlc.StepRun,
) (*dbsqlc.GetStepRunForEngineRow, error) {
	ctx, span := telemetry.NewSpan(ctx, "update-step-run-core") // nolint:ineffassign
	defer span.End()

	updateStepRun, err := s.queries.UpdateStepRun(ctx, tx, updateParams)

	if err != nil {
		return nil, fmt.Errorf("could not update step run: %w", err)
	}

	stepRuns, err := s.queries.GetStepRunForEngine(ctx, tx, dbsqlc.GetStepRunForEngineParams{
		Ids:      []pgtype.UUID{updateStepRun.ID},
		TenantId: sqlchelpers.UUIDFromStr(tenantId),
	})

	if err != nil {
		return nil, fmt.Errorf("could not get step run for engine: %w", err)
	}

	// create a step run event if not nil
	if createEventParams != nil {
		err = s.queries.CreateStepRunEvent(ctx, tx, *createEventParams)

		if err != nil {
			return nil, fmt.Errorf("could not create step run event: %w", err)
		}
	}

	// update the job run lookup data if not nil
	if updateJobRunLookupDataParams != nil {
		err = s.queries.UpdateJobRunLookupDataWithStepRun(ctx, tx, *updateJobRunLookupDataParams)

		if err != nil {
			return nil, fmt.Errorf("could not update job run lookup data: %w", err)
		}
	}

	if updateParams.Status.Valid &&
		repository.IsFinalStepRunStatus(updateParams.Status.StepRunStatus) &&
		// the semaphore has not already been released manually
		!updateStepRun.SemaphoreReleased &&
		// we must have actually updated the status to a different state
		string(innerStepRun.Status) != string(updateStepRun.Status) {

		_, err := s.queries.UpdateWorkerSemaphore(ctx, tx, dbsqlc.UpdateWorkerSemaphoreParams{
			Inc:       1,
			Steprunid: updateStepRun.ID,
			Tenantid:  sqlchelpers.UUIDFromStr(tenantId),
		})

		// not a fatal error if there's not a semaphore to update
		if err != nil && !errors.Is(err, pgx.ErrNoRows) {
			return nil, fmt.Errorf("could not upsert worker semaphore: %w", err)
		}
	}

	if len(stepRuns) == 0 {
		return nil, fmt.Errorf("could not find step run for engine")
	}

	return stepRuns[0], nil
}

func (s *stepRunEngineRepository) updateStepRunExtra(
	ctx context.Context,
	tx pgx.Tx,
	tenantId string,
	resolveJobRunParams dbsqlc.ResolveJobRunStatusParams,
	resolveLaterStepRunsParams dbsqlc.ResolveLaterStepRunsParams,
) (*repository.StepRunUpdateInfo, error) {
	ctx, span := telemetry.NewSpan(ctx, "update-step-run-extra") // nolint:ineffassign
	defer span.End()

	_, err := s.queries.ResolveLaterStepRuns(ctx, tx, resolveLaterStepRunsParams)

	if err != nil {
		return nil, fmt.Errorf("could not resolve later step runs: %w", err)
	}

	jobRun, err := s.queries.ResolveJobRunStatus(ctx, tx, resolveJobRunParams)

	if err != nil {
		return nil, fmt.Errorf("could not resolve job run status: %w", err)
	}

	resolveWorkflowRunParams := dbsqlc.ResolveWorkflowRunStatusParams{
		Jobrunid: jobRun.ID,
		Tenantid: sqlchelpers.UUIDFromStr(tenantId),
	}

	workflowRun, err := s.queries.ResolveWorkflowRunStatus(ctx, tx, resolveWorkflowRunParams)

	if err != nil {
		return nil, fmt.Errorf("could not resolve workflow run status: %w", err)
	}

	return &repository.StepRunUpdateInfo{
		JobRunFinalState:      repository.IsFinalJobRunStatus(jobRun.Status),
		WorkflowRunFinalState: repository.IsFinalWorkflowRunStatus(workflowRun.Status),
		WorkflowRunId:         sqlchelpers.UUIDToStr(workflowRun.ID),
		WorkflowRunStatus:     string(workflowRun.Status),
	}, nil
}

// performant query for step run id, only returns what the engine needs
func (s *stepRunEngineRepository) GetStepRunForEngine(ctx context.Context, tenantId, stepRunId string) (*dbsqlc.GetStepRunForEngineRow, error) {
	res, err := s.queries.GetStepRunForEngine(ctx, s.pool, dbsqlc.GetStepRunForEngineParams{
		Ids:      []pgtype.UUID{sqlchelpers.UUIDFromStr(stepRunId)},
		TenantId: sqlchelpers.UUIDFromStr(tenantId),
	})

	if err != nil {
		return nil, err
	}

	if len(res) == 0 {
		return nil, fmt.Errorf("could not find step run %s", stepRunId)
	}

	return res[0], nil
}

func (s *stepRunEngineRepository) ListStartableStepRuns(ctx context.Context, tenantId, jobRunId string, parentStepRunId *string) ([]*dbsqlc.GetStepRunForEngineRow, error) {
	tx, err := s.pool.Begin(ctx)

	if err != nil {
		return nil, err
	}

	defer deferRollback(ctx, s.l, tx.Rollback)

	params := dbsqlc.ListStartableStepRunsParams{
		Jobrunid: sqlchelpers.UUIDFromStr(jobRunId),
	}

	if parentStepRunId != nil {
		params.ParentStepRunId = sqlchelpers.UUIDFromStr(*parentStepRunId)
	}

	srs, err := s.queries.ListStartableStepRuns(ctx, tx, params)

	if err != nil {
		return nil, err
	}

	res, err := s.queries.GetStepRunForEngine(ctx, tx, dbsqlc.GetStepRunForEngineParams{
		Ids:      srs,
		TenantId: sqlchelpers.UUIDFromStr(tenantId),
	})

	if err != nil {
		return nil, err
	}

	err = tx.Commit(ctx)

	return res, err
}

func (s *stepRunEngineRepository) ArchiveStepRunResult(ctx context.Context, tenantId, stepRunId string) error {
	_, err := s.queries.ArchiveStepRunResultFromStepRun(ctx, s.pool, dbsqlc.ArchiveStepRunResultFromStepRunParams{
		Tenantid:  sqlchelpers.UUIDFromStr(tenantId),
		Steprunid: sqlchelpers.UUIDFromStr(stepRunId),
	})

	return err
}

// sleepWithJitter sleeps for a random duration between min and max duration.
// min and max are time.Duration values, specifying the minimum and maximum sleep times.
func sleepWithJitter(min, max time.Duration) {
	if min > max {
		min, max = max, min // Swap if min is greater than max
	}

	jitter := max - min
	if jitter > 0 {
		sleepDuration := min + time.Duration(rand.Int63n(int64(jitter))) // nolint: gosec
		time.Sleep(sleepDuration)
	} else {
		time.Sleep(min) // Sleep for min duration if jitter is not positive
	}
}<|MERGE_RESOLUTION|>--- conflicted
+++ resolved
@@ -975,13 +975,14 @@
 		},
 	}
 
-<<<<<<< HEAD
 	// if this is a rerun, we need to reset semaphore released flag
 	if opts.IsRerun {
 		updateParams.SemaphoreReleased = pgtype.Bool{
 			Valid: true,
 			Bool:  false,
-=======
+		}
+	}
+
 	var createParams *dbsqlc.CreateStepRunEventParams
 
 	if opts.EventMessage != nil && opts.EventReason != nil {
@@ -996,7 +997,6 @@
 			Message:   *opts.EventMessage,
 			Reason:    *opts.EventReason,
 			Severity:  severity,
->>>>>>> 68a79fe0
 		}
 	}
 
