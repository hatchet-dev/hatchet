--- conflicted
+++ resolved
@@ -156,17 +156,11 @@
 	}
 
 	for _, group := range emailGroups {
-<<<<<<< HEAD
-		groupsForSend = append(groupsForSend, &repository.TenantAlertEmailGroupForSend{
-			TenantId: group.TenantId,
-			Emails:   group.Emails,
-=======
 		emails := strings.Split(group.Emails, ",")
 
 		groupsForSend = append(groupsForSend, &repository.TenantAlertEmailGroupForSend{
 			TenantId: group.TenantId,
 			Emails:   emails,
->>>>>>> c920a921
 		})
 	}
 
@@ -188,25 +182,17 @@
 		} else {
 			groupsForSend = append(groupsForSend, &repository.TenantAlertEmailGroupForSend{
 				TenantId: tenant.ID,
-<<<<<<< HEAD
-				Emails:   strings.Join(emails, ","),
-			})
-		}
-	}
-
-=======
 				Emails:   emails,
 			})
 		}
 	}
 
-	tx.Commit(ctx)
-
-	if err != nil {
-		return nil, err
-	}
-
->>>>>>> c920a921
+	err = tx.Commit(ctx)
+
+	if err != nil {
+		return nil, err
+	}
+
 	return &repository.GetTenantAlertingSettingsResponse{
 		Settings:      settings,
 		SlackWebhooks: webhooks,
