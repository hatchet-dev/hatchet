// Code generated by sqlc. DO NOT EDIT.
// versions:
//   sqlc v1.24.0

package dbsqlc

import (
	"database/sql/driver"
	"fmt"

	"github.com/jackc/pgx/v5/pgtype"
)

type ConcurrencyLimitStrategy string

const (
	ConcurrencyLimitStrategyCANCELINPROGRESS ConcurrencyLimitStrategy = "CANCEL_IN_PROGRESS"
	ConcurrencyLimitStrategyDROPNEWEST       ConcurrencyLimitStrategy = "DROP_NEWEST"
	ConcurrencyLimitStrategyQUEUENEWEST      ConcurrencyLimitStrategy = "QUEUE_NEWEST"
	ConcurrencyLimitStrategyGROUPROUNDROBIN  ConcurrencyLimitStrategy = "GROUP_ROUND_ROBIN"
)

func (e *ConcurrencyLimitStrategy) Scan(src interface{}) error {
	switch s := src.(type) {
	case []byte:
		*e = ConcurrencyLimitStrategy(s)
	case string:
		*e = ConcurrencyLimitStrategy(s)
	default:
		return fmt.Errorf("unsupported scan type for ConcurrencyLimitStrategy: %T", src)
	}
	return nil
}

type NullConcurrencyLimitStrategy struct {
	ConcurrencyLimitStrategy ConcurrencyLimitStrategy `json:"ConcurrencyLimitStrategy"`
	Valid                    bool                     `json:"valid"` // Valid is true if ConcurrencyLimitStrategy is not NULL
}

// Scan implements the Scanner interface.
func (ns *NullConcurrencyLimitStrategy) Scan(value interface{}) error {
	if value == nil {
		ns.ConcurrencyLimitStrategy, ns.Valid = "", false
		return nil
	}
	ns.Valid = true
	return ns.ConcurrencyLimitStrategy.Scan(value)
}

// Value implements the driver Valuer interface.
func (ns NullConcurrencyLimitStrategy) Value() (driver.Value, error) {
	if !ns.Valid {
		return nil, nil
	}
	return string(ns.ConcurrencyLimitStrategy), nil
}

type InviteLinkStatus string

const (
	InviteLinkStatusPENDING  InviteLinkStatus = "PENDING"
	InviteLinkStatusACCEPTED InviteLinkStatus = "ACCEPTED"
	InviteLinkStatusREJECTED InviteLinkStatus = "REJECTED"
)

func (e *InviteLinkStatus) Scan(src interface{}) error {
	switch s := src.(type) {
	case []byte:
		*e = InviteLinkStatus(s)
	case string:
		*e = InviteLinkStatus(s)
	default:
		return fmt.Errorf("unsupported scan type for InviteLinkStatus: %T", src)
	}
	return nil
}

type NullInviteLinkStatus struct {
	InviteLinkStatus InviteLinkStatus `json:"InviteLinkStatus"`
	Valid            bool             `json:"valid"` // Valid is true if InviteLinkStatus is not NULL
}

// Scan implements the Scanner interface.
func (ns *NullInviteLinkStatus) Scan(value interface{}) error {
	if value == nil {
		ns.InviteLinkStatus, ns.Valid = "", false
		return nil
	}
	ns.Valid = true
	return ns.InviteLinkStatus.Scan(value)
}

// Value implements the driver Valuer interface.
func (ns NullInviteLinkStatus) Value() (driver.Value, error) {
	if !ns.Valid {
		return nil, nil
	}
	return string(ns.InviteLinkStatus), nil
}

type JobKind string

const (
	JobKindDEFAULT   JobKind = "DEFAULT"
	JobKindONFAILURE JobKind = "ON_FAILURE"
)

func (e *JobKind) Scan(src interface{}) error {
	switch s := src.(type) {
	case []byte:
		*e = JobKind(s)
	case string:
		*e = JobKind(s)
	default:
		return fmt.Errorf("unsupported scan type for JobKind: %T", src)
	}
	return nil
}

type NullJobKind struct {
	JobKind JobKind `json:"JobKind"`
	Valid   bool    `json:"valid"` // Valid is true if JobKind is not NULL
}

// Scan implements the Scanner interface.
func (ns *NullJobKind) Scan(value interface{}) error {
	if value == nil {
		ns.JobKind, ns.Valid = "", false
		return nil
	}
	ns.Valid = true
	return ns.JobKind.Scan(value)
}

// Value implements the driver Valuer interface.
func (ns NullJobKind) Value() (driver.Value, error) {
	if !ns.Valid {
		return nil, nil
	}
	return string(ns.JobKind), nil
}

type JobRunStatus string

const (
	JobRunStatusPENDING   JobRunStatus = "PENDING"
	JobRunStatusRUNNING   JobRunStatus = "RUNNING"
	JobRunStatusSUCCEEDED JobRunStatus = "SUCCEEDED"
	JobRunStatusFAILED    JobRunStatus = "FAILED"
	JobRunStatusCANCELLED JobRunStatus = "CANCELLED"
)

func (e *JobRunStatus) Scan(src interface{}) error {
	switch s := src.(type) {
	case []byte:
		*e = JobRunStatus(s)
	case string:
		*e = JobRunStatus(s)
	default:
		return fmt.Errorf("unsupported scan type for JobRunStatus: %T", src)
	}
	return nil
}

type NullJobRunStatus struct {
	JobRunStatus JobRunStatus `json:"JobRunStatus"`
	Valid        bool         `json:"valid"` // Valid is true if JobRunStatus is not NULL
}

// Scan implements the Scanner interface.
func (ns *NullJobRunStatus) Scan(value interface{}) error {
	if value == nil {
		ns.JobRunStatus, ns.Valid = "", false
		return nil
	}
	ns.Valid = true
	return ns.JobRunStatus.Scan(value)
}

// Value implements the driver Valuer interface.
func (ns NullJobRunStatus) Value() (driver.Value, error) {
	if !ns.Valid {
		return nil, nil
	}
	return string(ns.JobRunStatus), nil
}

type LogLineLevel string

const (
	LogLineLevelDEBUG LogLineLevel = "DEBUG"
	LogLineLevelINFO  LogLineLevel = "INFO"
	LogLineLevelWARN  LogLineLevel = "WARN"
	LogLineLevelERROR LogLineLevel = "ERROR"
)

func (e *LogLineLevel) Scan(src interface{}) error {
	switch s := src.(type) {
	case []byte:
		*e = LogLineLevel(s)
	case string:
		*e = LogLineLevel(s)
	default:
		return fmt.Errorf("unsupported scan type for LogLineLevel: %T", src)
	}
	return nil
}

type NullLogLineLevel struct {
	LogLineLevel LogLineLevel `json:"LogLineLevel"`
	Valid        bool         `json:"valid"` // Valid is true if LogLineLevel is not NULL
}

// Scan implements the Scanner interface.
func (ns *NullLogLineLevel) Scan(value interface{}) error {
	if value == nil {
		ns.LogLineLevel, ns.Valid = "", false
		return nil
	}
	ns.Valid = true
	return ns.LogLineLevel.Scan(value)
}

// Value implements the driver Valuer interface.
func (ns NullLogLineLevel) Value() (driver.Value, error) {
	if !ns.Valid {
		return nil, nil
	}
	return string(ns.LogLineLevel), nil
}

type StepRunEventReason string

const (
	StepRunEventReasonREQUEUEDNOWORKER   StepRunEventReason = "REQUEUED_NO_WORKER"
	StepRunEventReasonREQUEUEDRATELIMIT  StepRunEventReason = "REQUEUED_RATE_LIMIT"
	StepRunEventReasonSCHEDULINGTIMEDOUT StepRunEventReason = "SCHEDULING_TIMED_OUT"
	StepRunEventReasonASSIGNED           StepRunEventReason = "ASSIGNED"
	StepRunEventReasonSTARTED            StepRunEventReason = "STARTED"
	StepRunEventReasonFINISHED           StepRunEventReason = "FINISHED"
	StepRunEventReasonFAILED             StepRunEventReason = "FAILED"
	StepRunEventReasonRETRYING           StepRunEventReason = "RETRYING"
	StepRunEventReasonCANCELLED          StepRunEventReason = "CANCELLED"
	StepRunEventReasonTIMEDOUT           StepRunEventReason = "TIMED_OUT"
	StepRunEventReasonREASSIGNED         StepRunEventReason = "REASSIGNED"
	StepRunEventReasonSLOTRELEASED       StepRunEventReason = "SLOT_RELEASED"
	StepRunEventReasonTIMEOUTREFRESHED   StepRunEventReason = "TIMEOUT_REFRESHED"
	StepRunEventReasonRETRIEDBYUSER      StepRunEventReason = "RETRIED_BY_USER"
)

func (e *StepRunEventReason) Scan(src interface{}) error {
	switch s := src.(type) {
	case []byte:
		*e = StepRunEventReason(s)
	case string:
		*e = StepRunEventReason(s)
	default:
		return fmt.Errorf("unsupported scan type for StepRunEventReason: %T", src)
	}
	return nil
}

type NullStepRunEventReason struct {
	StepRunEventReason StepRunEventReason `json:"StepRunEventReason"`
	Valid              bool               `json:"valid"` // Valid is true if StepRunEventReason is not NULL
}

// Scan implements the Scanner interface.
func (ns *NullStepRunEventReason) Scan(value interface{}) error {
	if value == nil {
		ns.StepRunEventReason, ns.Valid = "", false
		return nil
	}
	ns.Valid = true
	return ns.StepRunEventReason.Scan(value)
}

// Value implements the driver Valuer interface.
func (ns NullStepRunEventReason) Value() (driver.Value, error) {
	if !ns.Valid {
		return nil, nil
	}
	return string(ns.StepRunEventReason), nil
}

type StepRunEventSeverity string

const (
	StepRunEventSeverityINFO     StepRunEventSeverity = "INFO"
	StepRunEventSeverityWARNING  StepRunEventSeverity = "WARNING"
	StepRunEventSeverityCRITICAL StepRunEventSeverity = "CRITICAL"
)

func (e *StepRunEventSeverity) Scan(src interface{}) error {
	switch s := src.(type) {
	case []byte:
		*e = StepRunEventSeverity(s)
	case string:
		*e = StepRunEventSeverity(s)
	default:
		return fmt.Errorf("unsupported scan type for StepRunEventSeverity: %T", src)
	}
	return nil
}

type NullStepRunEventSeverity struct {
	StepRunEventSeverity StepRunEventSeverity `json:"StepRunEventSeverity"`
	Valid                bool                 `json:"valid"` // Valid is true if StepRunEventSeverity is not NULL
}

// Scan implements the Scanner interface.
func (ns *NullStepRunEventSeverity) Scan(value interface{}) error {
	if value == nil {
		ns.StepRunEventSeverity, ns.Valid = "", false
		return nil
	}
	ns.Valid = true
	return ns.StepRunEventSeverity.Scan(value)
}

// Value implements the driver Valuer interface.
func (ns NullStepRunEventSeverity) Value() (driver.Value, error) {
	if !ns.Valid {
		return nil, nil
	}
	return string(ns.StepRunEventSeverity), nil
}

type StepRunStatus string

const (
	StepRunStatusPENDING           StepRunStatus = "PENDING"
	StepRunStatusPENDINGASSIGNMENT StepRunStatus = "PENDING_ASSIGNMENT"
	StepRunStatusASSIGNED          StepRunStatus = "ASSIGNED"
	StepRunStatusRUNNING           StepRunStatus = "RUNNING"
	StepRunStatusSUCCEEDED         StepRunStatus = "SUCCEEDED"
	StepRunStatusFAILED            StepRunStatus = "FAILED"
	StepRunStatusCANCELLED         StepRunStatus = "CANCELLED"
)

func (e *StepRunStatus) Scan(src interface{}) error {
	switch s := src.(type) {
	case []byte:
		*e = StepRunStatus(s)
	case string:
		*e = StepRunStatus(s)
	default:
		return fmt.Errorf("unsupported scan type for StepRunStatus: %T", src)
	}
	return nil
}

type NullStepRunStatus struct {
	StepRunStatus StepRunStatus `json:"StepRunStatus"`
	Valid         bool          `json:"valid"` // Valid is true if StepRunStatus is not NULL
}

// Scan implements the Scanner interface.
func (ns *NullStepRunStatus) Scan(value interface{}) error {
	if value == nil {
		ns.StepRunStatus, ns.Valid = "", false
		return nil
	}
	ns.Valid = true
	return ns.StepRunStatus.Scan(value)
}

// Value implements the driver Valuer interface.
func (ns NullStepRunStatus) Value() (driver.Value, error) {
	if !ns.Valid {
		return nil, nil
	}
	return string(ns.StepRunStatus), nil
}

type TenantMemberRole string

const (
	TenantMemberRoleOWNER  TenantMemberRole = "OWNER"
	TenantMemberRoleADMIN  TenantMemberRole = "ADMIN"
	TenantMemberRoleMEMBER TenantMemberRole = "MEMBER"
)

func (e *TenantMemberRole) Scan(src interface{}) error {
	switch s := src.(type) {
	case []byte:
		*e = TenantMemberRole(s)
	case string:
		*e = TenantMemberRole(s)
	default:
		return fmt.Errorf("unsupported scan type for TenantMemberRole: %T", src)
	}
	return nil
}

type NullTenantMemberRole struct {
	TenantMemberRole TenantMemberRole `json:"TenantMemberRole"`
	Valid            bool             `json:"valid"` // Valid is true if TenantMemberRole is not NULL
}

// Scan implements the Scanner interface.
func (ns *NullTenantMemberRole) Scan(value interface{}) error {
	if value == nil {
		ns.TenantMemberRole, ns.Valid = "", false
		return nil
	}
	ns.Valid = true
	return ns.TenantMemberRole.Scan(value)
}

// Value implements the driver Valuer interface.
func (ns NullTenantMemberRole) Value() (driver.Value, error) {
	if !ns.Valid {
		return nil, nil
	}
	return string(ns.TenantMemberRole), nil
}

type VcsProvider string

const (
	VcsProviderGITHUB VcsProvider = "GITHUB"
)

func (e *VcsProvider) Scan(src interface{}) error {
	switch s := src.(type) {
	case []byte:
		*e = VcsProvider(s)
	case string:
		*e = VcsProvider(s)
	default:
		return fmt.Errorf("unsupported scan type for VcsProvider: %T", src)
	}
	return nil
}

type NullVcsProvider struct {
	VcsProvider VcsProvider `json:"VcsProvider"`
	Valid       bool        `json:"valid"` // Valid is true if VcsProvider is not NULL
}

// Scan implements the Scanner interface.
func (ns *NullVcsProvider) Scan(value interface{}) error {
	if value == nil {
		ns.VcsProvider, ns.Valid = "", false
		return nil
	}
	ns.Valid = true
	return ns.VcsProvider.Scan(value)
}

// Value implements the driver Valuer interface.
func (ns NullVcsProvider) Value() (driver.Value, error) {
	if !ns.Valid {
		return nil, nil
	}
	return string(ns.VcsProvider), nil
}

type WorkflowRunStatus string

const (
	WorkflowRunStatusPENDING   WorkflowRunStatus = "PENDING"
	WorkflowRunStatusRUNNING   WorkflowRunStatus = "RUNNING"
	WorkflowRunStatusSUCCEEDED WorkflowRunStatus = "SUCCEEDED"
	WorkflowRunStatusFAILED    WorkflowRunStatus = "FAILED"
	WorkflowRunStatusQUEUED    WorkflowRunStatus = "QUEUED"
)

func (e *WorkflowRunStatus) Scan(src interface{}) error {
	switch s := src.(type) {
	case []byte:
		*e = WorkflowRunStatus(s)
	case string:
		*e = WorkflowRunStatus(s)
	default:
		return fmt.Errorf("unsupported scan type for WorkflowRunStatus: %T", src)
	}
	return nil
}

type NullWorkflowRunStatus struct {
	WorkflowRunStatus WorkflowRunStatus `json:"WorkflowRunStatus"`
	Valid             bool              `json:"valid"` // Valid is true if WorkflowRunStatus is not NULL
}

// Scan implements the Scanner interface.
func (ns *NullWorkflowRunStatus) Scan(value interface{}) error {
	if value == nil {
		ns.WorkflowRunStatus, ns.Valid = "", false
		return nil
	}
	ns.Valid = true
	return ns.WorkflowRunStatus.Scan(value)
}

// Value implements the driver Valuer interface.
func (ns NullWorkflowRunStatus) Value() (driver.Value, error) {
	if !ns.Valid {
		return nil, nil
	}
	return string(ns.WorkflowRunStatus), nil
}

type APIToken struct {
	ID        pgtype.UUID      `json:"id"`
	CreatedAt pgtype.Timestamp `json:"createdAt"`
	UpdatedAt pgtype.Timestamp `json:"updatedAt"`
	ExpiresAt pgtype.Timestamp `json:"expiresAt"`
	Revoked   bool             `json:"revoked"`
	Name      pgtype.Text      `json:"name"`
	TenantId  pgtype.UUID      `json:"tenantId"`
}

type Action struct {
	Description pgtype.Text `json:"description"`
	TenantId    pgtype.UUID `json:"tenantId"`
	ActionId    string      `json:"actionId"`
	ID          pgtype.UUID `json:"id"`
}

type ActionToWorker struct {
	B pgtype.UUID `json:"B"`
	A pgtype.UUID `json:"A"`
}

type Dispatcher struct {
	ID              pgtype.UUID      `json:"id"`
	CreatedAt       pgtype.Timestamp `json:"createdAt"`
	UpdatedAt       pgtype.Timestamp `json:"updatedAt"`
	DeletedAt       pgtype.Timestamp `json:"deletedAt"`
	LastHeartbeatAt pgtype.Timestamp `json:"lastHeartbeatAt"`
	IsActive        bool             `json:"isActive"`
}

type Event struct {
	ID                 pgtype.UUID      `json:"id"`
	CreatedAt          pgtype.Timestamp `json:"createdAt"`
	UpdatedAt          pgtype.Timestamp `json:"updatedAt"`
	DeletedAt          pgtype.Timestamp `json:"deletedAt"`
	Key                string           `json:"key"`
	TenantId           pgtype.UUID      `json:"tenantId"`
	ReplayedFromId     pgtype.UUID      `json:"replayedFromId"`
	Data               []byte           `json:"data"`
	AdditionalMetadata []byte           `json:"additionalMetadata"`
}

type GetGroupKeyRun struct {
	ID                pgtype.UUID      `json:"id"`
	CreatedAt         pgtype.Timestamp `json:"createdAt"`
	UpdatedAt         pgtype.Timestamp `json:"updatedAt"`
	DeletedAt         pgtype.Timestamp `json:"deletedAt"`
	TenantId          pgtype.UUID      `json:"tenantId"`
	WorkerId          pgtype.UUID      `json:"workerId"`
	TickerId          pgtype.UUID      `json:"tickerId"`
	Status            StepRunStatus    `json:"status"`
	Input             []byte           `json:"input"`
	Output            pgtype.Text      `json:"output"`
	RequeueAfter      pgtype.Timestamp `json:"requeueAfter"`
	Error             pgtype.Text      `json:"error"`
	StartedAt         pgtype.Timestamp `json:"startedAt"`
	FinishedAt        pgtype.Timestamp `json:"finishedAt"`
	TimeoutAt         pgtype.Timestamp `json:"timeoutAt"`
	CancelledAt       pgtype.Timestamp `json:"cancelledAt"`
	CancelledReason   pgtype.Text      `json:"cancelledReason"`
	CancelledError    pgtype.Text      `json:"cancelledError"`
	WorkflowRunId     pgtype.UUID      `json:"workflowRunId"`
	ScheduleTimeoutAt pgtype.Timestamp `json:"scheduleTimeoutAt"`
}

type GithubAppInstallation struct {
	ID                      pgtype.UUID      `json:"id"`
	CreatedAt               pgtype.Timestamp `json:"createdAt"`
	UpdatedAt               pgtype.Timestamp `json:"updatedAt"`
	DeletedAt               pgtype.Timestamp `json:"deletedAt"`
	GithubAppOAuthId        pgtype.UUID      `json:"githubAppOAuthId"`
	InstallationId          int32            `json:"installationId"`
	AccountName             string           `json:"accountName"`
	AccountId               int32            `json:"accountId"`
	AccountAvatarURL        pgtype.Text      `json:"accountAvatarURL"`
	InstallationSettingsURL pgtype.Text      `json:"installationSettingsURL"`
	Config                  []byte           `json:"config"`
	TenantId                pgtype.UUID      `json:"tenantId"`
	TenantVcsProviderId     pgtype.UUID      `json:"tenantVcsProviderId"`
}

type GithubAppInstallationToGithubWebhook struct {
	A pgtype.UUID `json:"A"`
	B pgtype.UUID `json:"B"`
}

type GithubAppOAuth struct {
	ID           pgtype.UUID      `json:"id"`
	CreatedAt    pgtype.Timestamp `json:"createdAt"`
	UpdatedAt    pgtype.Timestamp `json:"updatedAt"`
	DeletedAt    pgtype.Timestamp `json:"deletedAt"`
	GithubUserID int32            `json:"githubUserID"`
	AccessToken  []byte           `json:"accessToken"`
	RefreshToken []byte           `json:"refreshToken"`
	ExpiresAt    pgtype.Timestamp `json:"expiresAt"`
}

type GithubAppOAuthToUser struct {
	A pgtype.UUID `json:"A"`
	B pgtype.UUID `json:"B"`
}

type GithubPullRequest struct {
	ID                    pgtype.UUID      `json:"id"`
	CreatedAt             pgtype.Timestamp `json:"createdAt"`
	UpdatedAt             pgtype.Timestamp `json:"updatedAt"`
	DeletedAt             pgtype.Timestamp `json:"deletedAt"`
	TenantId              pgtype.UUID      `json:"tenantId"`
	RepositoryOwner       string           `json:"repositoryOwner"`
	RepositoryName        string           `json:"repositoryName"`
	PullRequestID         int32            `json:"pullRequestID"`
	PullRequestTitle      string           `json:"pullRequestTitle"`
	PullRequestNumber     int32            `json:"pullRequestNumber"`
	PullRequestHeadBranch string           `json:"pullRequestHeadBranch"`
	PullRequestBaseBranch string           `json:"pullRequestBaseBranch"`
	PullRequestState      string           `json:"pullRequestState"`
}

type GithubPullRequestComment struct {
	ID            pgtype.UUID      `json:"id"`
	CreatedAt     pgtype.Timestamp `json:"createdAt"`
	UpdatedAt     pgtype.Timestamp `json:"updatedAt"`
	DeletedAt     pgtype.Timestamp `json:"deletedAt"`
	TenantId      pgtype.UUID      `json:"tenantId"`
	PullRequestID pgtype.UUID      `json:"pullRequestID"`
	ModuleID      string           `json:"moduleID"`
	CommentID     int32            `json:"commentID"`
}

type GithubPullRequestToWorkflowRun struct {
	A pgtype.UUID `json:"A"`
	B pgtype.UUID `json:"B"`
}

type GithubWebhook struct {
	ID              pgtype.UUID      `json:"id"`
	CreatedAt       pgtype.Timestamp `json:"createdAt"`
	UpdatedAt       pgtype.Timestamp `json:"updatedAt"`
	DeletedAt       pgtype.Timestamp `json:"deletedAt"`
	TenantId        pgtype.UUID      `json:"tenantId"`
	RepositoryOwner string           `json:"repositoryOwner"`
	RepositoryName  string           `json:"repositoryName"`
	SigningSecret   []byte           `json:"signingSecret"`
}

type Job struct {
	ID                pgtype.UUID      `json:"id"`
	CreatedAt         pgtype.Timestamp `json:"createdAt"`
	UpdatedAt         pgtype.Timestamp `json:"updatedAt"`
	DeletedAt         pgtype.Timestamp `json:"deletedAt"`
	TenantId          pgtype.UUID      `json:"tenantId"`
	WorkflowVersionId pgtype.UUID      `json:"workflowVersionId"`
	Name              string           `json:"name"`
	Description       pgtype.Text      `json:"description"`
	Timeout           pgtype.Text      `json:"timeout"`
	Kind              JobKind          `json:"kind"`
}

type JobRun struct {
	ID              pgtype.UUID      `json:"id"`
	CreatedAt       pgtype.Timestamp `json:"createdAt"`
	UpdatedAt       pgtype.Timestamp `json:"updatedAt"`
	DeletedAt       pgtype.Timestamp `json:"deletedAt"`
	TenantId        pgtype.UUID      `json:"tenantId"`
	JobId           pgtype.UUID      `json:"jobId"`
	TickerId        pgtype.UUID      `json:"tickerId"`
	Status          JobRunStatus     `json:"status"`
	Result          []byte           `json:"result"`
	StartedAt       pgtype.Timestamp `json:"startedAt"`
	FinishedAt      pgtype.Timestamp `json:"finishedAt"`
	TimeoutAt       pgtype.Timestamp `json:"timeoutAt"`
	CancelledAt     pgtype.Timestamp `json:"cancelledAt"`
	CancelledReason pgtype.Text      `json:"cancelledReason"`
	CancelledError  pgtype.Text      `json:"cancelledError"`
	WorkflowRunId   pgtype.UUID      `json:"workflowRunId"`
}

type JobRunLookupData struct {
	ID        pgtype.UUID      `json:"id"`
	CreatedAt pgtype.Timestamp `json:"createdAt"`
	UpdatedAt pgtype.Timestamp `json:"updatedAt"`
	DeletedAt pgtype.Timestamp `json:"deletedAt"`
	JobRunId  pgtype.UUID      `json:"jobRunId"`
	TenantId  pgtype.UUID      `json:"tenantId"`
	Data      []byte           `json:"data"`
}

type LogLine struct {
	ID        int64            `json:"id"`
	CreatedAt pgtype.Timestamp `json:"createdAt"`
	TenantId  pgtype.UUID      `json:"tenantId"`
	StepRunId pgtype.UUID      `json:"stepRunId"`
	Message   string           `json:"message"`
	Level     LogLineLevel     `json:"level"`
	Metadata  []byte           `json:"metadata"`
}

type RateLimit struct {
	TenantId   pgtype.UUID      `json:"tenantId"`
	Key        string           `json:"key"`
	LimitValue int32            `json:"limitValue"`
	Value      int32            `json:"value"`
	Window     string           `json:"window"`
	LastRefill pgtype.Timestamp `json:"lastRefill"`
}

type SNSIntegration struct {
	ID        pgtype.UUID      `json:"id"`
	CreatedAt pgtype.Timestamp `json:"createdAt"`
	UpdatedAt pgtype.Timestamp `json:"updatedAt"`
	TenantId  pgtype.UUID      `json:"tenantId"`
	TopicArn  string           `json:"topicArn"`
}

type Service struct {
	ID          pgtype.UUID      `json:"id"`
	CreatedAt   pgtype.Timestamp `json:"createdAt"`
	UpdatedAt   pgtype.Timestamp `json:"updatedAt"`
	DeletedAt   pgtype.Timestamp `json:"deletedAt"`
	Name        string           `json:"name"`
	Description pgtype.Text      `json:"description"`
	TenantId    pgtype.UUID      `json:"tenantId"`
}

type ServiceToWorker struct {
	A pgtype.UUID `json:"A"`
	B pgtype.UUID `json:"B"`
}

type SlackAppWebhook struct {
	ID          pgtype.UUID      `json:"id"`
	CreatedAt   pgtype.Timestamp `json:"createdAt"`
	UpdatedAt   pgtype.Timestamp `json:"updatedAt"`
	DeletedAt   pgtype.Timestamp `json:"deletedAt"`
	TenantId    pgtype.UUID      `json:"tenantId"`
	TeamId      string           `json:"teamId"`
	TeamName    string           `json:"teamName"`
	ChannelId   string           `json:"channelId"`
	ChannelName string           `json:"channelName"`
	WebhookURL  []byte           `json:"webhookURL"`
}

type Step struct {
	ID              pgtype.UUID      `json:"id"`
	CreatedAt       pgtype.Timestamp `json:"createdAt"`
	UpdatedAt       pgtype.Timestamp `json:"updatedAt"`
	DeletedAt       pgtype.Timestamp `json:"deletedAt"`
	ReadableId      pgtype.Text      `json:"readableId"`
	TenantId        pgtype.UUID      `json:"tenantId"`
	JobId           pgtype.UUID      `json:"jobId"`
	ActionId        string           `json:"actionId"`
	Timeout         pgtype.Text      `json:"timeout"`
	CustomUserData  []byte           `json:"customUserData"`
	Retries         int32            `json:"retries"`
	ScheduleTimeout string           `json:"scheduleTimeout"`
}

type StepOrder struct {
	A pgtype.UUID `json:"A"`
	B pgtype.UUID `json:"B"`
}

type StepRateLimit struct {
	Units        int32       `json:"units"`
	StepId       pgtype.UUID `json:"stepId"`
	RateLimitKey string      `json:"rateLimitKey"`
	TenantId     pgtype.UUID `json:"tenantId"`
}

type StepRun struct {
	ID                pgtype.UUID      `json:"id"`
	CreatedAt         pgtype.Timestamp `json:"createdAt"`
	UpdatedAt         pgtype.Timestamp `json:"updatedAt"`
	DeletedAt         pgtype.Timestamp `json:"deletedAt"`
	TenantId          pgtype.UUID      `json:"tenantId"`
	JobRunId          pgtype.UUID      `json:"jobRunId"`
	StepId            pgtype.UUID      `json:"stepId"`
	Order             int64            `json:"order"`
	WorkerId          pgtype.UUID      `json:"workerId"`
	TickerId          pgtype.UUID      `json:"tickerId"`
	Status            StepRunStatus    `json:"status"`
	Input             []byte           `json:"input"`
	Output            []byte           `json:"output"`
	RequeueAfter      pgtype.Timestamp `json:"requeueAfter"`
	ScheduleTimeoutAt pgtype.Timestamp `json:"scheduleTimeoutAt"`
	Error             pgtype.Text      `json:"error"`
	StartedAt         pgtype.Timestamp `json:"startedAt"`
	FinishedAt        pgtype.Timestamp `json:"finishedAt"`
	TimeoutAt         pgtype.Timestamp `json:"timeoutAt"`
	CancelledAt       pgtype.Timestamp `json:"cancelledAt"`
	CancelledReason   pgtype.Text      `json:"cancelledReason"`
	CancelledError    pgtype.Text      `json:"cancelledError"`
	InputSchema       []byte           `json:"inputSchema"`
	CallerFiles       []byte           `json:"callerFiles"`
	GitRepoBranch     pgtype.Text      `json:"gitRepoBranch"`
	RetryCount        int32            `json:"retryCount"`
	SemaphoreReleased bool             `json:"semaphoreReleased"`
}

type StepRunEvent struct {
	ID            int64                `json:"id"`
	TimeFirstSeen pgtype.Timestamp     `json:"timeFirstSeen"`
	TimeLastSeen  pgtype.Timestamp     `json:"timeLastSeen"`
	StepRunId     pgtype.UUID          `json:"stepRunId"`
	Reason        StepRunEventReason   `json:"reason"`
	Severity      StepRunEventSeverity `json:"severity"`
	Message       string               `json:"message"`
	Count         int32                `json:"count"`
	Data          []byte               `json:"data"`
}

type StepRunOrder struct {
	A pgtype.UUID `json:"A"`
	B pgtype.UUID `json:"B"`
}

type StepRunResultArchive struct {
	ID              pgtype.UUID      `json:"id"`
	CreatedAt       pgtype.Timestamp `json:"createdAt"`
	UpdatedAt       pgtype.Timestamp `json:"updatedAt"`
	DeletedAt       pgtype.Timestamp `json:"deletedAt"`
	StepRunId       pgtype.UUID      `json:"stepRunId"`
	Order           int64            `json:"order"`
	Input           []byte           `json:"input"`
	Output          []byte           `json:"output"`
	Error           pgtype.Text      `json:"error"`
	StartedAt       pgtype.Timestamp `json:"startedAt"`
	FinishedAt      pgtype.Timestamp `json:"finishedAt"`
	TimeoutAt       pgtype.Timestamp `json:"timeoutAt"`
	CancelledAt     pgtype.Timestamp `json:"cancelledAt"`
	CancelledReason pgtype.Text      `json:"cancelledReason"`
	CancelledError  pgtype.Text      `json:"cancelledError"`
}

type StreamEvent struct {
	ID        int64            `json:"id"`
	CreatedAt pgtype.Timestamp `json:"createdAt"`
	TenantId  pgtype.UUID      `json:"tenantId"`
	StepRunId pgtype.UUID      `json:"stepRunId"`
	Message   []byte           `json:"message"`
	Metadata  []byte           `json:"metadata"`
}

type Tenant struct {
	ID              pgtype.UUID      `json:"id"`
	CreatedAt       pgtype.Timestamp `json:"createdAt"`
	UpdatedAt       pgtype.Timestamp `json:"updatedAt"`
	DeletedAt       pgtype.Timestamp `json:"deletedAt"`
	Name            string           `json:"name"`
	Slug            string           `json:"slug"`
	AnalyticsOptOut bool             `json:"analyticsOptOut"`
	WebhookSecret   pgtype.Text      `json:"webhookSecret"`
}

type TenantAlertEmailGroup struct {
	ID        pgtype.UUID      `json:"id"`
	CreatedAt pgtype.Timestamp `json:"createdAt"`
	UpdatedAt pgtype.Timestamp `json:"updatedAt"`
	DeletedAt pgtype.Timestamp `json:"deletedAt"`
	TenantId  pgtype.UUID      `json:"tenantId"`
	Emails    string           `json:"emails"`
}

type TenantAlertingSettings struct {
	ID            pgtype.UUID      `json:"id"`
	CreatedAt     pgtype.Timestamp `json:"createdAt"`
	UpdatedAt     pgtype.Timestamp `json:"updatedAt"`
	DeletedAt     pgtype.Timestamp `json:"deletedAt"`
	TenantId      pgtype.UUID      `json:"tenantId"`
	MaxFrequency  string           `json:"maxFrequency"`
	LastAlertedAt pgtype.Timestamp `json:"lastAlertedAt"`
	TickerId      pgtype.UUID      `json:"tickerId"`
}

type TenantInviteLink struct {
	ID           pgtype.UUID      `json:"id"`
	CreatedAt    pgtype.Timestamp `json:"createdAt"`
	UpdatedAt    pgtype.Timestamp `json:"updatedAt"`
	TenantId     pgtype.UUID      `json:"tenantId"`
	InviterEmail string           `json:"inviterEmail"`
	InviteeEmail string           `json:"inviteeEmail"`
	Expires      pgtype.Timestamp `json:"expires"`
	Status       InviteLinkStatus `json:"status"`
	Role         TenantMemberRole `json:"role"`
}

type TenantMember struct {
	ID        pgtype.UUID      `json:"id"`
	CreatedAt pgtype.Timestamp `json:"createdAt"`
	UpdatedAt pgtype.Timestamp `json:"updatedAt"`
	TenantId  pgtype.UUID      `json:"tenantId"`
	UserId    pgtype.UUID      `json:"userId"`
	Role      TenantMemberRole `json:"role"`
}

type TenantVcsProvider struct {
	ID          pgtype.UUID      `json:"id"`
	CreatedAt   pgtype.Timestamp `json:"createdAt"`
	UpdatedAt   pgtype.Timestamp `json:"updatedAt"`
	DeletedAt   pgtype.Timestamp `json:"deletedAt"`
	TenantId    pgtype.UUID      `json:"tenantId"`
	VcsProvider VcsProvider      `json:"vcsProvider"`
	Config      []byte           `json:"config"`
}

type Ticker struct {
	ID              pgtype.UUID      `json:"id"`
	CreatedAt       pgtype.Timestamp `json:"createdAt"`
	UpdatedAt       pgtype.Timestamp `json:"updatedAt"`
	LastHeartbeatAt pgtype.Timestamp `json:"lastHeartbeatAt"`
	IsActive        bool             `json:"isActive"`
}

type User struct {
	ID            pgtype.UUID      `json:"id"`
	CreatedAt     pgtype.Timestamp `json:"createdAt"`
	UpdatedAt     pgtype.Timestamp `json:"updatedAt"`
	DeletedAt     pgtype.Timestamp `json:"deletedAt"`
	Email         string           `json:"email"`
	EmailVerified bool             `json:"emailVerified"`
	Name          pgtype.Text      `json:"name"`
}

type UserOAuth struct {
	ID             pgtype.UUID      `json:"id"`
	CreatedAt      pgtype.Timestamp `json:"createdAt"`
	UpdatedAt      pgtype.Timestamp `json:"updatedAt"`
	UserId         pgtype.UUID      `json:"userId"`
	Provider       string           `json:"provider"`
	ProviderUserId string           `json:"providerUserId"`
	ExpiresAt      pgtype.Timestamp `json:"expiresAt"`
	AccessToken    []byte           `json:"accessToken"`
	RefreshToken   []byte           `json:"refreshToken"`
}

type UserPassword struct {
	Hash   string      `json:"hash"`
	UserId pgtype.UUID `json:"userId"`
}

type UserSession struct {
	ID        pgtype.UUID      `json:"id"`
	CreatedAt pgtype.Timestamp `json:"createdAt"`
	UpdatedAt pgtype.Timestamp `json:"updatedAt"`
	UserId    pgtype.UUID      `json:"userId"`
	Data      []byte           `json:"data"`
	ExpiresAt pgtype.Timestamp `json:"expiresAt"`
}

type Worker struct {
<<<<<<< HEAD
	ID              pgtype.UUID      `json:"id"`
	CreatedAt       pgtype.Timestamp `json:"createdAt"`
	UpdatedAt       pgtype.Timestamp `json:"updatedAt"`
	DeletedAt       pgtype.Timestamp `json:"deletedAt"`
	TenantId        pgtype.UUID      `json:"tenantId"`
	LastHeartbeatAt pgtype.Timestamp `json:"lastHeartbeatAt"`
	Name            string           `json:"name"`
	DispatcherId    pgtype.UUID      `json:"dispatcherId"`
	MaxRuns         pgtype.Int4      `json:"maxRuns"`
	Webhook         bool             `json:"webhook"`
	IsActive        bool             `json:"isActive"`
=======
	ID                      pgtype.UUID      `json:"id"`
	CreatedAt               pgtype.Timestamp `json:"createdAt"`
	UpdatedAt               pgtype.Timestamp `json:"updatedAt"`
	DeletedAt               pgtype.Timestamp `json:"deletedAt"`
	TenantId                pgtype.UUID      `json:"tenantId"`
	LastHeartbeatAt         pgtype.Timestamp `json:"lastHeartbeatAt"`
	Name                    string           `json:"name"`
	DispatcherId            pgtype.UUID      `json:"dispatcherId"`
	MaxRuns                 pgtype.Int4      `json:"maxRuns"`
	IsActive                bool             `json:"isActive"`
	LastListenerEstablished pgtype.Timestamp `json:"lastListenerEstablished"`
>>>>>>> 3f67323e
}

type WorkerSemaphore struct {
	WorkerId pgtype.UUID `json:"workerId"`
	Slots    int32       `json:"slots"`
}

type Workflow struct {
	ID          pgtype.UUID      `json:"id"`
	CreatedAt   pgtype.Timestamp `json:"createdAt"`
	UpdatedAt   pgtype.Timestamp `json:"updatedAt"`
	DeletedAt   pgtype.Timestamp `json:"deletedAt"`
	TenantId    pgtype.UUID      `json:"tenantId"`
	Name        string           `json:"name"`
	Description pgtype.Text      `json:"description"`
}

type WorkflowConcurrency struct {
	ID                    pgtype.UUID              `json:"id"`
	CreatedAt             pgtype.Timestamp         `json:"createdAt"`
	UpdatedAt             pgtype.Timestamp         `json:"updatedAt"`
	WorkflowVersionId     pgtype.UUID              `json:"workflowVersionId"`
	GetConcurrencyGroupId pgtype.UUID              `json:"getConcurrencyGroupId"`
	MaxRuns               int32                    `json:"maxRuns"`
	LimitStrategy         ConcurrencyLimitStrategy `json:"limitStrategy"`
}

type WorkflowDeploymentConfig struct {
	ID                      pgtype.UUID      `json:"id"`
	CreatedAt               pgtype.Timestamp `json:"createdAt"`
	UpdatedAt               pgtype.Timestamp `json:"updatedAt"`
	DeletedAt               pgtype.Timestamp `json:"deletedAt"`
	WorkflowId              pgtype.UUID      `json:"workflowId"`
	GitRepoName             string           `json:"gitRepoName"`
	GitRepoOwner            string           `json:"gitRepoOwner"`
	GitRepoBranch           string           `json:"gitRepoBranch"`
	GithubAppInstallationId pgtype.UUID      `json:"githubAppInstallationId"`
}

type WorkflowRun struct {
	CreatedAt          pgtype.Timestamp  `json:"createdAt"`
	UpdatedAt          pgtype.Timestamp  `json:"updatedAt"`
	DeletedAt          pgtype.Timestamp  `json:"deletedAt"`
	TenantId           pgtype.UUID       `json:"tenantId"`
	WorkflowVersionId  pgtype.UUID       `json:"workflowVersionId"`
	Status             WorkflowRunStatus `json:"status"`
	Error              pgtype.Text       `json:"error"`
	StartedAt          pgtype.Timestamp  `json:"startedAt"`
	FinishedAt         pgtype.Timestamp  `json:"finishedAt"`
	ConcurrencyGroupId pgtype.Text       `json:"concurrencyGroupId"`
	DisplayName        pgtype.Text       `json:"displayName"`
	ID                 pgtype.UUID       `json:"id"`
	GitRepoBranch      pgtype.Text       `json:"gitRepoBranch"`
	ChildIndex         pgtype.Int4       `json:"childIndex"`
	ChildKey           pgtype.Text       `json:"childKey"`
	ParentId           pgtype.UUID       `json:"parentId"`
	ParentStepRunId    pgtype.UUID       `json:"parentStepRunId"`
	AdditionalMetadata []byte            `json:"additionalMetadata"`
}

type WorkflowRunTriggeredBy struct {
	ID           pgtype.UUID      `json:"id"`
	CreatedAt    pgtype.Timestamp `json:"createdAt"`
	UpdatedAt    pgtype.Timestamp `json:"updatedAt"`
	DeletedAt    pgtype.Timestamp `json:"deletedAt"`
	TenantId     pgtype.UUID      `json:"tenantId"`
	EventId      pgtype.UUID      `json:"eventId"`
	CronParentId pgtype.UUID      `json:"cronParentId"`
	CronSchedule pgtype.Text      `json:"cronSchedule"`
	ScheduledId  pgtype.UUID      `json:"scheduledId"`
	Input        []byte           `json:"input"`
	ParentId     pgtype.UUID      `json:"parentId"`
}

type WorkflowTag struct {
	ID        pgtype.UUID      `json:"id"`
	CreatedAt pgtype.Timestamp `json:"createdAt"`
	UpdatedAt pgtype.Timestamp `json:"updatedAt"`
	TenantId  pgtype.UUID      `json:"tenantId"`
	Name      string           `json:"name"`
	Color     string           `json:"color"`
}

type WorkflowToWorkflowTag struct {
	A pgtype.UUID `json:"A"`
	B pgtype.UUID `json:"B"`
}

type WorkflowTriggerCronRef struct {
	ParentId pgtype.UUID `json:"parentId"`
	Cron     string      `json:"cron"`
	TickerId pgtype.UUID `json:"tickerId"`
	Input    []byte      `json:"input"`
	Enabled  bool        `json:"enabled"`
}

type WorkflowTriggerEventRef struct {
	ParentId pgtype.UUID `json:"parentId"`
	EventKey string      `json:"eventKey"`
}

type WorkflowTriggerScheduledRef struct {
	ID                  pgtype.UUID      `json:"id"`
	ParentId            pgtype.UUID      `json:"parentId"`
	TriggerAt           pgtype.Timestamp `json:"triggerAt"`
	TickerId            pgtype.UUID      `json:"tickerId"`
	Input               []byte           `json:"input"`
	ChildIndex          pgtype.Int4      `json:"childIndex"`
	ChildKey            pgtype.Text      `json:"childKey"`
	ParentStepRunId     pgtype.UUID      `json:"parentStepRunId"`
	ParentWorkflowRunId pgtype.UUID      `json:"parentWorkflowRunId"`
}

type WorkflowTriggers struct {
	ID                pgtype.UUID      `json:"id"`
	CreatedAt         pgtype.Timestamp `json:"createdAt"`
	UpdatedAt         pgtype.Timestamp `json:"updatedAt"`
	DeletedAt         pgtype.Timestamp `json:"deletedAt"`
	WorkflowVersionId pgtype.UUID      `json:"workflowVersionId"`
	TenantId          pgtype.UUID      `json:"tenantId"`
}

type WorkflowVersion struct {
	ID              pgtype.UUID      `json:"id"`
	CreatedAt       pgtype.Timestamp `json:"createdAt"`
	UpdatedAt       pgtype.Timestamp `json:"updatedAt"`
	DeletedAt       pgtype.Timestamp `json:"deletedAt"`
	Version         pgtype.Text      `json:"version"`
	Order           int64            `json:"order"`
	WorkflowId      pgtype.UUID      `json:"workflowId"`
	Checksum        string           `json:"checksum"`
	ScheduleTimeout string           `json:"scheduleTimeout"`
	Webhook         pgtype.Text      `json:"webhook"`
	OnFailureJobId  pgtype.UUID      `json:"onFailureJobId"`
}<|MERGE_RESOLUTION|>--- conflicted
+++ resolved
@@ -953,19 +953,6 @@
 }
 
 type Worker struct {
-<<<<<<< HEAD
-	ID              pgtype.UUID      `json:"id"`
-	CreatedAt       pgtype.Timestamp `json:"createdAt"`
-	UpdatedAt       pgtype.Timestamp `json:"updatedAt"`
-	DeletedAt       pgtype.Timestamp `json:"deletedAt"`
-	TenantId        pgtype.UUID      `json:"tenantId"`
-	LastHeartbeatAt pgtype.Timestamp `json:"lastHeartbeatAt"`
-	Name            string           `json:"name"`
-	DispatcherId    pgtype.UUID      `json:"dispatcherId"`
-	MaxRuns         pgtype.Int4      `json:"maxRuns"`
-	Webhook         bool             `json:"webhook"`
-	IsActive        bool             `json:"isActive"`
-=======
 	ID                      pgtype.UUID      `json:"id"`
 	CreatedAt               pgtype.Timestamp `json:"createdAt"`
 	UpdatedAt               pgtype.Timestamp `json:"updatedAt"`
@@ -975,9 +962,9 @@
 	Name                    string           `json:"name"`
 	DispatcherId            pgtype.UUID      `json:"dispatcherId"`
 	MaxRuns                 pgtype.Int4      `json:"maxRuns"`
+	Webhook                 bool             `json:"webhook"`
 	IsActive                bool             `json:"isActive"`
 	LastListenerEstablished pgtype.Timestamp `json:"lastListenerEstablished"`
->>>>>>> 3f67323e
 }
 
 type WorkerSemaphore struct {
