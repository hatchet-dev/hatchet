--- conflicted
+++ resolved
@@ -158,14 +158,9 @@
         WHEN sqlc.narg('rerun')::boolean THEN NULL
         ELSE COALESCE(sqlc.narg('cancelledReason')::text, "cancelledReason")
     END,
-<<<<<<< HEAD
-    "retryCount" = COALESCE(sqlc.narg('retryCount')::int, "retryCount")
-WHERE
-=======
     "retryCount" = COALESCE(sqlc.narg('retryCount')::int, "retryCount"),
     "semaphoreReleased" = COALESCE(sqlc.narg('semaphoreReleased')::boolean, "semaphoreReleased")
-WHERE 
->>>>>>> a6845f21
+WHERE
   "id" = @id::uuid AND
   "tenantId" = @tenantId::uuid
 RETURNING "StepRun".*;
@@ -192,9 +187,9 @@
   FROM "StepRun" sr
   JOIN "_StepRunOrder" sro ON sr."id" = sro."B"
   WHERE sro."A" = (SELECT "id" FROM currStepRun)
-  
+
   UNION ALL
-  
+
   SELECT sr."id", sr."status"
   FROM "StepRun" sr
   JOIN "_StepRunOrder" sro ON sr."id" = sro."B"
@@ -597,7 +592,7 @@
 SET
     -- This shouldn't happen, but we set guardrails to prevent negative slots or slots over
     -- the worker's maxRuns
-    "slots" = CASE 
+    "slots" = CASE
         WHEN (ws."slots" + @inc::int) < 0 THEN 0
         WHEN (ws."slots" + @inc::int) > COALESCE(worker."maxRuns", 100) THEN COALESCE(worker."maxRuns", 100)
         ELSE (ws."slots" + @inc::int)
