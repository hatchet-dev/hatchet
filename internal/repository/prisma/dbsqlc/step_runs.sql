--- conflicted
+++ resolved
@@ -309,15 +309,13 @@
         "WorkerSemaphore" ws ON ws."workerId" = w."id"
     WHERE
         w."tenantId" = @tenantId::uuid
-<<<<<<< HEAD
         AND (
-            w."lastHeartbeatAt" > NOW() - INTERVAL '5 seconds'
+            (
+              w."lastHeartbeatAt" > NOW() - INTERVAL '5 seconds'
+              AND w."isActive" = true
+            )
             OR w."webhook" = true
         )
-=======
-        AND w."lastHeartbeatAt" > NOW() - INTERVAL '5 seconds'
-        AND w."isActive" = true
->>>>>>> eba6ab79
     GROUP BY
         w."id"
 ),
@@ -353,15 +351,12 @@
             AND s."retries" > sr."retryCount"
         ) OR (
             sr."status" = 'ASSIGNED'
-<<<<<<< HEAD
-            AND (w."lastHeartbeatAt" < NOW() - INTERVAL '30 seconds' OR w."webhook" = true)
-=======
             -- reassign if the run is stuck in assigned
             AND (
                 sr."updatedAt" < NOW() - INTERVAL '30 seconds'
                 OR w."lastHeartbeatAt" < NOW() - INTERVAL '30 seconds'
+                OR w."webhook" = true
             )
->>>>>>> eba6ab79
         ))
         AND jr."status" = 'RUNNING'
         AND sr."input" IS NOT NULL
@@ -410,12 +405,11 @@
         "WorkerSemaphore" ws ON w."id" = ws."workerId"
     WHERE
         w."tenantId" = @tenantId::uuid
-<<<<<<< HEAD
-        AND (w."lastHeartbeatAt" > NOW() - INTERVAL '5 seconds' OR w."webhook" = true)
-=======
-        AND w."lastHeartbeatAt" > NOW() - INTERVAL '5 seconds'
+        AND (
+          w."lastHeartbeatAt" > NOW() - INTERVAL '5 seconds'
+          OR w."webhook" = true
+        )
         AND w."isActive" = true
->>>>>>> eba6ab79
     GROUP BY
         w."id"
 ),
@@ -486,12 +480,11 @@
     WHERE
         w."tenantId" = @tenantId::uuid
         AND w."dispatcherId" IS NOT NULL
-<<<<<<< HEAD
-        AND (w."lastHeartbeatAt" > NOW() - INTERVAL '5 seconds' OR w."webhook" = true)
-=======
-        AND w."lastHeartbeatAt" > NOW() - INTERVAL '5 seconds'
+        AND (
+      w."lastHeartbeatAt" > NOW() - INTERVAL '5 seconds'
+        OR w."webhook" = true
+      )
         AND w."isActive" = true
->>>>>>> eba6ab79
         AND w."id" IN (
             SELECT "_ActionToWorker"."B"
             FROM "_ActionToWorker"
@@ -525,12 +518,11 @@
     WHERE
         w."tenantId" = @tenantId::uuid
         AND w."dispatcherId" IS NOT NULL
-<<<<<<< HEAD
-        AND (w."lastHeartbeatAt" > NOW() - INTERVAL '5 seconds' OR w."webhook" = true)
-=======
-        AND w."lastHeartbeatAt" > NOW() - INTERVAL '5 seconds'
-        AND w."isActive" = true
->>>>>>> eba6ab79
+        AND (
+      w."lastHeartbeatAt" > NOW() - INTERVAL '5 seconds'
+        OR w."webhook" = true
+      )
+      AND w."isActive" = true
         AND w."id" IN (
             SELECT "_ActionToWorker"."B"
             FROM "_ActionToWorker"
