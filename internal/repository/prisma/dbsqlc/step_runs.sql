-- name: GetStepRun :one
SELECT
    "StepRun".*
FROM
    "StepRun"
WHERE
    "id" = @id::uuid AND
    "tenantId" = @tenantId::uuid;

-- name: GetStepRunForEngine :many
SELECT
    DISTINCT ON (sr."id")
    sqlc.embed(sr),
    jrld."data" AS "jobRunLookupData",
    -- TODO: everything below this line is cacheable and should be moved to a separate query
    jr."id" AS "jobRunId",
    wr."id" AS "workflowRunId",
    s."id" AS "stepId",
    s."retries" AS "stepRetries",
    s."scheduleTimeout" AS "stepScheduleTimeout",
    s."readableId" AS "stepReadableId",
    s."customUserData" AS "stepCustomUserData",
    j."name" AS "jobName",
    j."id" AS "jobId",
    wv."id" AS "workflowVersionId",
    w."name" AS "workflowName",
    w."id" AS "workflowId",
    a."actionId" AS "actionId"
FROM
    "StepRun" sr
JOIN
    "Step" s ON sr."stepId" = s."id"
JOIN
    "Action" a ON s."actionId" = a."actionId" AND s."tenantId" = a."tenantId"
JOIN
    "JobRun" jr ON sr."jobRunId" = jr."id"
JOIN
    "JobRunLookupData" jrld ON jr."id" = jrld."jobRunId"
JOIN
    "Job" j ON jr."jobId" = j."id"
JOIN 
    "WorkflowRun" wr ON jr."workflowRunId" = wr."id"
JOIN
    "WorkflowVersion" wv ON wr."workflowVersionId" = wv."id"
JOIN
    "Workflow" w ON wv."workflowId" = w."id"
WHERE
    sr."id" = ANY(@ids::uuid[]) AND
    (
        sqlc.narg('tenantId')::uuid IS NULL OR
        sr."tenantId" = sqlc.narg('tenantId')::uuid
    );

-- name: ListStartableStepRuns :many
WITH job_run AS (
    SELECT "status"
    FROM "JobRun"
    WHERE "id" = @jobRunId::uuid
)
SELECT 
    DISTINCT ON (child_run."id")
    child_run."id" AS "id"
FROM 
    "StepRun" AS child_run
LEFT JOIN 
    "_StepRunOrder" AS step_run_order ON step_run_order."B" = child_run."id"
JOIN
    job_run ON true
WHERE 
    child_run."jobRunId" = @jobRunId::uuid
    AND child_run."status" = 'PENDING'
    AND job_run."status" = 'RUNNING'
    -- case on whether parentStepRunId is null
    AND (
        (sqlc.narg('parentStepRunId')::uuid IS NULL AND step_run_order."A" IS NULL) OR 
        (
            step_run_order."A" = sqlc.narg('parentStepRunId')::uuid
            AND NOT EXISTS (
                SELECT 1
                FROM "_StepRunOrder" AS parent_order
                JOIN "StepRun" AS parent_run ON parent_order."A" = parent_run."id"
                WHERE 
                    parent_order."B" = child_run."id"
                    AND parent_run."status" != 'SUCCEEDED'
            )
        )
    );

-- name: ListStepRuns :many
SELECT
    DISTINCT ON ("StepRun"."id")
    "StepRun"."id"
FROM
    "StepRun"
JOIN
    "JobRun" ON "StepRun"."jobRunId" = "JobRun"."id"
WHERE
    "StepRun"."tenantId" = @tenantId::uuid
    AND (
        sqlc.narg('status')::"StepRunStatus" IS NULL OR
        "StepRun"."status" = sqlc.narg('status')::"StepRunStatus"
    )
    AND (
        sqlc.narg('workflowRunId')::uuid IS NULL OR
        "JobRun"."workflowRunId" = sqlc.narg('workflowRunId')::uuid
    )
    AND (
        sqlc.narg('jobRunId')::uuid IS NULL OR
        "StepRun"."jobRunId" = sqlc.narg('jobRunId')::uuid
    )
    AND (
        sqlc.narg('tickerId')::uuid IS NULL OR
        "StepRun"."tickerId" = sqlc.narg('tickerId')::uuid
    );

-- name: UpdateStepRun :one
UPDATE
    "StepRun"
SET
    "requeueAfter" = COALESCE(sqlc.narg('requeueAfter')::timestamp, "requeueAfter"),
    "scheduleTimeoutAt" = COALESCE(sqlc.narg('scheduleTimeoutAt')::timestamp, "scheduleTimeoutAt"),
    "startedAt" = COALESCE(sqlc.narg('startedAt')::timestamp, "startedAt"),
    "finishedAt" = CASE
        -- if this is a rerun, we clear the finishedAt
        WHEN sqlc.narg('rerun')::boolean THEN NULL
        ELSE  COALESCE(sqlc.narg('finishedAt')::timestamp, "finishedAt")
    END,
    "status" = CASE 
        -- if this is a rerun, we permit status updates
        WHEN sqlc.narg('rerun')::boolean THEN COALESCE(sqlc.narg('status'), "status")
        -- Final states are final, cannot be updated
        WHEN "status" IN ('SUCCEEDED', 'FAILED', 'CANCELLED') THEN "status"
        ELSE COALESCE(sqlc.narg('status'), "status")
    END,
    "input" = COALESCE(sqlc.narg('input')::jsonb, "input"),
    "output" = CASE
        -- if this is a rerun, we clear the output
        WHEN sqlc.narg('rerun')::boolean THEN NULL
        ELSE COALESCE(sqlc.narg('output')::jsonb, "output")
    END,
    "error" = CASE
        -- if this is a rerun, we clear the error
        WHEN sqlc.narg('rerun')::boolean THEN NULL
        ELSE COALESCE(sqlc.narg('error')::text, "error")
    END,
    "cancelledAt" = CASE
        -- if this is a rerun, we clear the cancelledAt
        WHEN sqlc.narg('rerun')::boolean THEN NULL
        ELSE COALESCE(sqlc.narg('cancelledAt')::timestamp, "cancelledAt")
    END,
    "cancelledReason" = CASE
        -- if this is a rerun, we clear the cancelledReason
        WHEN sqlc.narg('rerun')::boolean THEN NULL
        ELSE COALESCE(sqlc.narg('cancelledReason')::text, "cancelledReason")
    END,
    "retryCount" = COALESCE(sqlc.narg('retryCount')::int, "retryCount")
WHERE 
  "id" = @id::uuid AND
  "tenantId" = @tenantId::uuid
RETURNING "StepRun".*;

-- name: ResolveLaterStepRuns :many
WITH currStepRun AS (
  SELECT *
  FROM "StepRun"
  WHERE
    "id" = @stepRunId::uuid AND
    "tenantId" = @tenantId::uuid
)
UPDATE
    "StepRun" as sr
SET "status" = CASE
    -- When the given step run has failed or been cancelled, then all later step runs are cancelled
    WHEN (cs."status" = 'FAILED' OR cs."status" = 'CANCELLED') THEN 'CANCELLED'
    ELSE sr."status"
    END,
    -- When the previous step run timed out, the cancelled reason is set
    "cancelledReason" = CASE
    WHEN (cs."status" = 'CANCELLED' AND cs."cancelledReason" = 'TIMED_OUT'::text) THEN 'PREVIOUS_STEP_TIMED_OUT'
    WHEN (cs."status" = 'CANCELLED') THEN 'PREVIOUS_STEP_CANCELLED'
    ELSE NULL
    END
FROM
    currStepRun cs
WHERE
    sr."jobRunId" = (
        SELECT "jobRunId"
        FROM "StepRun"
        WHERE "id" = @stepRunId::uuid
    ) AND
    sr."order" > (
        SELECT "order"
        FROM "StepRun"
        WHERE "id" = @stepRunId::uuid
    ) AND
    sr."tenantId" = @tenantId::uuid
RETURNING sr.*;

-- name: UpdateStepRunOverridesData :one
UPDATE
    "StepRun" AS sr
SET 
    "updatedAt" = CURRENT_TIMESTAMP,
    "input" = jsonb_set("input", @fieldPath::text[], @jsonData::jsonb, true),
    "callerFiles" = jsonb_set("callerFiles", @overridesKey::text[], to_jsonb(@callerFile::text), true)
WHERE
    sr."tenantId" = @tenantId::uuid AND
    sr."id" = @stepRunId::uuid
RETURNING "input";

-- name: UpdateStepRunInputSchema :one
UPDATE
    "StepRun" sr
SET
    "inputSchema" = coalesce(sqlc.narg('inputSchema')::jsonb, '{}'),
    "updatedAt" = CURRENT_TIMESTAMP
WHERE
    sr."tenantId" = @tenantId::uuid AND
    sr."id" = @stepRunId::uuid
RETURNING "inputSchema";

-- name: ArchiveStepRunResultFromStepRun :one
WITH step_run_data AS (
    SELECT
        "id" AS step_run_id,
        "createdAt",
        "updatedAt",
        "deletedAt",
        "order",
        "input",
        "output",
        "error",
        "startedAt",
        "finishedAt",
        "timeoutAt",
        "cancelledAt",
        "cancelledReason",
        "cancelledError"
    FROM "StepRun"
    WHERE "id" = @stepRunId::uuid AND "tenantId" = @tenantId::uuid
)
INSERT INTO "StepRunResultArchive" (
    "id",
    "createdAt",
    "updatedAt",
    "deletedAt",
    "stepRunId",
    "input",
    "output",
    "error",
    "startedAt",
    "finishedAt",
    "timeoutAt",
    "cancelledAt",
    "cancelledReason",
    "cancelledError"
)
SELECT
    COALESCE(sqlc.arg('id')::uuid, gen_random_uuid()),
    CURRENT_TIMESTAMP,
    CURRENT_TIMESTAMP,
    step_run_data."deletedAt",
    step_run_data.step_run_id,
    step_run_data."input",
    step_run_data."output",
    step_run_data."error",
    step_run_data."startedAt",
    step_run_data."finishedAt",
    step_run_data."timeoutAt",
    step_run_data."cancelledAt",
    step_run_data."cancelledReason",
    step_run_data."cancelledError"
FROM step_run_data
RETURNING *;

-- name: ListStepRunsToReassign :many
SELECT
    sr.*
FROM
    "StepRun" sr
LEFT JOIN
    "Worker" w ON sr."workerId" = w."id"
JOIN
    "Step" s ON sr."stepId" = s."id"
WHERE
    sr."tenantId" = @tenantId::uuid
    AND ((
        sr."status" = 'RUNNING'
        AND w."lastHeartbeatAt" < NOW() - INTERVAL '60 seconds'
        AND s."retries" > sr."retryCount"
    ) OR (
        sr."status" = 'ASSIGNED'
        AND w."lastHeartbeatAt" < NOW() - INTERVAL '5 seconds'
    ))
    -- Step run cannot have a failed parent
    AND NOT EXISTS (
        SELECT 1
        FROM "_StepRunOrder" AS order_table
        JOIN "StepRun" AS prev_sr ON order_table."A" = prev_sr."id"
        WHERE 
            order_table."B" = sr."id"
            AND prev_sr."status" != 'SUCCEEDED'
    )
ORDER BY
    sr."createdAt" ASC
LIMIT 1000;

-- name: ListStepRunsToRequeue :many
WITH valid_workers AS (
    SELECT
        w."id",
        w."maxRuns",
        COUNT(sr."id") AS "runningStepRuns"
    FROM
        "Worker" w
    LEFT JOIN
        "StepRun" sr ON w."id" = sr."workerId" AND (sr."status" = 'RUNNING' OR sr."status" = 'ASSIGNED')
    WHERE
        w."tenantId" = @tenantId::uuid
        AND w."lastHeartbeatAt" > NOW() - INTERVAL '5 seconds'
),
-- Count the total number of maxRuns - runningStepRuns across all workers
total_max_runs AS (
    SELECT
        -- if maxRuns is null, then we assume the worker can run 100 step runs
        SUM(COALESCE("maxRuns", 100) - "runningStepRuns") AS "totalMaxRuns"
    FROM
        valid_workers
)
SELECT
    sr.*
FROM
    "StepRun" sr
LEFT JOIN
    "Worker" w ON sr."workerId" = w."id"
JOIN
    "JobRun" jr ON sr."jobRunId" = jr."id"
WHERE
    sr."tenantId" = @tenantId::uuid
    AND sr."requeueAfter" < NOW()
    AND (sr."status" = 'PENDING' OR sr."status" = 'PENDING_ASSIGNMENT')
    AND jr."status" = 'RUNNING'
    AND NOT EXISTS (
        SELECT 1
        FROM "_StepRunOrder" AS order_table
        JOIN "StepRun" AS prev_sr ON order_table."A" = prev_sr."id"
        WHERE 
            order_table."B" = sr."id"
            AND prev_sr."status" != 'SUCCEEDED'
    )
ORDER BY
    sr."createdAt" ASC
<<<<<<< HEAD
LIMIT
    (SELECT "totalMaxRuns" FROM total_max_runs);
=======
LIMIT 1000;
>>>>>>> 31b13ac3

-- name: AssignStepRunToWorker :one
WITH step_run AS (
    SELECT
        sr."id",
        sr."status",
        a."id" AS "actionId",
        s."timeout" AS "stepTimeout"
    FROM
        "StepRun" sr
    JOIN
        "Step" s ON sr."stepId" = s."id"
    JOIN
        "Action" a ON s."actionId" = a."actionId" AND a."tenantId" = @tenantId::uuid
    WHERE
        sr."id" = @stepRunId::uuid AND
        sr."tenantId" = @tenantId::uuid
),
valid_workers AS (
    SELECT
        w."id", w."dispatcherId"
    FROM
        "Worker" w, step_run
    WHERE
        w."tenantId" = @tenantId::uuid
        AND w."lastHeartbeatAt" > NOW() - INTERVAL '5 seconds'
        AND w."id" IN (
            SELECT "_ActionToWorker"."B"
            FROM "_ActionToWorker"
            INNER JOIN "Action" ON "Action"."id" = "_ActionToWorker"."A"
            WHERE "Action"."tenantId" = @tenantId AND "Action"."id" = step_run."actionId"
        )
        AND (
            w."maxRuns" IS NULL OR
            w."maxRuns" > (
                SELECT COUNT(*)
                FROM "StepRun" srs
                WHERE srs."workerId" = w."id" AND (srs."status" = 'RUNNING' OR srs."status" = 'ASSIGNED')
            )
        )
    ORDER BY random()
),
selected_worker AS (
    SELECT "id", "dispatcherId"
    FROM valid_workers
    LIMIT 1
)
UPDATE
    "StepRun"
SET
    "status" = 'ASSIGNED',
    "workerId" = (
        SELECT "id"
        FROM selected_worker
        LIMIT 1
    ),
    "updatedAt" = CURRENT_TIMESTAMP,
    "timeoutAt" = CASE
        WHEN (SELECT "stepTimeout" FROM step_run) IS NOT NULL THEN
            CURRENT_TIMESTAMP + convert_duration_to_interval((SELECT "stepTimeout" FROM step_run))
        ELSE CURRENT_TIMESTAMP + INTERVAL '5 minutes'
    END
WHERE
    "id" = @stepRunId::uuid AND
    "tenantId" = @tenantId::uuid AND
    EXISTS (SELECT 1 FROM selected_worker)
RETURNING "StepRun"."id", "StepRun"."workerId", (SELECT "dispatcherId" FROM selected_worker) AS "dispatcherId";<|MERGE_RESOLUTION|>--- conflicted
+++ resolved
@@ -350,12 +350,8 @@
     )
 ORDER BY
     sr."createdAt" ASC
-<<<<<<< HEAD
 LIMIT
     (SELECT "totalMaxRuns" FROM total_max_runs);
-=======
-LIMIT 1000;
->>>>>>> 31b13ac3
 
 -- name: AssignStepRunToWorker :one
 WITH step_run AS (
