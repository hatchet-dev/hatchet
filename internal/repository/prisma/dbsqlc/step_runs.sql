-- name: GetStepRun :one
SELECT
    "StepRun".*
FROM
    "StepRun"
WHERE
    "id" = @id::uuid AND
    "tenantId" = @tenantId::uuid;

-- name: GetStepRunForEngine :many
SELECT
    DISTINCT ON (sr."id")
    sqlc.embed(sr),
    jrld."data" AS "jobRunLookupData",
    -- TODO: everything below this line is cacheable and should be moved to a separate query
    jr."id" AS "jobRunId",
    wr."id" AS "workflowRunId",
    s."id" AS "stepId",
    s."retries" AS "stepRetries",
    s."timeout" AS "stepTimeout",
    s."scheduleTimeout" AS "stepScheduleTimeout",
    s."readableId" AS "stepReadableId",
    s."customUserData" AS "stepCustomUserData",
    j."name" AS "jobName",
    j."id" AS "jobId",
    j."kind" AS "jobKind",
    wv."id" AS "workflowVersionId",
    w."name" AS "workflowName",
    w."id" AS "workflowId",
    a."actionId" AS "actionId"
FROM
    "StepRun" sr
JOIN
    "Step" s ON sr."stepId" = s."id"
JOIN
    "Action" a ON s."actionId" = a."actionId" AND s."tenantId" = a."tenantId"
JOIN
    "JobRun" jr ON sr."jobRunId" = jr."id"
JOIN
    "JobRunLookupData" jrld ON jr."id" = jrld."jobRunId"
JOIN
    "Job" j ON jr."jobId" = j."id"
JOIN
    "WorkflowRun" wr ON jr."workflowRunId" = wr."id"
JOIN
    "WorkflowVersion" wv ON wr."workflowVersionId" = wv."id"
JOIN
    "Workflow" w ON wv."workflowId" = w."id"
WHERE
    sr."id" = ANY(@ids::uuid[]) AND
    (
        sqlc.narg('tenantId')::uuid IS NULL OR
        sr."tenantId" = sqlc.narg('tenantId')::uuid
    );

-- name: ListStartableStepRuns :many
WITH job_run AS (
    SELECT "status"
    FROM "JobRun"
    WHERE "id" = @jobRunId::uuid
)
SELECT
    DISTINCT ON (child_run."id")
    child_run."id" AS "id"
FROM
    "StepRun" AS child_run
LEFT JOIN
    "_StepRunOrder" AS step_run_order ON step_run_order."B" = child_run."id"
JOIN
    job_run ON true
WHERE
    child_run."jobRunId" = @jobRunId::uuid
    AND child_run."status" = 'PENDING'
    AND job_run."status" = 'RUNNING'
    -- case on whether parentStepRunId is null
    AND (
        (sqlc.narg('parentStepRunId')::uuid IS NULL AND step_run_order."A" IS NULL) OR
        (
            step_run_order."A" = sqlc.narg('parentStepRunId')::uuid
            AND NOT EXISTS (
                SELECT 1
                FROM "_StepRunOrder" AS parent_order
                JOIN "StepRun" AS parent_run ON parent_order."A" = parent_run."id"
                WHERE
                    parent_order."B" = child_run."id"
                    AND parent_run."status" != 'SUCCEEDED'
            )
        )
    );

-- name: ListStepRuns :many
SELECT
    DISTINCT ON ("StepRun"."id")
    "StepRun"."id"
FROM
    "StepRun"
JOIN
    "JobRun" ON "StepRun"."jobRunId" = "JobRun"."id"
WHERE
    (
        sqlc.narg('tenantId')::uuid IS NULL OR
        "StepRun"."tenantId" = sqlc.narg('tenantId')::uuid
    )
    AND (
        sqlc.narg('status')::"StepRunStatus" IS NULL OR
        "StepRun"."status" = sqlc.narg('status')::"StepRunStatus"
    )
    AND (
        sqlc.narg('workflowRunIds')::uuid[] IS NULL OR
        "JobRun"."workflowRunId" = ANY(sqlc.narg('workflowRunIds')::uuid[])
    )
    AND (
        sqlc.narg('jobRunId')::uuid IS NULL OR
        "StepRun"."jobRunId" = sqlc.narg('jobRunId')::uuid
    )
    AND (
        sqlc.narg('tickerId')::uuid IS NULL OR
        "StepRun"."tickerId" = sqlc.narg('tickerId')::uuid
    );

-- name: UpdateStepRun :one
UPDATE
    "StepRun"
SET
    "requeueAfter" = COALESCE(sqlc.narg('requeueAfter')::timestamp, "requeueAfter"),
    "scheduleTimeoutAt" = COALESCE(sqlc.narg('scheduleTimeoutAt')::timestamp, "scheduleTimeoutAt"),
    "startedAt" = COALESCE(sqlc.narg('startedAt')::timestamp, "startedAt"),
    "finishedAt" = CASE
        -- if this is a rerun, we clear the finishedAt
        WHEN sqlc.narg('rerun')::boolean THEN NULL
        ELSE  COALESCE(sqlc.narg('finishedAt')::timestamp, "finishedAt")
    END,
    "status" = CASE
        -- if this is a rerun, we permit status updates
        WHEN sqlc.narg('rerun')::boolean THEN COALESCE(sqlc.narg('status'), "status")
        -- Final states are final, cannot be updated
        WHEN "status" IN ('SUCCEEDED', 'FAILED', 'CANCELLED') THEN "status"
        ELSE COALESCE(sqlc.narg('status'), "status")
    END,
    "input" = COALESCE(sqlc.narg('input')::jsonb, "input"),
    "output" = CASE
        -- if this is a rerun, we clear the output
        WHEN sqlc.narg('rerun')::boolean THEN NULL
        ELSE COALESCE(sqlc.narg('output')::jsonb, "output")
    END,
    "error" = CASE
        -- if this is a rerun, we clear the error
        WHEN sqlc.narg('rerun')::boolean THEN NULL
        ELSE COALESCE(sqlc.narg('error')::text, "error")
    END,
    "cancelledAt" = CASE
        -- if this is a rerun, we clear the cancelledAt
        WHEN sqlc.narg('rerun')::boolean THEN NULL
        ELSE COALESCE(sqlc.narg('cancelledAt')::timestamp, "cancelledAt")
    END,
    "cancelledReason" = CASE
        -- if this is a rerun, we clear the cancelledReason
        WHEN sqlc.narg('rerun')::boolean THEN NULL
        ELSE COALESCE(sqlc.narg('cancelledReason')::text, "cancelledReason")
    END,
    "retryCount" = COALESCE(sqlc.narg('retryCount')::int, "retryCount"),
    "semaphoreReleased" = COALESCE(sqlc.narg('semaphoreReleased')::boolean, "semaphoreReleased")
WHERE
  "id" = @id::uuid AND
  "tenantId" = @tenantId::uuid
RETURNING "StepRun".*;

-- name: UnlinkStepRunFromWorker :one
UPDATE
    "StepRun"
SET
    "workerId" = NULL
WHERE
    "id" = @stepRunId::uuid AND
    "tenantId" = @tenantId::uuid
RETURNING *;

-- name: ResolveLaterStepRuns :many
WITH RECURSIVE currStepRun AS (
  SELECT *
  FROM "StepRun"
  WHERE
    "id" = @stepRunId::uuid AND
    "tenantId" = @tenantId::uuid
), childStepRuns AS (
  SELECT sr."id", sr."status"
  FROM "StepRun" sr
  JOIN "_StepRunOrder" sro ON sr."id" = sro."B"
  WHERE sro."A" = (SELECT "id" FROM currStepRun)

  UNION ALL

  SELECT sr."id", sr."status"
  FROM "StepRun" sr
  JOIN "_StepRunOrder" sro ON sr."id" = sro."B"
  JOIN childStepRuns csr ON sro."A" = csr."id"
)
UPDATE
    "StepRun" as sr
SET  "status" = CASE
    -- When the step is in a final state, it cannot be updated
    WHEN sr."status" IN ('SUCCEEDED', 'FAILED', 'CANCELLED') THEN sr."status"
    -- When the given step run has failed or been cancelled, then all child step runs are cancelled
    WHEN (SELECT "status" FROM currStepRun) IN ('FAILED', 'CANCELLED') THEN 'CANCELLED'
    ELSE sr."status"
    END,
    -- When the previous step run timed out, the cancelled reason is set
    "cancelledReason" = CASE
    -- When the step is in a final state, it cannot be updated
    WHEN sr."status" IN ('SUCCEEDED', 'FAILED', 'CANCELLED') THEN sr."cancelledReason"
    WHEN (SELECT "status" FROM currStepRun) = 'CANCELLED' AND (SELECT "cancelledReason" FROM currStepRun) = 'TIMED_OUT'::text THEN 'PREVIOUS_STEP_TIMED_OUT'
    WHEN (SELECT "status" FROM currStepRun) = 'FAILED' THEN 'PREVIOUS_STEP_FAILED'
    WHEN (SELECT "status" FROM currStepRun) = 'CANCELLED' THEN 'PREVIOUS_STEP_CANCELLED'
    ELSE NULL
    END
FROM
    childStepRuns csr
WHERE
    sr."id" = csr."id" AND
    sr."tenantId" = @tenantId::uuid
RETURNING sr.*;

-- name: UpdateStepRunOverridesData :one
UPDATE
    "StepRun" AS sr
SET
    "updatedAt" = CURRENT_TIMESTAMP,
    "input" = jsonb_set("input", @fieldPath::text[], @jsonData::jsonb, true),
    "callerFiles" = jsonb_set("callerFiles", @overridesKey::text[], to_jsonb(@callerFile::text), true)
WHERE
    sr."tenantId" = @tenantId::uuid AND
    sr."id" = @stepRunId::uuid
RETURNING "input";

-- name: UpdateStepRunInputSchema :one
UPDATE
    "StepRun" sr
SET
    "inputSchema" = coalesce(sqlc.narg('inputSchema')::jsonb, '{}'),
    "updatedAt" = CURRENT_TIMESTAMP
WHERE
    sr."tenantId" = @tenantId::uuid AND
    sr."id" = @stepRunId::uuid
RETURNING "inputSchema";

-- name: ArchiveStepRunResultFromStepRun :one
WITH step_run_data AS (
    SELECT
        "id" AS step_run_id,
        "createdAt",
        "updatedAt",
        "deletedAt",
        "order",
        "input",
        "output",
        "error",
        "startedAt",
        "finishedAt",
        "timeoutAt",
        "cancelledAt",
        "cancelledReason",
        "cancelledError"
    FROM "StepRun"
    WHERE "id" = @stepRunId::uuid AND "tenantId" = @tenantId::uuid
)
INSERT INTO "StepRunResultArchive" (
    "id",
    "createdAt",
    "updatedAt",
    "deletedAt",
    "stepRunId",
    "input",
    "output",
    "error",
    "startedAt",
    "finishedAt",
    "timeoutAt",
    "cancelledAt",
    "cancelledReason",
    "cancelledError"
)
SELECT
    COALESCE(sqlc.arg('id')::uuid, gen_random_uuid()),
    CURRENT_TIMESTAMP,
    CURRENT_TIMESTAMP,
    step_run_data."deletedAt",
    step_run_data.step_run_id,
    step_run_data."input",
    step_run_data."output",
    step_run_data."error",
    step_run_data."startedAt",
    step_run_data."finishedAt",
    step_run_data."timeoutAt",
    step_run_data."cancelledAt",
    step_run_data."cancelledReason",
    step_run_data."cancelledError"
FROM step_run_data
RETURNING *;

-- name: ListStepRunsToReassign :many
WITH valid_workers AS (
    SELECT
        DISTINCT ON (w."id")
        w."id",
        COALESCE(SUM(ws."slots"), 100) AS "slots"
    FROM
        "Worker" w
    LEFT JOIN
        "WorkerSemaphore" ws ON ws."workerId" = w."id"
    WHERE
        w."tenantId" = @tenantId::uuid
        AND (
            w."lastHeartbeatAt" > NOW() - INTERVAL '5 seconds'
            OR w."webhook" = true
        )
    GROUP BY
        w."id"
),
-- Count the total number of slots across all workers
total_max_runs AS (
    SELECT
        SUM("slots") AS "totalMaxRuns"
    FROM
        valid_workers
),
limit_max_runs AS (
    SELECT
        GREATEST("totalMaxRuns", 100) AS "limitMaxRuns"
    FROM
        total_max_runs
),
step_runs AS (
    SELECT
        sr.*
    FROM
        "StepRun" sr
    LEFT JOIN
        "Worker" w ON sr."workerId" = w."id"
    JOIN
        "JobRun" jr ON sr."jobRunId" = jr."id"
    JOIN
        "Step" s ON sr."stepId" = s."id"
    WHERE
        sr."tenantId" = @tenantId::uuid
        AND ((
            sr."status" = 'RUNNING'
<<<<<<< HEAD
            AND (w."lastHeartbeatAt" < NOW() - INTERVAL '60 seconds' OR w."webhook" = true)
            AND s."retries" > sr."retryCount"
        ) OR (
            sr."status" = 'ASSIGNED'
            AND (w."lastHeartbeatAt" < NOW() - INTERVAL '60 seconds' OR w."webhook" = true)
=======
            AND w."lastHeartbeatAt" < NOW() - INTERVAL '30 seconds'
        ) OR (
            sr."status" = 'ASSIGNED'
            AND w."lastHeartbeatAt" < NOW() - INTERVAL '30 seconds'
>>>>>>> b7286161
        ))
        AND jr."status" = 'RUNNING'
        AND sr."input" IS NOT NULL
        -- Step run cannot have a failed parent
        AND NOT EXISTS (
            SELECT 1
            FROM "_StepRunOrder" AS order_table
            JOIN "StepRun" AS prev_sr ON order_table."A" = prev_sr."id"
            WHERE
                order_table."B" = sr."id"
                AND prev_sr."status" != 'SUCCEEDED'
        )
    ORDER BY
        sr."createdAt" ASC
    LIMIT
        (SELECT "limitMaxRuns" FROM limit_max_runs)
),
locked_step_runs AS (
    SELECT
        sr."id", sr."status", sr."workerId"
    FROM
        step_runs sr
    FOR UPDATE SKIP LOCKED
)
UPDATE
    "StepRun"
SET
    "status" = 'PENDING_ASSIGNMENT',
    -- requeue after now plus 4 seconds
    "requeueAfter" = CURRENT_TIMESTAMP + INTERVAL '4 seconds',
    "updatedAt" = CURRENT_TIMESTAMP
FROM
    locked_step_runs
WHERE
    "StepRun"."id" = locked_step_runs."id"
RETURNING "StepRun"."id";

-- name: ListStepRunsToRequeue :many
WITH valid_workers AS (
    SELECT
        DISTINCT ON (w."id")
        w."id",
        COALESCE(SUM(ws."slots"), 100) AS "slots"
    FROM
        "Worker" w
    LEFT JOIN
        "WorkerSemaphore" ws ON w."id" = ws."workerId"
    WHERE
        w."tenantId" = @tenantId::uuid
        AND (w."lastHeartbeatAt" > NOW() - INTERVAL '5 seconds' OR w."webhook" = true)
    GROUP BY
        w."id"
),
-- Count the total number of maxRuns - runningStepRuns across all workers
total_max_runs AS (
    SELECT
        -- if maxRuns is null, then we assume the worker can run 100 step runs
        SUM("slots") AS "totalMaxRuns"
    FROM
        valid_workers
),
step_runs AS (
    SELECT
        sr.*
    FROM
        "StepRun" sr
    LEFT JOIN
        "Worker" w ON sr."workerId" = w."id"
    JOIN
        "JobRun" jr ON sr."jobRunId" = jr."id"
    WHERE
        sr."tenantId" = @tenantId::uuid
        AND sr."requeueAfter" < NOW()
        AND (sr."status" = 'PENDING' OR sr."status" = 'PENDING_ASSIGNMENT')
        AND jr."status" = 'RUNNING'
        AND sr."input" IS NOT NULL
        AND NOT EXISTS (
            SELECT 1
            FROM "_StepRunOrder" AS order_table
            JOIN "StepRun" AS prev_sr ON order_table."A" = prev_sr."id"
            WHERE
                order_table."B" = sr."id"
                AND prev_sr."status" != 'SUCCEEDED'
        )
    ORDER BY
        sr."createdAt" ASC
    LIMIT
        COALESCE((SELECT "totalMaxRuns" FROM total_max_runs), 100)
),
locked_step_runs AS (
    SELECT
        sr."id", sr."status", sr."workerId"
    FROM
        step_runs sr
    FOR UPDATE SKIP LOCKED
)
UPDATE
    "StepRun"
SET
    "status" = 'PENDING_ASSIGNMENT',
    -- requeue after now plus 4 seconds
    "requeueAfter" = CURRENT_TIMESTAMP + INTERVAL '4 seconds',
    "updatedAt" = CURRENT_TIMESTAMP
FROM
    locked_step_runs
WHERE
    "StepRun"."id" = locked_step_runs."id"
RETURNING "StepRun"."id";

-- name: GetTotalSlots :many
WITH valid_workers AS (
    SELECT
        w."id", w."dispatcherId", COALESCE(ws."slots", 100) AS "slots"
    FROM
        "Worker" w
    LEFT JOIN
        "WorkerSemaphore" ws ON w."id" = ws."workerId"
    WHERE
        w."tenantId" = @tenantId::uuid
        AND w."dispatcherId" IS NOT NULL
        AND (w."lastHeartbeatAt" > NOW() - INTERVAL '5 seconds' OR w."webhook" = true)
        AND w."id" IN (
            SELECT "_ActionToWorker"."B"
            FROM "_ActionToWorker"
            INNER JOIN "Action" ON "Action"."id" = "_ActionToWorker"."A"
            WHERE "Action"."tenantId" = @tenantId AND "Action"."actionId" = @actionId::text
        )
        AND (
            ws."workerId" IS NULL OR
            ws."slots" > 0
        )
    ORDER BY ws."slots" DESC NULLS FIRST, RANDOM()
),
total_slots AS (
    SELECT
        COALESCE(SUM(vw."slots"), 0) AS "totalSlots"
    FROM
        valid_workers vw
)
SELECT ts."totalSlots"::int, vw."id", vw."slots"
FROM valid_workers vw
LEFT JOIN total_slots ts ON true;

-- name: AssignStepRunToWorker :one
WITH valid_workers AS (
    SELECT
        w."id", w."dispatcherId", COALESCE(ws."slots", 100) AS "slots"
    FROM
        "Worker" w
    LEFT JOIN
        "WorkerSemaphore" ws ON w."id" = ws."workerId"
    WHERE
        w."tenantId" = @tenantId::uuid
        AND w."dispatcherId" IS NOT NULL
        AND (w."lastHeartbeatAt" > NOW() - INTERVAL '5 seconds' OR w."webhook" = true)
        AND w."id" IN (
            SELECT "_ActionToWorker"."B"
            FROM "_ActionToWorker"
            INNER JOIN "Action" ON "Action"."id" = "_ActionToWorker"."A"
            WHERE "Action"."tenantId" = @tenantId AND "Action"."actionId" = @actionId::text
        )
        AND (
            ws."workerId" IS NULL OR
            ws."slots" > 0
        )
    ORDER BY ws."slots" DESC NULLS FIRST, RANDOM()
), total_slots AS (
    SELECT
        COALESCE(SUM(vw."slots"), 0) AS "totalSlots"
    FROM
        valid_workers vw
), selected_worker AS (
    SELECT
        *
    FROM
        valid_workers vw
    LIMIT 1
),
step_run AS (
    SELECT
        "id", "workerId"
    FROM
        "StepRun"
    WHERE
        "id" = @stepRunId::uuid AND
        "tenantId" = @tenantId::uuid AND
        "status" = 'PENDING_ASSIGNMENT' AND
        EXISTS (SELECT 1 FROM selected_worker)
    FOR UPDATE
),
update_step_run AS (
    UPDATE
        "StepRun"
    SET
        "status" = 'ASSIGNED',
        "workerId" = (
            SELECT "id"
            FROM selected_worker
            LIMIT 1
        ),
        "tickerId" = NULL,
        "updatedAt" = CURRENT_TIMESTAMP,
        "timeoutAt" = CASE
            WHEN sqlc.narg('stepTimeout')::text IS NOT NULL THEN
                CURRENT_TIMESTAMP + convert_duration_to_interval(sqlc.narg('stepTimeout')::text)
            ELSE CURRENT_TIMESTAMP + INTERVAL '5 minutes'
        END
    WHERE
        "id" = @stepRunId::uuid AND
        "tenantId" = @tenantId::uuid AND
        "status" = 'PENDING_ASSIGNMENT' AND
        EXISTS (SELECT 1 FROM selected_worker)
    RETURNING
        "StepRun"."id", "StepRun"."workerId",
        (SELECT "dispatcherId" FROM selected_worker) AS "dispatcherId"
)
SELECT ts."totalSlots"::int, usr."id", usr."workerId", usr."dispatcherId"
FROM total_slots ts
LEFT JOIN update_step_run usr ON true;

-- name: UpdateWorkerSemaphore :one
WITH step_run AS (
    SELECT
        "id", "workerId"
    FROM
        "StepRun"
    WHERE
        "id" = @stepRunId::uuid AND
        "tenantId" = @tenantId::uuid
), worker AS (
    SELECT
        "id",
        "maxRuns"
    FROM
        "Worker"
    WHERE
        "id" = (SELECT "workerId" FROM step_run)
)
UPDATE
    "WorkerSemaphore" ws
SET
    -- This shouldn't happen, but we set guardrails to prevent negative slots or slots over
    -- the worker's maxRuns
    "slots" = CASE
        WHEN (ws."slots" + @inc::int) < 0 THEN 0
        WHEN (ws."slots" + @inc::int) > COALESCE(worker."maxRuns", 100) THEN COALESCE(worker."maxRuns", 100)
        ELSE (ws."slots" + @inc::int)
    END
FROM
    worker
WHERE
    ws."workerId" = worker."id"
RETURNING ws.*;

-- name: CreateStepRunEvent :exec
WITH input_values AS (
    SELECT
        CURRENT_TIMESTAMP AS "timeFirstSeen",
        CURRENT_TIMESTAMP AS "timeLastSeen",
        @stepRunId::uuid AS "stepRunId",
        @reason::"StepRunEventReason" AS "reason",
        @severity::"StepRunEventSeverity" AS "severity",
        @message::text AS "message",
        1 AS "count",
        sqlc.narg('data')::jsonb AS "data"
),
updated AS (
    UPDATE "StepRunEvent"
    SET
        "timeLastSeen" = CURRENT_TIMESTAMP,
        "message" = input_values."message",
        "count" = "StepRunEvent"."count" + 1,
        "data" = input_values."data"
    FROM input_values
    WHERE
        "StepRunEvent"."stepRunId" = input_values."stepRunId"
        AND "StepRunEvent"."reason" = input_values."reason"
        AND "StepRunEvent"."severity" = input_values."severity"
        AND "StepRunEvent"."id" = (
            SELECT "id"
            FROM "StepRunEvent"
            WHERE "stepRunId" = input_values."stepRunId"
            ORDER BY "id" DESC
            LIMIT 1
        )
    RETURNING "StepRunEvent".*
)
INSERT INTO "StepRunEvent" (
    "timeFirstSeen",
    "timeLastSeen",
    "stepRunId",
    "reason",
    "severity",
    "message",
    "count",
    "data"
)
SELECT
    "timeFirstSeen",
    "timeLastSeen",
    "stepRunId",
    "reason",
    "severity",
    "message",
    "count",
    "data"
FROM input_values
WHERE NOT EXISTS (
    SELECT 1 FROM updated WHERE "stepRunId" = input_values."stepRunId"
);

-- name: CountStepRunEvents :one
SELECT
    count(*) OVER() AS total
FROM
    "StepRunEvent"
WHERE
    "stepRunId" = @stepRunId::uuid;

-- name: ListStepRunEvents :many
SELECT
    *
FROM
    "StepRunEvent"
WHERE
    "stepRunId" = @stepRunId::uuid
ORDER BY
    "id" DESC
OFFSET
    COALESCE(sqlc.narg('offset'), 0)
LIMIT
    COALESCE(sqlc.narg('limit'), 50);

-- name: UpdateStepRateLimits :many
WITH step_rate_limits AS (
    SELECT
        rl."units" AS "units",
        rl."rateLimitKey" AS "rateLimitKey"
    FROM
        "StepRateLimit" rl
    WHERE
        rl."stepId" = @stepId::uuid AND
        rl."tenantId" = @tenantId::uuid
), locked_rate_limits AS (
    SELECT
        srl.*,
        step_rate_limits."units"
    FROM
        step_rate_limits
    JOIN
        "RateLimit" srl ON srl."key" = step_rate_limits."rateLimitKey" AND srl."tenantId" = @tenantId::uuid
    FOR UPDATE
)
UPDATE
    "RateLimit" srl
SET
    "value" = get_refill_value(srl) - lrl."units",
    "lastRefill" = CASE
        WHEN NOW() - srl."lastRefill" >= srl."window"::INTERVAL THEN
            CURRENT_TIMESTAMP
        ELSE
            srl."lastRefill"
    END
FROM
    locked_rate_limits lrl
WHERE
    srl."tenantId" = lrl."tenantId" AND
    srl."key" = lrl."key"
RETURNING srl.*;<|MERGE_RESOLUTION|>--- conflicted
+++ resolved
@@ -344,18 +344,11 @@
         sr."tenantId" = @tenantId::uuid
         AND ((
             sr."status" = 'RUNNING'
-<<<<<<< HEAD
-            AND (w."lastHeartbeatAt" < NOW() - INTERVAL '60 seconds' OR w."webhook" = true)
+            AND (w."lastHeartbeatAt" < NOW() - INTERVAL '30 seconds' OR w."webhook" = true)
             AND s."retries" > sr."retryCount"
         ) OR (
             sr."status" = 'ASSIGNED'
-            AND (w."lastHeartbeatAt" < NOW() - INTERVAL '60 seconds' OR w."webhook" = true)
-=======
-            AND w."lastHeartbeatAt" < NOW() - INTERVAL '30 seconds'
-        ) OR (
-            sr."status" = 'ASSIGNED'
-            AND w."lastHeartbeatAt" < NOW() - INTERVAL '30 seconds'
->>>>>>> b7286161
+            AND (w."lastHeartbeatAt" < NOW() - INTERVAL '30 seconds' OR w."webhook" = true)
         ))
         AND jr."status" = 'RUNNING'
         AND sr."input" IS NOT NULL
