-- CreateEnum
CREATE TYPE "ConcurrencyLimitStrategy" AS ENUM ('CANCEL_IN_PROGRESS', 'DROP_NEWEST', 'QUEUE_NEWEST');

-- CreateEnum
CREATE TYPE "InviteLinkStatus" AS ENUM ('PENDING', 'ACCEPTED', 'REJECTED');

-- CreateEnum
CREATE TYPE "JobRunStatus" AS ENUM ('PENDING', 'RUNNING', 'SUCCEEDED', 'FAILED', 'CANCELLED');

-- CreateEnum
CREATE TYPE "StepRunStatus" AS ENUM ('PENDING', 'PENDING_ASSIGNMENT', 'ASSIGNED', 'RUNNING', 'SUCCEEDED', 'FAILED', 'CANCELLED');

-- CreateEnum
CREATE TYPE "TenantMemberRole" AS ENUM ('OWNER', 'ADMIN', 'MEMBER');

-- CreateEnum
CREATE TYPE "VcsProvider" AS ENUM ('GITHUB');

-- CreateEnum
CREATE TYPE "WorkerStatus" AS ENUM ('ACTIVE', 'INACTIVE');

-- CreateEnum
CREATE TYPE "WorkflowRunStatus" AS ENUM ('PENDING', 'RUNNING', 'SUCCEEDED', 'FAILED', 'QUEUED');

-- CreateTable
CREATE TABLE "APIToken" (
    "id" UUID NOT NULL,
    "createdAt" TIMESTAMP(3) NOT NULL DEFAULT CURRENT_TIMESTAMP,
    "updatedAt" TIMESTAMP(3) NOT NULL DEFAULT CURRENT_TIMESTAMP,
    "expiresAt" TIMESTAMP(3),
    "revoked" BOOLEAN NOT NULL DEFAULT false,
    "name" TEXT,
    "tenantId" UUID,

    CONSTRAINT "APIToken_pkey" PRIMARY KEY ("id")
);

-- CreateTable
CREATE TABLE "Action" (
    "description" TEXT,
    "tenantId" UUID NOT NULL,
    "actionId" TEXT NOT NULL,
    "id" UUID NOT NULL,

    CONSTRAINT "Action_pkey" PRIMARY KEY ("id")
);

-- CreateTable
CREATE TABLE "Dispatcher" (
    "id" UUID NOT NULL,
    "createdAt" TIMESTAMP(3) NOT NULL DEFAULT CURRENT_TIMESTAMP,
    "updatedAt" TIMESTAMP(3) NOT NULL DEFAULT CURRENT_TIMESTAMP,
    "deletedAt" TIMESTAMP(3),
    "lastHeartbeatAt" TIMESTAMP(3),
    "isActive" BOOLEAN NOT NULL DEFAULT true,

    CONSTRAINT "Dispatcher_pkey" PRIMARY KEY ("id")
);

-- CreateTable
CREATE TABLE "Event" (
    "id" UUID NOT NULL,
    "createdAt" TIMESTAMP(3) NOT NULL DEFAULT CURRENT_TIMESTAMP,
    "updatedAt" TIMESTAMP(3) NOT NULL DEFAULT CURRENT_TIMESTAMP,
    "deletedAt" TIMESTAMP(3),
    "key" TEXT NOT NULL,
    "tenantId" UUID NOT NULL,
    "replayedFromId" UUID,
    "data" JSONB,

    CONSTRAINT "Event_pkey" PRIMARY KEY ("id")
);

-- CreateTable
CREATE TABLE "GetGroupKeyRun" (
    "id" UUID NOT NULL,
    "createdAt" TIMESTAMP(3) NOT NULL DEFAULT CURRENT_TIMESTAMP,
    "updatedAt" TIMESTAMP(3) NOT NULL DEFAULT CURRENT_TIMESTAMP,
    "deletedAt" TIMESTAMP(3),
    "tenantId" UUID NOT NULL,
    "workerId" UUID,
    "tickerId" UUID,
    "status" "StepRunStatus" NOT NULL DEFAULT 'PENDING',
    "input" JSONB,
    "output" TEXT,
    "requeueAfter" TIMESTAMP(3),
    "error" TEXT,
    "startedAt" TIMESTAMP(3),
    "finishedAt" TIMESTAMP(3),
    "timeoutAt" TIMESTAMP(3),
    "cancelledAt" TIMESTAMP(3),
    "cancelledReason" TEXT,
    "cancelledError" TEXT,
    "workflowRunId" UUID NOT NULL,

    CONSTRAINT "GetGroupKeyRun_pkey" PRIMARY KEY ("id")
);

-- CreateTable
CREATE TABLE "GithubAppInstallation" (
    "id" UUID NOT NULL,
    "createdAt" TIMESTAMP(3) NOT NULL DEFAULT CURRENT_TIMESTAMP,
    "updatedAt" TIMESTAMP(3) NOT NULL DEFAULT CURRENT_TIMESTAMP,
    "deletedAt" TIMESTAMP(3),
    "githubAppOAuthId" UUID NOT NULL,
    "installationId" INTEGER NOT NULL,
    "accountName" TEXT NOT NULL,
    "accountId" INTEGER NOT NULL,
    "accountAvatarURL" TEXT,
    "installationSettingsURL" TEXT,
    "config" JSONB,
    "tenantId" UUID,
    "tenantVcsProviderId" UUID,

    CONSTRAINT "GithubAppInstallation_pkey" PRIMARY KEY ("id")
);

-- CreateTable
CREATE TABLE "GithubAppOAuth" (
    "id" UUID NOT NULL,
    "createdAt" TIMESTAMP(3) NOT NULL DEFAULT CURRENT_TIMESTAMP,
    "updatedAt" TIMESTAMP(3) NOT NULL DEFAULT CURRENT_TIMESTAMP,
    "deletedAt" TIMESTAMP(3),
    "githubUserID" INTEGER NOT NULL,
    "accessToken" BYTEA NOT NULL,
    "refreshToken" BYTEA,
    "expiresAt" TIMESTAMP(3),

    CONSTRAINT "GithubAppOAuth_pkey" PRIMARY KEY ("id")
);

-- CreateTable
CREATE TABLE "GithubPullRequest" (
    "id" UUID NOT NULL,
    "createdAt" TIMESTAMP(3) NOT NULL DEFAULT CURRENT_TIMESTAMP,
    "updatedAt" TIMESTAMP(3) NOT NULL DEFAULT CURRENT_TIMESTAMP,
    "deletedAt" TIMESTAMP(3),
    "tenantId" UUID NOT NULL,
    "repositoryOwner" TEXT NOT NULL,
    "repositoryName" TEXT NOT NULL,
    "pullRequestID" INTEGER NOT NULL,
    "pullRequestTitle" TEXT NOT NULL,
    "pullRequestNumber" INTEGER NOT NULL,
    "pullRequestHeadBranch" TEXT NOT NULL,
    "pullRequestBaseBranch" TEXT NOT NULL,
    "pullRequestState" TEXT NOT NULL,

    CONSTRAINT "GithubPullRequest_pkey" PRIMARY KEY ("id")
);

-- CreateTable
CREATE TABLE "GithubPullRequestComment" (
    "id" UUID NOT NULL,
    "createdAt" TIMESTAMP(3) NOT NULL DEFAULT CURRENT_TIMESTAMP,
    "updatedAt" TIMESTAMP(3) NOT NULL DEFAULT CURRENT_TIMESTAMP,
    "deletedAt" TIMESTAMP(3),
    "tenantId" UUID NOT NULL,
    "pullRequestID" UUID NOT NULL,
    "moduleID" TEXT NOT NULL,
    "commentID" INTEGER NOT NULL,

    CONSTRAINT "GithubPullRequestComment_pkey" PRIMARY KEY ("id")
);

-- CreateTable
CREATE TABLE "GithubWebhook" (
    "id" UUID NOT NULL,
    "createdAt" TIMESTAMP(3) NOT NULL DEFAULT CURRENT_TIMESTAMP,
    "updatedAt" TIMESTAMP(3) NOT NULL DEFAULT CURRENT_TIMESTAMP,
    "deletedAt" TIMESTAMP(3),
    "tenantId" UUID NOT NULL,
    "repositoryOwner" TEXT NOT NULL,
    "repositoryName" TEXT NOT NULL,
    "signingSecret" BYTEA NOT NULL,

    CONSTRAINT "GithubWebhook_pkey" PRIMARY KEY ("id")
);

-- CreateTable
CREATE TABLE "Job" (
    "id" UUID NOT NULL,
    "createdAt" TIMESTAMP(3) NOT NULL DEFAULT CURRENT_TIMESTAMP,
    "updatedAt" TIMESTAMP(3) NOT NULL DEFAULT CURRENT_TIMESTAMP,
    "deletedAt" TIMESTAMP(3),
    "tenantId" UUID NOT NULL,
    "workflowVersionId" UUID NOT NULL,
    "name" TEXT NOT NULL,
    "description" TEXT,
    "timeout" TEXT,

    CONSTRAINT "Job_pkey" PRIMARY KEY ("id")
);

-- CreateTable
CREATE TABLE "JobRun" (
    "id" UUID NOT NULL,
    "createdAt" TIMESTAMP(3) NOT NULL DEFAULT CURRENT_TIMESTAMP,
    "updatedAt" TIMESTAMP(3) NOT NULL DEFAULT CURRENT_TIMESTAMP,
    "deletedAt" TIMESTAMP(3),
    "tenantId" UUID NOT NULL,
    "jobId" UUID NOT NULL,
    "tickerId" UUID,
    "status" "JobRunStatus" NOT NULL DEFAULT 'PENDING',
    "result" JSONB,
    "startedAt" TIMESTAMP(3),
    "finishedAt" TIMESTAMP(3),
    "timeoutAt" TIMESTAMP(3),
    "cancelledAt" TIMESTAMP(3),
    "cancelledReason" TEXT,
    "cancelledError" TEXT,
    "workflowRunId" UUID NOT NULL,

    CONSTRAINT "JobRun_pkey" PRIMARY KEY ("id")
);

-- CreateTable
CREATE TABLE "JobRunLookupData" (
    "id" UUID NOT NULL,
    "createdAt" TIMESTAMP(3) NOT NULL DEFAULT CURRENT_TIMESTAMP,
    "updatedAt" TIMESTAMP(3) NOT NULL DEFAULT CURRENT_TIMESTAMP,
    "deletedAt" TIMESTAMP(3),
    "jobRunId" UUID NOT NULL,
    "tenantId" UUID NOT NULL,
    "data" JSONB,

    CONSTRAINT "JobRunLookupData_pkey" PRIMARY KEY ("id")
);

-- CreateTable
CREATE TABLE "Service" (
    "id" UUID NOT NULL,
    "createdAt" TIMESTAMP(3) NOT NULL DEFAULT CURRENT_TIMESTAMP,
    "updatedAt" TIMESTAMP(3) NOT NULL DEFAULT CURRENT_TIMESTAMP,
    "deletedAt" TIMESTAMP(3),
    "name" TEXT NOT NULL,
    "description" TEXT,
    "tenantId" UUID NOT NULL,

    CONSTRAINT "Service_pkey" PRIMARY KEY ("id")
);

-- CreateTable
CREATE TABLE "Step" (
    "id" UUID NOT NULL,
    "createdAt" TIMESTAMP(3) NOT NULL DEFAULT CURRENT_TIMESTAMP,
    "updatedAt" TIMESTAMP(3) NOT NULL DEFAULT CURRENT_TIMESTAMP,
    "deletedAt" TIMESTAMP(3),
    "readableId" TEXT,
    "tenantId" UUID NOT NULL,
    "jobId" UUID NOT NULL,
    "actionId" TEXT NOT NULL,
    "timeout" TEXT,
    "customUserData" JSONB,

    CONSTRAINT "Step_pkey" PRIMARY KEY ("id")
);

-- CreateTable
CREATE TABLE "StepRun" (
    "id" UUID NOT NULL,
    "createdAt" TIMESTAMP(3) NOT NULL DEFAULT CURRENT_TIMESTAMP,
    "updatedAt" TIMESTAMP(3) NOT NULL DEFAULT CURRENT_TIMESTAMP,
    "deletedAt" TIMESTAMP(3),
    "tenantId" UUID NOT NULL,
    "jobRunId" UUID NOT NULL,
    "stepId" UUID NOT NULL,
    "order" BIGSERIAL NOT NULL,
    "workerId" UUID,
    "tickerId" UUID,
    "status" "StepRunStatus" NOT NULL DEFAULT 'PENDING',
    "input" JSONB,
    "output" JSONB,
    "requeueAfter" TIMESTAMP(3),
    "scheduleTimeoutAt" TIMESTAMP(3),
    "error" TEXT,
    "startedAt" TIMESTAMP(3),
    "finishedAt" TIMESTAMP(3),
    "timeoutAt" TIMESTAMP(3),
    "cancelledAt" TIMESTAMP(3),
    "cancelledReason" TEXT,
    "cancelledError" TEXT,
    "inputSchema" JSONB,
    "callerFiles" JSONB,
    "gitRepoBranch" TEXT,

    CONSTRAINT "StepRun_pkey" PRIMARY KEY ("id")
);

-- CreateTable
CREATE TABLE "StepRunResultArchive" (
    "id" UUID NOT NULL,
    "createdAt" TIMESTAMP(3) NOT NULL DEFAULT CURRENT_TIMESTAMP,
    "updatedAt" TIMESTAMP(3) NOT NULL DEFAULT CURRENT_TIMESTAMP,
    "deletedAt" TIMESTAMP(3),
    "stepRunId" UUID NOT NULL,
    "order" SMALLSERIAL NOT NULL,
    "input" JSONB,
    "output" JSONB,
    "error" TEXT,
    "startedAt" TIMESTAMP(3),
    "finishedAt" TIMESTAMP(3),
    "timeoutAt" TIMESTAMP(3),
    "cancelledAt" TIMESTAMP(3),
    "cancelledReason" TEXT,
    "cancelledError" TEXT,

    CONSTRAINT "StepRunResultArchive_pkey" PRIMARY KEY ("id")
);

-- CreateTable
CREATE TABLE "Tenant" (
    "id" UUID NOT NULL,
    "createdAt" TIMESTAMP(3) NOT NULL DEFAULT CURRENT_TIMESTAMP,
    "updatedAt" TIMESTAMP(3) NOT NULL DEFAULT CURRENT_TIMESTAMP,
    "deletedAt" TIMESTAMP(3),
    "name" TEXT NOT NULL,
    "slug" TEXT NOT NULL,

    CONSTRAINT "Tenant_pkey" PRIMARY KEY ("id")
);

-- CreateTable
CREATE TABLE "TenantInviteLink" (
    "id" UUID NOT NULL,
    "createdAt" TIMESTAMP(3) NOT NULL DEFAULT CURRENT_TIMESTAMP,
    "updatedAt" TIMESTAMP(3) NOT NULL DEFAULT CURRENT_TIMESTAMP,
    "tenantId" UUID NOT NULL,
    "inviterEmail" TEXT NOT NULL,
    "inviteeEmail" TEXT NOT NULL,
    "expires" TIMESTAMP(3) NOT NULL,
    "status" "InviteLinkStatus" NOT NULL DEFAULT 'PENDING',
    "role" "TenantMemberRole" NOT NULL DEFAULT 'OWNER',

    CONSTRAINT "TenantInviteLink_pkey" PRIMARY KEY ("id")
);

-- CreateTable
CREATE TABLE "TenantMember" (
    "id" UUID NOT NULL,
    "createdAt" TIMESTAMP(3) NOT NULL DEFAULT CURRENT_TIMESTAMP,
    "updatedAt" TIMESTAMP(3) NOT NULL DEFAULT CURRENT_TIMESTAMP,
    "tenantId" UUID NOT NULL,
    "userId" UUID NOT NULL,
    "role" "TenantMemberRole" NOT NULL,

    CONSTRAINT "TenantMember_pkey" PRIMARY KEY ("id")
);

-- CreateTable
CREATE TABLE "TenantVcsProvider" (
    "id" UUID NOT NULL,
    "createdAt" TIMESTAMP(3) NOT NULL DEFAULT CURRENT_TIMESTAMP,
    "updatedAt" TIMESTAMP(3) NOT NULL DEFAULT CURRENT_TIMESTAMP,
    "deletedAt" TIMESTAMP(3),
    "tenantId" UUID NOT NULL,
    "vcsProvider" "VcsProvider" NOT NULL,
    "config" JSONB,

    CONSTRAINT "TenantVcsProvider_pkey" PRIMARY KEY ("id")
);

-- CreateTable
CREATE TABLE "Ticker" (
    "id" UUID NOT NULL,
    "createdAt" TIMESTAMP(3) NOT NULL DEFAULT CURRENT_TIMESTAMP,
    "updatedAt" TIMESTAMP(3) NOT NULL DEFAULT CURRENT_TIMESTAMP,
    "lastHeartbeatAt" TIMESTAMP(3),
    "isActive" BOOLEAN NOT NULL DEFAULT true,

    CONSTRAINT "Ticker_pkey" PRIMARY KEY ("id")
);

-- CreateTable
CREATE TABLE "User" (
    "id" UUID NOT NULL,
    "createdAt" TIMESTAMP(3) NOT NULL DEFAULT CURRENT_TIMESTAMP,
    "updatedAt" TIMESTAMP(3) NOT NULL DEFAULT CURRENT_TIMESTAMP,
    "deletedAt" TIMESTAMP(3),
    "email" TEXT NOT NULL,
    "emailVerified" BOOLEAN NOT NULL DEFAULT false,
    "name" TEXT,

    CONSTRAINT "User_pkey" PRIMARY KEY ("id")
);

-- CreateTable
CREATE TABLE "UserOAuth" (
    "id" UUID NOT NULL,
    "createdAt" TIMESTAMP(3) NOT NULL DEFAULT CURRENT_TIMESTAMP,
    "updatedAt" TIMESTAMP(3) NOT NULL DEFAULT CURRENT_TIMESTAMP,
    "userId" UUID NOT NULL,
    "provider" TEXT NOT NULL,
    "providerUserId" TEXT NOT NULL,
    "expiresAt" TIMESTAMP(3),
    "accessToken" BYTEA NOT NULL,
    "refreshToken" BYTEA,

    CONSTRAINT "UserOAuth_pkey" PRIMARY KEY ("id")
);

-- CreateTable
CREATE TABLE "UserPassword" (
    "hash" TEXT NOT NULL,
    "userId" UUID NOT NULL
);

-- CreateTable
CREATE TABLE "UserSession" (
    "id" UUID NOT NULL,
    "createdAt" TIMESTAMP(3) NOT NULL DEFAULT CURRENT_TIMESTAMP,
    "updatedAt" TIMESTAMP(3) NOT NULL DEFAULT CURRENT_TIMESTAMP,
    "userId" UUID,
    "data" JSONB,
    "expiresAt" TIMESTAMP(3) NOT NULL,

    CONSTRAINT "UserSession_pkey" PRIMARY KEY ("id")
);

-- CreateTable
CREATE TABLE "Worker" (
    "id" UUID NOT NULL,
    "createdAt" TIMESTAMP(3) NOT NULL DEFAULT CURRENT_TIMESTAMP,
    "updatedAt" TIMESTAMP(3) NOT NULL DEFAULT CURRENT_TIMESTAMP,
    "deletedAt" TIMESTAMP(3),
    "tenantId" UUID NOT NULL,
    "lastHeartbeatAt" TIMESTAMP(3),
    "name" TEXT NOT NULL,
    "status" "WorkerStatus" NOT NULL DEFAULT 'ACTIVE',
    "dispatcherId" UUID NOT NULL,

    CONSTRAINT "Worker_pkey" PRIMARY KEY ("id")
);

-- CreateTable
CREATE TABLE "Workflow" (
    "id" UUID NOT NULL,
    "createdAt" TIMESTAMP(3) NOT NULL DEFAULT CURRENT_TIMESTAMP,
    "updatedAt" TIMESTAMP(3) NOT NULL DEFAULT CURRENT_TIMESTAMP,
    "deletedAt" TIMESTAMP(3),
    "tenantId" UUID NOT NULL,
    "name" TEXT NOT NULL,
    "description" TEXT,

    CONSTRAINT "Workflow_pkey" PRIMARY KEY ("id")
);

-- CreateTable
CREATE TABLE "WorkflowConcurrency" (
    "id" UUID NOT NULL,
    "createdAt" TIMESTAMP(3) NOT NULL DEFAULT CURRENT_TIMESTAMP,
    "updatedAt" TIMESTAMP(3) NOT NULL DEFAULT CURRENT_TIMESTAMP,
    "workflowVersionId" UUID NOT NULL,
    "getConcurrencyGroupId" UUID,
    "maxRuns" INTEGER NOT NULL DEFAULT 1,
    "limitStrategy" "ConcurrencyLimitStrategy" NOT NULL DEFAULT 'CANCEL_IN_PROGRESS',

    CONSTRAINT "WorkflowConcurrency_pkey" PRIMARY KEY ("id")
);

-- CreateTable
<<<<<<< HEAD
CREATE TABLE "WorkflowDeploymentConfig" (
    "id" UUID NOT NULL,
    "createdAt" TIMESTAMP(3) NOT NULL DEFAULT CURRENT_TIMESTAMP,
    "updatedAt" TIMESTAMP(3) NOT NULL DEFAULT CURRENT_TIMESTAMP,
    "deletedAt" TIMESTAMP(3),
    "workflowId" UUID NOT NULL,
    "gitRepoName" TEXT NOT NULL,
    "gitRepoOwner" TEXT NOT NULL,
    "gitRepoBranch" TEXT NOT NULL,
    "githubAppInstallationId" UUID,

    CONSTRAINT "WorkflowDeploymentConfig_pkey" PRIMARY KEY ("id")
);

-- CreateTable
CREATE TABLE "WorkflowRun" (
    "createdAt" TIMESTAMP(3) NOT NULL DEFAULT CURRENT_TIMESTAMP,
    "updatedAt" TIMESTAMP(3) NOT NULL DEFAULT CURRENT_TIMESTAMP,
    "deletedAt" TIMESTAMP(3),
=======
CREATE TABLE "WorkflowRun" (
    "createdAt" TIMESTAMP(3) NOT NULL DEFAULT CURRENT_TIMESTAMP,
    "updatedAt" TIMESTAMP(3) NOT NULL DEFAULT CURRENT_TIMESTAMP,
    "deletedAt" TIMESTAMP(3),
>>>>>>> e4ca1375
    "tenantId" UUID NOT NULL,
    "workflowVersionId" UUID NOT NULL,
    "status" "WorkflowRunStatus" NOT NULL DEFAULT 'PENDING',
    "error" TEXT,
    "startedAt" TIMESTAMP(3),
    "finishedAt" TIMESTAMP(3),
    "concurrencyGroupId" TEXT,
    "displayName" TEXT,
    "id" UUID NOT NULL,
<<<<<<< HEAD
    "gitRepoBranch" TEXT,
=======
>>>>>>> e4ca1375

    CONSTRAINT "WorkflowRun_pkey" PRIMARY KEY ("id")
);

-- CreateTable
CREATE TABLE "WorkflowRunTriggeredBy" (
    "id" UUID NOT NULL,
    "createdAt" TIMESTAMP(3) NOT NULL DEFAULT CURRENT_TIMESTAMP,
    "updatedAt" TIMESTAMP(3) NOT NULL DEFAULT CURRENT_TIMESTAMP,
    "deletedAt" TIMESTAMP(3),
    "tenantId" UUID NOT NULL,
    "eventId" UUID,
    "cronParentId" UUID,
    "cronSchedule" TEXT,
    "scheduledId" UUID,
    "input" JSONB,
    "parentId" UUID NOT NULL,

    CONSTRAINT "WorkflowRunTriggeredBy_pkey" PRIMARY KEY ("id")
);

-- CreateTable
CREATE TABLE "WorkflowTag" (
    "id" UUID NOT NULL,
    "createdAt" TIMESTAMP(3) NOT NULL DEFAULT CURRENT_TIMESTAMP,
    "updatedAt" TIMESTAMP(3) NOT NULL DEFAULT CURRENT_TIMESTAMP,
    "tenantId" UUID NOT NULL,
    "name" TEXT NOT NULL,
    "color" TEXT NOT NULL DEFAULT '#93C5FD',

    CONSTRAINT "WorkflowTag_pkey" PRIMARY KEY ("id")
);

-- CreateTable
CREATE TABLE "WorkflowTriggerCronRef" (
    "parentId" UUID NOT NULL,
    "cron" TEXT NOT NULL,
    "tickerId" UUID,
    "input" JSONB
);

-- CreateTable
CREATE TABLE "WorkflowTriggerEventRef" (
    "parentId" UUID NOT NULL,
    "eventKey" TEXT NOT NULL
);

-- CreateTable
CREATE TABLE "WorkflowTriggerScheduledRef" (
    "id" UUID NOT NULL,
    "parentId" UUID NOT NULL,
    "triggerAt" TIMESTAMP(3) NOT NULL,
    "tickerId" UUID,
    "input" JSONB,

    CONSTRAINT "WorkflowTriggerScheduledRef_pkey" PRIMARY KEY ("id")
);

-- CreateTable
CREATE TABLE "WorkflowTriggers" (
    "id" UUID NOT NULL,
    "createdAt" TIMESTAMP(3) NOT NULL DEFAULT CURRENT_TIMESTAMP,
    "updatedAt" TIMESTAMP(3) NOT NULL DEFAULT CURRENT_TIMESTAMP,
    "deletedAt" TIMESTAMP(3),
    "workflowVersionId" UUID NOT NULL,
    "tenantId" UUID NOT NULL,

    CONSTRAINT "WorkflowTriggers_pkey" PRIMARY KEY ("id")
);

-- CreateTable
CREATE TABLE "WorkflowVersion" (
    "id" UUID NOT NULL,
    "createdAt" TIMESTAMP(3) NOT NULL DEFAULT CURRENT_TIMESTAMP,
    "updatedAt" TIMESTAMP(3) NOT NULL DEFAULT CURRENT_TIMESTAMP,
    "deletedAt" TIMESTAMP(3),
    "version" TEXT,
    "order" BIGSERIAL NOT NULL,
    "workflowId" UUID NOT NULL,
    "checksum" TEXT NOT NULL,

    CONSTRAINT "WorkflowVersion_pkey" PRIMARY KEY ("id")
);

-- CreateTable
CREATE TABLE "_ActionToWorker" (
    "B" UUID NOT NULL,
    "A" UUID NOT NULL
<<<<<<< HEAD
);

-- CreateTable
CREATE TABLE "_GithubAppInstallationToGithubWebhook" (
    "A" UUID NOT NULL,
    "B" UUID NOT NULL
);

-- CreateTable
CREATE TABLE "_GithubAppOAuthToUser" (
    "A" UUID NOT NULL,
    "B" UUID NOT NULL
);

-- CreateTable
CREATE TABLE "_GithubPullRequestToWorkflowRun" (
    "A" UUID NOT NULL,
    "B" UUID NOT NULL
=======
>>>>>>> e4ca1375
);

-- CreateTable
CREATE TABLE "_ServiceToWorker" (
    "A" UUID NOT NULL,
    "B" UUID NOT NULL
);

-- CreateTable
CREATE TABLE "_StepOrder" (
    "A" UUID NOT NULL,
    "B" UUID NOT NULL
);

-- CreateTable
CREATE TABLE "_StepRunOrder" (
    "A" UUID NOT NULL,
    "B" UUID NOT NULL
);

-- CreateTable
CREATE TABLE "_WorkflowToWorkflowTag" (
    "A" UUID NOT NULL,
    "B" UUID NOT NULL
);

-- CreateIndex
CREATE UNIQUE INDEX "APIToken_id_key" ON "APIToken"("id" ASC);

-- CreateIndex
CREATE UNIQUE INDEX "Action_id_key" ON "Action"("id" ASC);

-- CreateIndex
CREATE UNIQUE INDEX "Action_tenantId_actionId_key" ON "Action"("tenantId" ASC, "actionId" ASC);

-- CreateIndex
CREATE UNIQUE INDEX "Dispatcher_id_key" ON "Dispatcher"("id" ASC);

-- CreateIndex
CREATE UNIQUE INDEX "Event_id_key" ON "Event"("id" ASC);

-- CreateIndex
CREATE UNIQUE INDEX "GetGroupKeyRun_id_key" ON "GetGroupKeyRun"("id" ASC);

-- CreateIndex
CREATE UNIQUE INDEX "GetGroupKeyRun_workflowRunId_key" ON "GetGroupKeyRun"("workflowRunId" ASC);

-- CreateIndex
CREATE UNIQUE INDEX "GithubAppInstallation_id_key" ON "GithubAppInstallation"("id" ASC);

-- CreateIndex
CREATE UNIQUE INDEX "GithubAppInstallation_installationId_accountId_key" ON "GithubAppInstallation"("installationId" ASC, "accountId" ASC);

-- CreateIndex
CREATE UNIQUE INDEX "GithubAppOAuth_githubUserID_key" ON "GithubAppOAuth"("githubUserID" ASC);

-- CreateIndex
CREATE UNIQUE INDEX "GithubAppOAuth_id_key" ON "GithubAppOAuth"("id" ASC);

-- CreateIndex
CREATE UNIQUE INDEX "GithubPullRequest_id_key" ON "GithubPullRequest"("id" ASC);

-- CreateIndex
CREATE UNIQUE INDEX "GithubPullRequest_tenantId_repositoryOwner_repositoryName_p_key" ON "GithubPullRequest"("tenantId" ASC, "repositoryOwner" ASC, "repositoryName" ASC, "pullRequestNumber" ASC);

-- CreateIndex
CREATE UNIQUE INDEX "GithubPullRequestComment_id_key" ON "GithubPullRequestComment"("id" ASC);

-- CreateIndex
CREATE UNIQUE INDEX "GithubWebhook_id_key" ON "GithubWebhook"("id" ASC);

-- CreateIndex
CREATE UNIQUE INDEX "GithubWebhook_tenantId_repositoryOwner_repositoryName_key" ON "GithubWebhook"("tenantId" ASC, "repositoryOwner" ASC, "repositoryName" ASC);

-- CreateIndex
CREATE UNIQUE INDEX "Job_id_key" ON "Job"("id" ASC);

-- CreateIndex
CREATE UNIQUE INDEX "Job_workflowVersionId_name_key" ON "Job"("workflowVersionId" ASC, "name" ASC);

-- CreateIndex
CREATE UNIQUE INDEX "JobRun_id_key" ON "JobRun"("id" ASC);

-- CreateIndex
CREATE UNIQUE INDEX "JobRunLookupData_id_key" ON "JobRunLookupData"("id" ASC);

-- CreateIndex
CREATE UNIQUE INDEX "JobRunLookupData_jobRunId_key" ON "JobRunLookupData"("jobRunId" ASC);

-- CreateIndex
CREATE UNIQUE INDEX "JobRunLookupData_jobRunId_tenantId_key" ON "JobRunLookupData"("jobRunId" ASC, "tenantId" ASC);

-- CreateIndex
CREATE UNIQUE INDEX "Service_id_key" ON "Service"("id" ASC);

-- CreateIndex
CREATE UNIQUE INDEX "Service_tenantId_name_key" ON "Service"("tenantId" ASC, "name" ASC);

-- CreateIndex
CREATE UNIQUE INDEX "Step_id_key" ON "Step"("id" ASC);

-- CreateIndex
CREATE UNIQUE INDEX "Step_jobId_readableId_key" ON "Step"("jobId" ASC, "readableId" ASC);

-- CreateIndex
CREATE UNIQUE INDEX "StepRun_id_key" ON "StepRun"("id" ASC);

-- CreateIndex
CREATE UNIQUE INDEX "StepRunResultArchive_id_key" ON "StepRunResultArchive"("id" ASC);

-- CreateIndex
CREATE UNIQUE INDEX "Tenant_id_key" ON "Tenant"("id" ASC);

-- CreateIndex
CREATE UNIQUE INDEX "Tenant_slug_key" ON "Tenant"("slug" ASC);

-- CreateIndex
CREATE UNIQUE INDEX "TenantInviteLink_id_key" ON "TenantInviteLink"("id" ASC);

-- CreateIndex
CREATE UNIQUE INDEX "TenantMember_id_key" ON "TenantMember"("id" ASC);

-- CreateIndex
CREATE UNIQUE INDEX "TenantMember_tenantId_userId_key" ON "TenantMember"("tenantId" ASC, "userId" ASC);

-- CreateIndex
CREATE UNIQUE INDEX "TenantVcsProvider_id_key" ON "TenantVcsProvider"("id" ASC);

-- CreateIndex
CREATE UNIQUE INDEX "TenantVcsProvider_tenantId_vcsProvider_key" ON "TenantVcsProvider"("tenantId" ASC, "vcsProvider" ASC);

-- CreateIndex
CREATE UNIQUE INDEX "Ticker_id_key" ON "Ticker"("id" ASC);

-- CreateIndex
CREATE UNIQUE INDEX "User_email_key" ON "User"("email" ASC);

-- CreateIndex
CREATE UNIQUE INDEX "User_id_key" ON "User"("id" ASC);

-- CreateIndex
CREATE UNIQUE INDEX "UserOAuth_id_key" ON "UserOAuth"("id" ASC);

-- CreateIndex
CREATE UNIQUE INDEX "UserOAuth_userId_key" ON "UserOAuth"("userId" ASC);

-- CreateIndex
CREATE UNIQUE INDEX "UserOAuth_userId_provider_key" ON "UserOAuth"("userId" ASC, "provider" ASC);

-- CreateIndex
CREATE UNIQUE INDEX "UserPassword_userId_key" ON "UserPassword"("userId" ASC);

-- CreateIndex
CREATE UNIQUE INDEX "UserSession_id_key" ON "UserSession"("id" ASC);

-- CreateIndex
CREATE UNIQUE INDEX "Worker_id_key" ON "Worker"("id" ASC);

-- CreateIndex
CREATE UNIQUE INDEX "Workflow_id_key" ON "Workflow"("id" ASC);

-- CreateIndex
CREATE UNIQUE INDEX "Workflow_tenantId_name_key" ON "Workflow"("tenantId" ASC, "name" ASC);

-- CreateIndex
CREATE UNIQUE INDEX "WorkflowConcurrency_id_key" ON "WorkflowConcurrency"("id" ASC);

-- CreateIndex
CREATE UNIQUE INDEX "WorkflowConcurrency_workflowVersionId_key" ON "WorkflowConcurrency"("workflowVersionId" ASC);

-- CreateIndex
CREATE UNIQUE INDEX "WorkflowDeploymentConfig_id_key" ON "WorkflowDeploymentConfig"("id" ASC);

-- CreateIndex
CREATE UNIQUE INDEX "WorkflowDeploymentConfig_workflowId_key" ON "WorkflowDeploymentConfig"("workflowId" ASC);

-- CreateIndex
CREATE UNIQUE INDEX "WorkflowRun_id_key" ON "WorkflowRun"("id" ASC);

-- CreateIndex
CREATE UNIQUE INDEX "WorkflowRunTriggeredBy_id_key" ON "WorkflowRunTriggeredBy"("id" ASC);

-- CreateIndex
CREATE UNIQUE INDEX "WorkflowRunTriggeredBy_parentId_key" ON "WorkflowRunTriggeredBy"("parentId" ASC);

-- CreateIndex
CREATE UNIQUE INDEX "WorkflowRunTriggeredBy_scheduledId_key" ON "WorkflowRunTriggeredBy"("scheduledId" ASC);

-- CreateIndex
CREATE UNIQUE INDEX "WorkflowTag_id_key" ON "WorkflowTag"("id" ASC);

-- CreateIndex
CREATE UNIQUE INDEX "WorkflowTag_tenantId_name_key" ON "WorkflowTag"("tenantId" ASC, "name" ASC);

-- CreateIndex
CREATE UNIQUE INDEX "WorkflowTriggerCronRef_parentId_cron_key" ON "WorkflowTriggerCronRef"("parentId" ASC, "cron" ASC);

-- CreateIndex
CREATE UNIQUE INDEX "WorkflowTriggerEventRef_parentId_eventKey_key" ON "WorkflowTriggerEventRef"("parentId" ASC, "eventKey" ASC);

-- CreateIndex
CREATE UNIQUE INDEX "WorkflowTriggerScheduledRef_id_key" ON "WorkflowTriggerScheduledRef"("id" ASC);

-- CreateIndex
CREATE UNIQUE INDEX "WorkflowTriggers_id_key" ON "WorkflowTriggers"("id" ASC);

-- CreateIndex
CREATE UNIQUE INDEX "WorkflowTriggers_workflowVersionId_key" ON "WorkflowTriggers"("workflowVersionId" ASC);

-- CreateIndex
CREATE UNIQUE INDEX "WorkflowVersion_id_key" ON "WorkflowVersion"("id" ASC);

-- CreateIndex
CREATE UNIQUE INDEX "_ActionToWorker_AB_unique" ON "_ActionToWorker"("A" ASC, "B" ASC);

-- CreateIndex
CREATE INDEX "_ActionToWorker_B_index" ON "_ActionToWorker"("B" ASC);

-- CreateIndex
CREATE UNIQUE INDEX "_GithubAppInstallationToGithubWebhook_AB_unique" ON "_GithubAppInstallationToGithubWebhook"("A" ASC, "B" ASC);

-- CreateIndex
CREATE INDEX "_GithubAppInstallationToGithubWebhook_B_index" ON "_GithubAppInstallationToGithubWebhook"("B" ASC);

-- CreateIndex
CREATE UNIQUE INDEX "_GithubAppOAuthToUser_AB_unique" ON "_GithubAppOAuthToUser"("A" ASC, "B" ASC);

-- CreateIndex
CREATE INDEX "_GithubAppOAuthToUser_B_index" ON "_GithubAppOAuthToUser"("B" ASC);

-- CreateIndex
CREATE UNIQUE INDEX "_GithubPullRequestToWorkflowRun_AB_unique" ON "_GithubPullRequestToWorkflowRun"("A" ASC, "B" ASC);

-- CreateIndex
CREATE INDEX "_GithubPullRequestToWorkflowRun_B_index" ON "_GithubPullRequestToWorkflowRun"("B" ASC);

-- CreateIndex
CREATE UNIQUE INDEX "_ServiceToWorker_AB_unique" ON "_ServiceToWorker"("A" ASC, "B" ASC);

-- CreateIndex
CREATE INDEX "_ServiceToWorker_B_index" ON "_ServiceToWorker"("B" ASC);

-- CreateIndex
CREATE UNIQUE INDEX "_StepOrder_AB_unique" ON "_StepOrder"("A" ASC, "B" ASC);

-- CreateIndex
CREATE INDEX "_StepOrder_B_index" ON "_StepOrder"("B" ASC);

-- CreateIndex
CREATE UNIQUE INDEX "_StepRunOrder_AB_unique" ON "_StepRunOrder"("A" ASC, "B" ASC);

-- CreateIndex
CREATE INDEX "_StepRunOrder_B_index" ON "_StepRunOrder"("B" ASC);

-- CreateIndex
CREATE UNIQUE INDEX "_WorkflowToWorkflowTag_AB_unique" ON "_WorkflowToWorkflowTag"("A" ASC, "B" ASC);

-- CreateIndex
CREATE INDEX "_WorkflowToWorkflowTag_B_index" ON "_WorkflowToWorkflowTag"("B" ASC);

-- AddForeignKey
ALTER TABLE "APIToken" ADD CONSTRAINT "APIToken_tenantId_fkey" FOREIGN KEY ("tenantId") REFERENCES "Tenant"("id") ON DELETE CASCADE ON UPDATE CASCADE;

-- AddForeignKey
ALTER TABLE "Action" ADD CONSTRAINT "Action_tenantId_fkey" FOREIGN KEY ("tenantId") REFERENCES "Tenant"("id") ON DELETE CASCADE ON UPDATE CASCADE;

-- AddForeignKey
ALTER TABLE "Event" ADD CONSTRAINT "Event_replayedFromId_fkey" FOREIGN KEY ("replayedFromId") REFERENCES "Event"("id") ON DELETE SET NULL ON UPDATE CASCADE;

-- AddForeignKey
ALTER TABLE "Event" ADD CONSTRAINT "Event_tenantId_fkey" FOREIGN KEY ("tenantId") REFERENCES "Tenant"("id") ON DELETE CASCADE ON UPDATE CASCADE;

-- AddForeignKey
ALTER TABLE "GetGroupKeyRun" ADD CONSTRAINT "GetGroupKeyRun_tenantId_fkey" FOREIGN KEY ("tenantId") REFERENCES "Tenant"("id") ON DELETE CASCADE ON UPDATE CASCADE;

-- AddForeignKey
ALTER TABLE "GetGroupKeyRun" ADD CONSTRAINT "GetGroupKeyRun_tickerId_fkey" FOREIGN KEY ("tickerId") REFERENCES "Ticker"("id") ON DELETE SET NULL ON UPDATE CASCADE;

-- AddForeignKey
ALTER TABLE "GetGroupKeyRun" ADD CONSTRAINT "GetGroupKeyRun_workerId_fkey" FOREIGN KEY ("workerId") REFERENCES "Worker"("id") ON DELETE SET NULL ON UPDATE CASCADE;

-- AddForeignKey
ALTER TABLE "GetGroupKeyRun" ADD CONSTRAINT "GetGroupKeyRun_workflowRunId_fkey" FOREIGN KEY ("workflowRunId") REFERENCES "WorkflowRun"("id") ON DELETE CASCADE ON UPDATE CASCADE;

-- AddForeignKey
ALTER TABLE "GithubAppInstallation" ADD CONSTRAINT "GithubAppInstallation_githubAppOAuthId_fkey" FOREIGN KEY ("githubAppOAuthId") REFERENCES "GithubAppOAuth"("id") ON DELETE CASCADE ON UPDATE CASCADE;

-- AddForeignKey
ALTER TABLE "GithubAppInstallation" ADD CONSTRAINT "GithubAppInstallation_tenantId_fkey" FOREIGN KEY ("tenantId") REFERENCES "Tenant"("id") ON DELETE SET NULL ON UPDATE CASCADE;

-- AddForeignKey
ALTER TABLE "GithubAppInstallation" ADD CONSTRAINT "GithubAppInstallation_tenantVcsProviderId_fkey" FOREIGN KEY ("tenantVcsProviderId") REFERENCES "TenantVcsProvider"("id") ON DELETE SET NULL ON UPDATE CASCADE;

-- AddForeignKey
ALTER TABLE "GithubPullRequest" ADD CONSTRAINT "GithubPullRequest_tenantId_fkey" FOREIGN KEY ("tenantId") REFERENCES "Tenant"("id") ON DELETE CASCADE ON UPDATE CASCADE;

-- AddForeignKey
ALTER TABLE "GithubPullRequestComment" ADD CONSTRAINT "GithubPullRequestComment_pullRequestID_fkey" FOREIGN KEY ("pullRequestID") REFERENCES "GithubPullRequest"("id") ON DELETE CASCADE ON UPDATE CASCADE;

-- AddForeignKey
ALTER TABLE "GithubPullRequestComment" ADD CONSTRAINT "GithubPullRequestComment_tenantId_fkey" FOREIGN KEY ("tenantId") REFERENCES "Tenant"("id") ON DELETE CASCADE ON UPDATE CASCADE;

-- AddForeignKey
ALTER TABLE "GithubWebhook" ADD CONSTRAINT "GithubWebhook_tenantId_fkey" FOREIGN KEY ("tenantId") REFERENCES "Tenant"("id") ON DELETE CASCADE ON UPDATE CASCADE;

-- AddForeignKey
ALTER TABLE "Job" ADD CONSTRAINT "Job_tenantId_fkey" FOREIGN KEY ("tenantId") REFERENCES "Tenant"("id") ON DELETE CASCADE ON UPDATE CASCADE;

-- AddForeignKey
ALTER TABLE "Job" ADD CONSTRAINT "Job_workflowVersionId_fkey" FOREIGN KEY ("workflowVersionId") REFERENCES "WorkflowVersion"("id") ON DELETE CASCADE ON UPDATE CASCADE;

-- AddForeignKey
ALTER TABLE "JobRun" ADD CONSTRAINT "JobRun_jobId_fkey" FOREIGN KEY ("jobId") REFERENCES "Job"("id") ON DELETE CASCADE ON UPDATE CASCADE;

-- AddForeignKey
ALTER TABLE "JobRun" ADD CONSTRAINT "JobRun_tenantId_fkey" FOREIGN KEY ("tenantId") REFERENCES "Tenant"("id") ON DELETE CASCADE ON UPDATE CASCADE;

-- AddForeignKey
ALTER TABLE "JobRun" ADD CONSTRAINT "JobRun_tickerId_fkey" FOREIGN KEY ("tickerId") REFERENCES "Ticker"("id") ON DELETE SET NULL ON UPDATE CASCADE;

-- AddForeignKey
ALTER TABLE "JobRun" ADD CONSTRAINT "JobRun_workflowRunId_fkey" FOREIGN KEY ("workflowRunId") REFERENCES "WorkflowRun"("id") ON DELETE CASCADE ON UPDATE CASCADE;

-- AddForeignKey
ALTER TABLE "JobRunLookupData" ADD CONSTRAINT "JobRunLookupData_jobRunId_fkey" FOREIGN KEY ("jobRunId") REFERENCES "JobRun"("id") ON DELETE CASCADE ON UPDATE CASCADE;

-- AddForeignKey
ALTER TABLE "JobRunLookupData" ADD CONSTRAINT "JobRunLookupData_tenantId_fkey" FOREIGN KEY ("tenantId") REFERENCES "Tenant"("id") ON DELETE CASCADE ON UPDATE CASCADE;

-- AddForeignKey
ALTER TABLE "Service" ADD CONSTRAINT "Service_tenantId_fkey" FOREIGN KEY ("tenantId") REFERENCES "Tenant"("id") ON DELETE CASCADE ON UPDATE CASCADE;

-- AddForeignKey
ALTER TABLE "Step" ADD CONSTRAINT "Step_actionId_tenantId_fkey" FOREIGN KEY ("actionId", "tenantId") REFERENCES "Action"("actionId", "tenantId") ON DELETE RESTRICT ON UPDATE CASCADE;

-- AddForeignKey
ALTER TABLE "Step" ADD CONSTRAINT "Step_jobId_fkey" FOREIGN KEY ("jobId") REFERENCES "Job"("id") ON DELETE CASCADE ON UPDATE CASCADE;

-- AddForeignKey
ALTER TABLE "Step" ADD CONSTRAINT "Step_tenantId_fkey" FOREIGN KEY ("tenantId") REFERENCES "Tenant"("id") ON DELETE CASCADE ON UPDATE CASCADE;

-- AddForeignKey
ALTER TABLE "StepRun" ADD CONSTRAINT "StepRun_jobRunId_fkey" FOREIGN KEY ("jobRunId") REFERENCES "JobRun"("id") ON DELETE CASCADE ON UPDATE CASCADE;

-- AddForeignKey
ALTER TABLE "StepRun" ADD CONSTRAINT "StepRun_stepId_fkey" FOREIGN KEY ("stepId") REFERENCES "Step"("id") ON DELETE CASCADE ON UPDATE CASCADE;

-- AddForeignKey
ALTER TABLE "StepRun" ADD CONSTRAINT "StepRun_tenantId_fkey" FOREIGN KEY ("tenantId") REFERENCES "Tenant"("id") ON DELETE CASCADE ON UPDATE CASCADE;

-- AddForeignKey
ALTER TABLE "StepRun" ADD CONSTRAINT "StepRun_tickerId_fkey" FOREIGN KEY ("tickerId") REFERENCES "Ticker"("id") ON DELETE SET NULL ON UPDATE CASCADE;

-- AddForeignKey
ALTER TABLE "StepRun" ADD CONSTRAINT "StepRun_workerId_fkey" FOREIGN KEY ("workerId") REFERENCES "Worker"("id") ON DELETE SET NULL ON UPDATE CASCADE;

-- AddForeignKey
ALTER TABLE "StepRunResultArchive" ADD CONSTRAINT "StepRunResultArchive_stepRunId_fkey" FOREIGN KEY ("stepRunId") REFERENCES "StepRun"("id") ON DELETE CASCADE ON UPDATE CASCADE;

-- AddForeignKey
ALTER TABLE "TenantInviteLink" ADD CONSTRAINT "TenantInviteLink_tenantId_fkey" FOREIGN KEY ("tenantId") REFERENCES "Tenant"("id") ON DELETE CASCADE ON UPDATE CASCADE;

-- AddForeignKey
ALTER TABLE "TenantMember" ADD CONSTRAINT "TenantMember_tenantId_fkey" FOREIGN KEY ("tenantId") REFERENCES "Tenant"("id") ON DELETE CASCADE ON UPDATE CASCADE;

-- AddForeignKey
ALTER TABLE "TenantMember" ADD CONSTRAINT "TenantMember_userId_fkey" FOREIGN KEY ("userId") REFERENCES "User"("id") ON DELETE CASCADE ON UPDATE CASCADE;

-- AddForeignKey
ALTER TABLE "TenantVcsProvider" ADD CONSTRAINT "TenantVcsProvider_tenantId_fkey" FOREIGN KEY ("tenantId") REFERENCES "Tenant"("id") ON DELETE CASCADE ON UPDATE CASCADE;

-- AddForeignKey
ALTER TABLE "UserOAuth" ADD CONSTRAINT "UserOAuth_userId_fkey" FOREIGN KEY ("userId") REFERENCES "User"("id") ON DELETE CASCADE ON UPDATE CASCADE;

-- AddForeignKey
ALTER TABLE "UserPassword" ADD CONSTRAINT "UserPassword_userId_fkey" FOREIGN KEY ("userId") REFERENCES "User"("id") ON DELETE CASCADE ON UPDATE CASCADE;

-- AddForeignKey
ALTER TABLE "UserSession" ADD CONSTRAINT "UserSession_userId_fkey" FOREIGN KEY ("userId") REFERENCES "User"("id") ON DELETE CASCADE ON UPDATE CASCADE;

-- AddForeignKey
ALTER TABLE "Worker" ADD CONSTRAINT "Worker_dispatcherId_fkey" FOREIGN KEY ("dispatcherId") REFERENCES "Dispatcher"("id") ON DELETE CASCADE ON UPDATE CASCADE;

-- AddForeignKey
ALTER TABLE "Worker" ADD CONSTRAINT "Worker_tenantId_fkey" FOREIGN KEY ("tenantId") REFERENCES "Tenant"("id") ON DELETE CASCADE ON UPDATE CASCADE;

-- AddForeignKey
ALTER TABLE "Workflow" ADD CONSTRAINT "Workflow_tenantId_fkey" FOREIGN KEY ("tenantId") REFERENCES "Tenant"("id") ON DELETE CASCADE ON UPDATE CASCADE;

-- AddForeignKey
ALTER TABLE "WorkflowConcurrency" ADD CONSTRAINT "WorkflowConcurrency_getConcurrencyGroupId_fkey" FOREIGN KEY ("getConcurrencyGroupId") REFERENCES "Action"("id") ON DELETE SET NULL ON UPDATE CASCADE;

-- AddForeignKey
ALTER TABLE "WorkflowConcurrency" ADD CONSTRAINT "WorkflowConcurrency_workflowVersionId_fkey" FOREIGN KEY ("workflowVersionId") REFERENCES "WorkflowVersion"("id") ON DELETE CASCADE ON UPDATE CASCADE;

-- AddForeignKey
ALTER TABLE "WorkflowDeploymentConfig" ADD CONSTRAINT "WorkflowDeploymentConfig_githubAppInstallationId_fkey" FOREIGN KEY ("githubAppInstallationId") REFERENCES "GithubAppInstallation"("id") ON DELETE CASCADE ON UPDATE CASCADE;

-- AddForeignKey
ALTER TABLE "WorkflowDeploymentConfig" ADD CONSTRAINT "WorkflowDeploymentConfig_workflowId_fkey" FOREIGN KEY ("workflowId") REFERENCES "Workflow"("id") ON DELETE CASCADE ON UPDATE CASCADE;

-- AddForeignKey
ALTER TABLE "WorkflowRun" ADD CONSTRAINT "WorkflowRun_tenantId_fkey" FOREIGN KEY ("tenantId") REFERENCES "Tenant"("id") ON DELETE CASCADE ON UPDATE CASCADE;

-- AddForeignKey
ALTER TABLE "WorkflowRun" ADD CONSTRAINT "WorkflowRun_workflowVersionId_fkey" FOREIGN KEY ("workflowVersionId") REFERENCES "WorkflowVersion"("id") ON DELETE CASCADE ON UPDATE CASCADE;

-- AddForeignKey
ALTER TABLE "WorkflowRunTriggeredBy" ADD CONSTRAINT "WorkflowRunTriggeredBy_cronParentId_cronSchedule_fkey" FOREIGN KEY ("cronParentId", "cronSchedule") REFERENCES "WorkflowTriggerCronRef"("parentId", "cron") ON DELETE SET NULL ON UPDATE CASCADE;

-- AddForeignKey
ALTER TABLE "WorkflowRunTriggeredBy" ADD CONSTRAINT "WorkflowRunTriggeredBy_eventId_fkey" FOREIGN KEY ("eventId") REFERENCES "Event"("id") ON DELETE SET NULL ON UPDATE CASCADE;

-- AddForeignKey
ALTER TABLE "WorkflowRunTriggeredBy" ADD CONSTRAINT "WorkflowRunTriggeredBy_parentId_fkey" FOREIGN KEY ("parentId") REFERENCES "WorkflowRun"("id") ON DELETE CASCADE ON UPDATE CASCADE;

-- AddForeignKey
ALTER TABLE "WorkflowRunTriggeredBy" ADD CONSTRAINT "WorkflowRunTriggeredBy_scheduledId_fkey" FOREIGN KEY ("scheduledId") REFERENCES "WorkflowTriggerScheduledRef"("id") ON DELETE SET NULL ON UPDATE CASCADE;

-- AddForeignKey
ALTER TABLE "WorkflowRunTriggeredBy" ADD CONSTRAINT "WorkflowRunTriggeredBy_tenantId_fkey" FOREIGN KEY ("tenantId") REFERENCES "Tenant"("id") ON DELETE CASCADE ON UPDATE CASCADE;

-- AddForeignKey
ALTER TABLE "WorkflowTag" ADD CONSTRAINT "WorkflowTag_tenantId_fkey" FOREIGN KEY ("tenantId") REFERENCES "Tenant"("id") ON DELETE CASCADE ON UPDATE CASCADE;

-- AddForeignKey
ALTER TABLE "WorkflowTriggerCronRef" ADD CONSTRAINT "WorkflowTriggerCronRef_parentId_fkey" FOREIGN KEY ("parentId") REFERENCES "WorkflowTriggers"("id") ON DELETE CASCADE ON UPDATE CASCADE;

-- AddForeignKey
ALTER TABLE "WorkflowTriggerCronRef" ADD CONSTRAINT "WorkflowTriggerCronRef_tickerId_fkey" FOREIGN KEY ("tickerId") REFERENCES "Ticker"("id") ON DELETE SET NULL ON UPDATE CASCADE;

-- AddForeignKey
ALTER TABLE "WorkflowTriggerEventRef" ADD CONSTRAINT "WorkflowTriggerEventRef_parentId_fkey" FOREIGN KEY ("parentId") REFERENCES "WorkflowTriggers"("id") ON DELETE CASCADE ON UPDATE CASCADE;

-- AddForeignKey
ALTER TABLE "WorkflowTriggerScheduledRef" ADD CONSTRAINT "WorkflowTriggerScheduledRef_parentId_fkey" FOREIGN KEY ("parentId") REFERENCES "WorkflowVersion"("id") ON DELETE CASCADE ON UPDATE CASCADE;

-- AddForeignKey
ALTER TABLE "WorkflowTriggerScheduledRef" ADD CONSTRAINT "WorkflowTriggerScheduledRef_tickerId_fkey" FOREIGN KEY ("tickerId") REFERENCES "Ticker"("id") ON DELETE SET NULL ON UPDATE CASCADE;

-- AddForeignKey
ALTER TABLE "WorkflowTriggers" ADD CONSTRAINT "WorkflowTriggers_tenantId_fkey" FOREIGN KEY ("tenantId") REFERENCES "Tenant"("id") ON DELETE CASCADE ON UPDATE CASCADE;

-- AddForeignKey
ALTER TABLE "WorkflowTriggers" ADD CONSTRAINT "WorkflowTriggers_workflowVersionId_fkey" FOREIGN KEY ("workflowVersionId") REFERENCES "WorkflowVersion"("id") ON DELETE CASCADE ON UPDATE CASCADE;

-- AddForeignKey
ALTER TABLE "WorkflowVersion" ADD CONSTRAINT "WorkflowVersion_workflowId_fkey" FOREIGN KEY ("workflowId") REFERENCES "Workflow"("id") ON DELETE CASCADE ON UPDATE CASCADE;

-- AddForeignKey
ALTER TABLE "_ActionToWorker" ADD CONSTRAINT "_ActionToWorker_A_fkey" FOREIGN KEY ("A") REFERENCES "Action"("id") ON DELETE CASCADE ON UPDATE CASCADE;

-- AddForeignKey
ALTER TABLE "_ActionToWorker" ADD CONSTRAINT "_ActionToWorker_B_fkey" FOREIGN KEY ("B") REFERENCES "Worker"("id") ON DELETE CASCADE ON UPDATE CASCADE;

-- AddForeignKey
ALTER TABLE "_GithubAppInstallationToGithubWebhook" ADD CONSTRAINT "_GithubAppInstallationToGithubWebhook_A_fkey" FOREIGN KEY ("A") REFERENCES "GithubAppInstallation"("id") ON DELETE CASCADE ON UPDATE CASCADE;

-- AddForeignKey
ALTER TABLE "_GithubAppInstallationToGithubWebhook" ADD CONSTRAINT "_GithubAppInstallationToGithubWebhook_B_fkey" FOREIGN KEY ("B") REFERENCES "GithubWebhook"("id") ON DELETE CASCADE ON UPDATE CASCADE;

-- AddForeignKey
ALTER TABLE "_GithubAppOAuthToUser" ADD CONSTRAINT "_GithubAppOAuthToUser_A_fkey" FOREIGN KEY ("A") REFERENCES "GithubAppOAuth"("id") ON DELETE CASCADE ON UPDATE CASCADE;

-- AddForeignKey
ALTER TABLE "_GithubAppOAuthToUser" ADD CONSTRAINT "_GithubAppOAuthToUser_B_fkey" FOREIGN KEY ("B") REFERENCES "User"("id") ON DELETE CASCADE ON UPDATE CASCADE;

-- AddForeignKey
ALTER TABLE "_GithubPullRequestToWorkflowRun" ADD CONSTRAINT "_GithubPullRequestToWorkflowRun_A_fkey" FOREIGN KEY ("A") REFERENCES "GithubPullRequest"("id") ON DELETE CASCADE ON UPDATE CASCADE;

-- AddForeignKey
ALTER TABLE "_GithubPullRequestToWorkflowRun" ADD CONSTRAINT "_GithubPullRequestToWorkflowRun_B_fkey" FOREIGN KEY ("B") REFERENCES "WorkflowRun"("id") ON DELETE CASCADE ON UPDATE CASCADE;

-- AddForeignKey
ALTER TABLE "_ServiceToWorker" ADD CONSTRAINT "_ServiceToWorker_A_fkey" FOREIGN KEY ("A") REFERENCES "Service"("id") ON DELETE CASCADE ON UPDATE CASCADE;

-- AddForeignKey
ALTER TABLE "_ServiceToWorker" ADD CONSTRAINT "_ServiceToWorker_B_fkey" FOREIGN KEY ("B") REFERENCES "Worker"("id") ON DELETE CASCADE ON UPDATE CASCADE;

-- AddForeignKey
ALTER TABLE "_StepOrder" ADD CONSTRAINT "_StepOrder_A_fkey" FOREIGN KEY ("A") REFERENCES "Step"("id") ON DELETE CASCADE ON UPDATE CASCADE;

-- AddForeignKey
ALTER TABLE "_StepOrder" ADD CONSTRAINT "_StepOrder_B_fkey" FOREIGN KEY ("B") REFERENCES "Step"("id") ON DELETE CASCADE ON UPDATE CASCADE;

-- AddForeignKey
ALTER TABLE "_StepRunOrder" ADD CONSTRAINT "_StepRunOrder_A_fkey" FOREIGN KEY ("A") REFERENCES "StepRun"("id") ON DELETE CASCADE ON UPDATE CASCADE;

-- AddForeignKey
ALTER TABLE "_StepRunOrder" ADD CONSTRAINT "_StepRunOrder_B_fkey" FOREIGN KEY ("B") REFERENCES "StepRun"("id") ON DELETE CASCADE ON UPDATE CASCADE;

-- AddForeignKey
ALTER TABLE "_WorkflowToWorkflowTag" ADD CONSTRAINT "_WorkflowToWorkflowTag_A_fkey" FOREIGN KEY ("A") REFERENCES "Workflow"("id") ON DELETE CASCADE ON UPDATE CASCADE;

-- AddForeignKey
ALTER TABLE "_WorkflowToWorkflowTag" ADD CONSTRAINT "_WorkflowToWorkflowTag_B_fkey" FOREIGN KEY ("B") REFERENCES "WorkflowTag"("id") ON DELETE CASCADE ON UPDATE CASCADE;
<|MERGE_RESOLUTION|>--- conflicted
+++ resolved
@@ -293,7 +293,7 @@
     "updatedAt" TIMESTAMP(3) NOT NULL DEFAULT CURRENT_TIMESTAMP,
     "deletedAt" TIMESTAMP(3),
     "stepRunId" UUID NOT NULL,
-    "order" SMALLSERIAL NOT NULL,
+    "order" BIGSERIAL NOT NULL,
     "input" JSONB,
     "output" JSONB,
     "error" TEXT,
@@ -458,7 +458,6 @@
 );
 
 -- CreateTable
-<<<<<<< HEAD
 CREATE TABLE "WorkflowDeploymentConfig" (
     "id" UUID NOT NULL,
     "createdAt" TIMESTAMP(3) NOT NULL DEFAULT CURRENT_TIMESTAMP,
@@ -478,12 +477,6 @@
     "createdAt" TIMESTAMP(3) NOT NULL DEFAULT CURRENT_TIMESTAMP,
     "updatedAt" TIMESTAMP(3) NOT NULL DEFAULT CURRENT_TIMESTAMP,
     "deletedAt" TIMESTAMP(3),
-=======
-CREATE TABLE "WorkflowRun" (
-    "createdAt" TIMESTAMP(3) NOT NULL DEFAULT CURRENT_TIMESTAMP,
-    "updatedAt" TIMESTAMP(3) NOT NULL DEFAULT CURRENT_TIMESTAMP,
-    "deletedAt" TIMESTAMP(3),
->>>>>>> e4ca1375
     "tenantId" UUID NOT NULL,
     "workflowVersionId" UUID NOT NULL,
     "status" "WorkflowRunStatus" NOT NULL DEFAULT 'PENDING',
@@ -493,10 +486,7 @@
     "concurrencyGroupId" TEXT,
     "displayName" TEXT,
     "id" UUID NOT NULL,
-<<<<<<< HEAD
     "gitRepoBranch" TEXT,
-=======
->>>>>>> e4ca1375
 
     CONSTRAINT "WorkflowRun_pkey" PRIMARY KEY ("id")
 );
@@ -585,7 +575,6 @@
 CREATE TABLE "_ActionToWorker" (
     "B" UUID NOT NULL,
     "A" UUID NOT NULL
-<<<<<<< HEAD
 );
 
 -- CreateTable
@@ -604,8 +593,6 @@
 CREATE TABLE "_GithubPullRequestToWorkflowRun" (
     "A" UUID NOT NULL,
     "B" UUID NOT NULL
-=======
->>>>>>> e4ca1375
 );
 
 -- CreateTable
