-- CreateEnum
CREATE TYPE "ConcurrencyLimitStrategy" AS ENUM ('CANCEL_IN_PROGRESS', 'DROP_NEWEST', 'QUEUE_NEWEST', 'GROUP_ROUND_ROBIN');

-- CreateEnum
CREATE TYPE "InviteLinkStatus" AS ENUM ('PENDING', 'ACCEPTED', 'REJECTED');

-- CreateEnum
CREATE TYPE "JobKind" AS ENUM ('DEFAULT', 'ON_FAILURE');

-- CreateEnum
CREATE TYPE "JobRunStatus" AS ENUM ('PENDING', 'RUNNING', 'SUCCEEDED', 'FAILED', 'CANCELLED');

-- CreateEnum
CREATE TYPE "LogLineLevel" AS ENUM ('DEBUG', 'INFO', 'WARN', 'ERROR');

-- CreateEnum
CREATE TYPE "StepRunStatus" AS ENUM ('PENDING', 'PENDING_ASSIGNMENT', 'ASSIGNED', 'RUNNING', 'SUCCEEDED', 'FAILED', 'CANCELLED');

-- CreateEnum
CREATE TYPE "TenantMemberRole" AS ENUM ('OWNER', 'ADMIN', 'MEMBER');

-- CreateEnum
CREATE TYPE "VcsProvider" AS ENUM ('GITHUB');

-- CreateEnum
CREATE TYPE "WorkerStatus" AS ENUM ('ACTIVE', 'INACTIVE');

-- CreateEnum
CREATE TYPE "WorkflowRunStatus" AS ENUM ('PENDING', 'RUNNING', 'SUCCEEDED', 'FAILED', 'QUEUED');

-- CreateTable
CREATE TABLE "APIToken" (
    "id" UUID NOT NULL,
    "createdAt" TIMESTAMP(3) NOT NULL DEFAULT CURRENT_TIMESTAMP,
    "updatedAt" TIMESTAMP(3) NOT NULL DEFAULT CURRENT_TIMESTAMP,
    "expiresAt" TIMESTAMP(3),
    "revoked" BOOLEAN NOT NULL DEFAULT false,
    "name" TEXT,
    "tenantId" UUID,

    CONSTRAINT "APIToken_pkey" PRIMARY KEY ("id")
);

-- CreateTable
CREATE TABLE "Action" (
    "description" TEXT,
    "tenantId" UUID NOT NULL,
    "actionId" TEXT NOT NULL,
    "id" UUID NOT NULL,

    CONSTRAINT "Action_pkey" PRIMARY KEY ("id")
);

-- CreateTable
CREATE TABLE "Dispatcher" (
    "id" UUID NOT NULL,
    "createdAt" TIMESTAMP(3) NOT NULL DEFAULT CURRENT_TIMESTAMP,
    "updatedAt" TIMESTAMP(3) NOT NULL DEFAULT CURRENT_TIMESTAMP,
    "deletedAt" TIMESTAMP(3),
    "lastHeartbeatAt" TIMESTAMP(3),
    "isActive" BOOLEAN NOT NULL DEFAULT true,

    CONSTRAINT "Dispatcher_pkey" PRIMARY KEY ("id")
);

-- CreateTable
CREATE TABLE "Event" (
    "id" UUID NOT NULL,
    "createdAt" TIMESTAMP(3) NOT NULL DEFAULT CURRENT_TIMESTAMP,
    "updatedAt" TIMESTAMP(3) NOT NULL DEFAULT CURRENT_TIMESTAMP,
    "deletedAt" TIMESTAMP(3),
    "key" TEXT NOT NULL,
    "tenantId" UUID NOT NULL,
    "replayedFromId" UUID,
    "data" JSONB,
    "additionalMetadata" JSONB,

    CONSTRAINT "Event_pkey" PRIMARY KEY ("id")
);

-- CreateTable
CREATE TABLE "GetGroupKeyRun" (
    "id" UUID NOT NULL,
    "createdAt" TIMESTAMP(3) NOT NULL DEFAULT CURRENT_TIMESTAMP,
    "updatedAt" TIMESTAMP(3) NOT NULL DEFAULT CURRENT_TIMESTAMP,
    "deletedAt" TIMESTAMP(3),
    "tenantId" UUID NOT NULL,
    "workerId" UUID,
    "tickerId" UUID,
    "status" "StepRunStatus" NOT NULL DEFAULT 'PENDING',
    "input" JSONB,
    "output" TEXT,
    "requeueAfter" TIMESTAMP(3),
    "error" TEXT,
    "startedAt" TIMESTAMP(3),
    "finishedAt" TIMESTAMP(3),
    "timeoutAt" TIMESTAMP(3),
    "cancelledAt" TIMESTAMP(3),
    "cancelledReason" TEXT,
    "cancelledError" TEXT,
    "workflowRunId" UUID NOT NULL,
    "scheduleTimeoutAt" TIMESTAMP(3),

    CONSTRAINT "GetGroupKeyRun_pkey" PRIMARY KEY ("id")
);

-- CreateTable
CREATE TABLE "GithubAppInstallation" (
    "id" UUID NOT NULL,
    "createdAt" TIMESTAMP(3) NOT NULL DEFAULT CURRENT_TIMESTAMP,
    "updatedAt" TIMESTAMP(3) NOT NULL DEFAULT CURRENT_TIMESTAMP,
    "deletedAt" TIMESTAMP(3),
    "githubAppOAuthId" UUID NOT NULL,
    "installationId" INTEGER NOT NULL,
    "accountName" TEXT NOT NULL,
    "accountId" INTEGER NOT NULL,
    "accountAvatarURL" TEXT,
    "installationSettingsURL" TEXT,
    "config" JSONB,
    "tenantId" UUID,
    "tenantVcsProviderId" UUID,

    CONSTRAINT "GithubAppInstallation_pkey" PRIMARY KEY ("id")
);

-- CreateTable
CREATE TABLE "GithubAppOAuth" (
    "id" UUID NOT NULL,
    "createdAt" TIMESTAMP(3) NOT NULL DEFAULT CURRENT_TIMESTAMP,
    "updatedAt" TIMESTAMP(3) NOT NULL DEFAULT CURRENT_TIMESTAMP,
    "deletedAt" TIMESTAMP(3),
    "githubUserID" INTEGER NOT NULL,
    "accessToken" BYTEA NOT NULL,
    "refreshToken" BYTEA,
    "expiresAt" TIMESTAMP(3),

    CONSTRAINT "GithubAppOAuth_pkey" PRIMARY KEY ("id")
);

-- CreateTable
CREATE TABLE "GithubPullRequest" (
    "id" UUID NOT NULL,
    "createdAt" TIMESTAMP(3) NOT NULL DEFAULT CURRENT_TIMESTAMP,
    "updatedAt" TIMESTAMP(3) NOT NULL DEFAULT CURRENT_TIMESTAMP,
    "deletedAt" TIMESTAMP(3),
    "tenantId" UUID NOT NULL,
    "repositoryOwner" TEXT NOT NULL,
    "repositoryName" TEXT NOT NULL,
    "pullRequestID" INTEGER NOT NULL,
    "pullRequestTitle" TEXT NOT NULL,
    "pullRequestNumber" INTEGER NOT NULL,
    "pullRequestHeadBranch" TEXT NOT NULL,
    "pullRequestBaseBranch" TEXT NOT NULL,
    "pullRequestState" TEXT NOT NULL,

    CONSTRAINT "GithubPullRequest_pkey" PRIMARY KEY ("id")
);

-- CreateTable
CREATE TABLE "GithubPullRequestComment" (
    "id" UUID NOT NULL,
    "createdAt" TIMESTAMP(3) NOT NULL DEFAULT CURRENT_TIMESTAMP,
    "updatedAt" TIMESTAMP(3) NOT NULL DEFAULT CURRENT_TIMESTAMP,
    "deletedAt" TIMESTAMP(3),
    "tenantId" UUID NOT NULL,
    "pullRequestID" UUID NOT NULL,
    "moduleID" TEXT NOT NULL,
    "commentID" INTEGER NOT NULL,

    CONSTRAINT "GithubPullRequestComment_pkey" PRIMARY KEY ("id")
);

-- CreateTable
CREATE TABLE "GithubWebhook" (
    "id" UUID NOT NULL,
    "createdAt" TIMESTAMP(3) NOT NULL DEFAULT CURRENT_TIMESTAMP,
    "updatedAt" TIMESTAMP(3) NOT NULL DEFAULT CURRENT_TIMESTAMP,
    "deletedAt" TIMESTAMP(3),
    "tenantId" UUID NOT NULL,
    "repositoryOwner" TEXT NOT NULL,
    "repositoryName" TEXT NOT NULL,
    "signingSecret" BYTEA NOT NULL,

    CONSTRAINT "GithubWebhook_pkey" PRIMARY KEY ("id")
);

-- CreateTable
CREATE TABLE "Job" (
    "id" UUID NOT NULL,
    "createdAt" TIMESTAMP(3) NOT NULL DEFAULT CURRENT_TIMESTAMP,
    "updatedAt" TIMESTAMP(3) NOT NULL DEFAULT CURRENT_TIMESTAMP,
    "deletedAt" TIMESTAMP(3),
    "tenantId" UUID NOT NULL,
    "workflowVersionId" UUID NOT NULL,
    "name" TEXT NOT NULL,
    "description" TEXT,
    "timeout" TEXT,
    "kind" "JobKind" NOT NULL DEFAULT 'DEFAULT',

    CONSTRAINT "Job_pkey" PRIMARY KEY ("id")
);

-- CreateTable
CREATE TABLE "JobRun" (
    "id" UUID NOT NULL,
    "createdAt" TIMESTAMP(3) NOT NULL DEFAULT CURRENT_TIMESTAMP,
    "updatedAt" TIMESTAMP(3) NOT NULL DEFAULT CURRENT_TIMESTAMP,
    "deletedAt" TIMESTAMP(3),
    "tenantId" UUID NOT NULL,
    "jobId" UUID NOT NULL,
    "tickerId" UUID,
    "status" "JobRunStatus" NOT NULL DEFAULT 'PENDING',
    "result" JSONB,
    "startedAt" TIMESTAMP(3),
    "finishedAt" TIMESTAMP(3),
    "timeoutAt" TIMESTAMP(3),
    "cancelledAt" TIMESTAMP(3),
    "cancelledReason" TEXT,
    "cancelledError" TEXT,
    "workflowRunId" UUID NOT NULL,

    CONSTRAINT "JobRun_pkey" PRIMARY KEY ("id")
);

-- CreateTable
CREATE TABLE "JobRunLookupData" (
    "id" UUID NOT NULL,
    "createdAt" TIMESTAMP(3) NOT NULL DEFAULT CURRENT_TIMESTAMP,
    "updatedAt" TIMESTAMP(3) NOT NULL DEFAULT CURRENT_TIMESTAMP,
    "deletedAt" TIMESTAMP(3),
    "jobRunId" UUID NOT NULL,
    "tenantId" UUID NOT NULL,
    "data" JSONB,

    CONSTRAINT "JobRunLookupData_pkey" PRIMARY KEY ("id")
);

-- CreateTable
CREATE TABLE "LogLine" (
    "id" BIGSERIAL NOT NULL,
    "createdAt" TIMESTAMP(3) NOT NULL DEFAULT CURRENT_TIMESTAMP,
    "tenantId" UUID NOT NULL,
    "stepRunId" UUID,
    "message" TEXT NOT NULL,
    "level" "LogLineLevel" NOT NULL DEFAULT 'INFO',
    "metadata" JSONB,

    CONSTRAINT "LogLine_pkey" PRIMARY KEY ("id")
);

-- CreateTable
CREATE TABLE "RateLimit" (
    "tenantId" UUID NOT NULL,
    "key" TEXT NOT NULL,
    "limitValue" INTEGER NOT NULL,
    "value" INTEGER NOT NULL,
    "window" TEXT NOT NULL,
    "lastRefill" TIMESTAMP(3) NOT NULL DEFAULT CURRENT_TIMESTAMP
);

-- CreateTable
CREATE TABLE "SNSIntegration" (
    "id" UUID NOT NULL,
    "createdAt" TIMESTAMP(3) NOT NULL DEFAULT CURRENT_TIMESTAMP,
    "updatedAt" TIMESTAMP(3) NOT NULL DEFAULT CURRENT_TIMESTAMP,
    "tenantId" UUID NOT NULL,
    "topicArn" TEXT NOT NULL,

    CONSTRAINT "SNSIntegration_pkey" PRIMARY KEY ("id")
);

-- CreateTable
CREATE TABLE "Service" (
    "id" UUID NOT NULL,
    "createdAt" TIMESTAMP(3) NOT NULL DEFAULT CURRENT_TIMESTAMP,
    "updatedAt" TIMESTAMP(3) NOT NULL DEFAULT CURRENT_TIMESTAMP,
    "deletedAt" TIMESTAMP(3),
    "name" TEXT NOT NULL,
    "description" TEXT,
    "tenantId" UUID NOT NULL,

    CONSTRAINT "Service_pkey" PRIMARY KEY ("id")
);

-- CreateTable
CREATE TABLE "Step" (
    "id" UUID NOT NULL,
    "createdAt" TIMESTAMP(3) NOT NULL DEFAULT CURRENT_TIMESTAMP,
    "updatedAt" TIMESTAMP(3) NOT NULL DEFAULT CURRENT_TIMESTAMP,
    "deletedAt" TIMESTAMP(3),
    "readableId" TEXT,
    "tenantId" UUID NOT NULL,
    "jobId" UUID NOT NULL,
    "actionId" TEXT NOT NULL,
    "timeout" TEXT,
    "customUserData" JSONB,
    "retries" INTEGER NOT NULL DEFAULT 0,
    "scheduleTimeout" TEXT NOT NULL DEFAULT '5m',

    CONSTRAINT "Step_pkey" PRIMARY KEY ("id")
);

-- CreateTable
CREATE TABLE "StepRateLimit" (
    "units" INTEGER NOT NULL,
    "stepId" UUID NOT NULL,
    "rateLimitKey" TEXT NOT NULL,
    "tenantId" UUID NOT NULL
);

-- CreateTable
CREATE TABLE "StepRun" (
    "id" UUID NOT NULL,
    "createdAt" TIMESTAMP(3) NOT NULL DEFAULT CURRENT_TIMESTAMP,
    "updatedAt" TIMESTAMP(3) NOT NULL DEFAULT CURRENT_TIMESTAMP,
    "deletedAt" TIMESTAMP(3),
    "tenantId" UUID NOT NULL,
    "jobRunId" UUID NOT NULL,
    "stepId" UUID NOT NULL,
    "order" BIGSERIAL NOT NULL,
    "workerId" UUID,
    "tickerId" UUID,
    "status" "StepRunStatus" NOT NULL DEFAULT 'PENDING',
    "input" JSONB,
    "output" JSONB,
    "requeueAfter" TIMESTAMP(3),
    "scheduleTimeoutAt" TIMESTAMP(3),
    "error" TEXT,
    "startedAt" TIMESTAMP(3),
    "finishedAt" TIMESTAMP(3),
    "timeoutAt" TIMESTAMP(3),
    "cancelledAt" TIMESTAMP(3),
    "cancelledReason" TEXT,
    "cancelledError" TEXT,
    "inputSchema" JSONB,
    "callerFiles" JSONB,
    "gitRepoBranch" TEXT,
    "retryCount" INTEGER NOT NULL DEFAULT 0,

    CONSTRAINT "StepRun_pkey" PRIMARY KEY ("id")
);

-- CreateTable
CREATE TABLE "StepRunResultArchive" (
    "id" UUID NOT NULL,
    "createdAt" TIMESTAMP(3) NOT NULL DEFAULT CURRENT_TIMESTAMP,
    "updatedAt" TIMESTAMP(3) NOT NULL DEFAULT CURRENT_TIMESTAMP,
    "deletedAt" TIMESTAMP(3),
    "stepRunId" UUID NOT NULL,
    "order" BIGSERIAL NOT NULL,
    "input" JSONB,
    "output" JSONB,
    "error" TEXT,
    "startedAt" TIMESTAMP(3),
    "finishedAt" TIMESTAMP(3),
    "timeoutAt" TIMESTAMP(3),
    "cancelledAt" TIMESTAMP(3),
    "cancelledReason" TEXT,
    "cancelledError" TEXT,

    CONSTRAINT "StepRunResultArchive_pkey" PRIMARY KEY ("id")
);

-- CreateTable
CREATE TABLE "StreamEvent" (
    "id" BIGSERIAL NOT NULL,
    "createdAt" TIMESTAMP(3) NOT NULL DEFAULT CURRENT_TIMESTAMP,
    "tenantId" UUID NOT NULL,
    "stepRunId" UUID,
    "message" BYTEA NOT NULL,
    "metadata" JSONB,

    CONSTRAINT "StreamEvent_pkey" PRIMARY KEY ("id")
);

-- CreateTable
CREATE TABLE "Tenant" (
    "id" UUID NOT NULL,
    "createdAt" TIMESTAMP(3) NOT NULL DEFAULT CURRENT_TIMESTAMP,
    "updatedAt" TIMESTAMP(3) NOT NULL DEFAULT CURRENT_TIMESTAMP,
    "deletedAt" TIMESTAMP(3),
    "name" TEXT NOT NULL,
    "slug" TEXT NOT NULL,
    "analyticsOptOut" BOOLEAN NOT NULL DEFAULT false,

    CONSTRAINT "Tenant_pkey" PRIMARY KEY ("id")
);

-- CreateTable
CREATE TABLE "TenantInviteLink" (
    "id" UUID NOT NULL,
    "createdAt" TIMESTAMP(3) NOT NULL DEFAULT CURRENT_TIMESTAMP,
    "updatedAt" TIMESTAMP(3) NOT NULL DEFAULT CURRENT_TIMESTAMP,
    "tenantId" UUID NOT NULL,
    "inviterEmail" TEXT NOT NULL,
    "inviteeEmail" TEXT NOT NULL,
    "expires" TIMESTAMP(3) NOT NULL,
    "status" "InviteLinkStatus" NOT NULL DEFAULT 'PENDING',
    "role" "TenantMemberRole" NOT NULL DEFAULT 'OWNER',

    CONSTRAINT "TenantInviteLink_pkey" PRIMARY KEY ("id")
);

-- CreateTable
CREATE TABLE "TenantMember" (
    "id" UUID NOT NULL,
    "createdAt" TIMESTAMP(3) NOT NULL DEFAULT CURRENT_TIMESTAMP,
    "updatedAt" TIMESTAMP(3) NOT NULL DEFAULT CURRENT_TIMESTAMP,
    "tenantId" UUID NOT NULL,
    "userId" UUID NOT NULL,
    "role" "TenantMemberRole" NOT NULL,

    CONSTRAINT "TenantMember_pkey" PRIMARY KEY ("id")
);

-- CreateTable
CREATE TABLE "TenantVcsProvider" (
    "id" UUID NOT NULL,
    "createdAt" TIMESTAMP(3) NOT NULL DEFAULT CURRENT_TIMESTAMP,
    "updatedAt" TIMESTAMP(3) NOT NULL DEFAULT CURRENT_TIMESTAMP,
    "deletedAt" TIMESTAMP(3),
    "tenantId" UUID NOT NULL,
    "vcsProvider" "VcsProvider" NOT NULL,
    "config" JSONB,

    CONSTRAINT "TenantVcsProvider_pkey" PRIMARY KEY ("id")
);

-- CreateTable
CREATE TABLE "Ticker" (
    "id" UUID NOT NULL,
    "createdAt" TIMESTAMP(3) NOT NULL DEFAULT CURRENT_TIMESTAMP,
    "updatedAt" TIMESTAMP(3) NOT NULL DEFAULT CURRENT_TIMESTAMP,
    "lastHeartbeatAt" TIMESTAMP(3),
    "isActive" BOOLEAN NOT NULL DEFAULT true,

    CONSTRAINT "Ticker_pkey" PRIMARY KEY ("id")
);

-- CreateTable
CREATE TABLE "User" (
    "id" UUID NOT NULL,
    "createdAt" TIMESTAMP(3) NOT NULL DEFAULT CURRENT_TIMESTAMP,
    "updatedAt" TIMESTAMP(3) NOT NULL DEFAULT CURRENT_TIMESTAMP,
    "deletedAt" TIMESTAMP(3),
    "email" TEXT NOT NULL,
    "emailVerified" BOOLEAN NOT NULL DEFAULT false,
    "name" TEXT,

    CONSTRAINT "User_pkey" PRIMARY KEY ("id")
);

-- CreateTable
CREATE TABLE "UserOAuth" (
    "id" UUID NOT NULL,
    "createdAt" TIMESTAMP(3) NOT NULL DEFAULT CURRENT_TIMESTAMP,
    "updatedAt" TIMESTAMP(3) NOT NULL DEFAULT CURRENT_TIMESTAMP,
    "userId" UUID NOT NULL,
    "provider" TEXT NOT NULL,
    "providerUserId" TEXT NOT NULL,
    "expiresAt" TIMESTAMP(3),
    "accessToken" BYTEA NOT NULL,
    "refreshToken" BYTEA,

    CONSTRAINT "UserOAuth_pkey" PRIMARY KEY ("id")
);

-- CreateTable
CREATE TABLE "UserPassword" (
    "hash" TEXT NOT NULL,
    "userId" UUID NOT NULL
);

-- CreateTable
CREATE TABLE "UserSession" (
    "id" UUID NOT NULL,
    "createdAt" TIMESTAMP(3) NOT NULL DEFAULT CURRENT_TIMESTAMP,
    "updatedAt" TIMESTAMP(3) NOT NULL DEFAULT CURRENT_TIMESTAMP,
    "userId" UUID,
    "data" JSONB,
    "expiresAt" TIMESTAMP(3) NOT NULL,

    CONSTRAINT "UserSession_pkey" PRIMARY KEY ("id")
);

-- CreateTable
CREATE TABLE "Worker" (
    "id" UUID NOT NULL,
    "createdAt" TIMESTAMP(3) NOT NULL DEFAULT CURRENT_TIMESTAMP,
    "updatedAt" TIMESTAMP(3) NOT NULL DEFAULT CURRENT_TIMESTAMP,
    "deletedAt" TIMESTAMP(3),
    "tenantId" UUID NOT NULL,
    "lastHeartbeatAt" TIMESTAMP(3),
    "name" TEXT NOT NULL,
    "status" "WorkerStatus" NOT NULL DEFAULT 'ACTIVE',
    "dispatcherId" UUID,
    "maxRuns" INTEGER,
    "webhook" BOOLEAN NOT NULL DEFAULT false,

    CONSTRAINT "Worker_pkey" PRIMARY KEY ("id")
);

-- CreateTable
CREATE TABLE "WorkerSemaphore" (
    "workerId" UUID NOT NULL,
    "slots" INTEGER NOT NULL
);

-- CreateTable
CREATE TABLE "Workflow" (
    "id" UUID NOT NULL,
    "createdAt" TIMESTAMP(3) NOT NULL DEFAULT CURRENT_TIMESTAMP,
    "updatedAt" TIMESTAMP(3) NOT NULL DEFAULT CURRENT_TIMESTAMP,
    "deletedAt" TIMESTAMP(3),
    "tenantId" UUID NOT NULL,
    "name" TEXT NOT NULL,
    "description" TEXT,

    CONSTRAINT "Workflow_pkey" PRIMARY KEY ("id")
);

-- CreateTable
CREATE TABLE "WorkflowConcurrency" (
    "id" UUID NOT NULL,
    "createdAt" TIMESTAMP(3) NOT NULL DEFAULT CURRENT_TIMESTAMP,
    "updatedAt" TIMESTAMP(3) NOT NULL DEFAULT CURRENT_TIMESTAMP,
    "workflowVersionId" UUID NOT NULL,
    "getConcurrencyGroupId" UUID,
    "maxRuns" INTEGER NOT NULL DEFAULT 1,
    "limitStrategy" "ConcurrencyLimitStrategy" NOT NULL DEFAULT 'CANCEL_IN_PROGRESS',

    CONSTRAINT "WorkflowConcurrency_pkey" PRIMARY KEY ("id")
);

-- CreateTable
CREATE TABLE "WorkflowDeploymentConfig" (
    "id" UUID NOT NULL,
    "createdAt" TIMESTAMP(3) NOT NULL DEFAULT CURRENT_TIMESTAMP,
    "updatedAt" TIMESTAMP(3) NOT NULL DEFAULT CURRENT_TIMESTAMP,
    "deletedAt" TIMESTAMP(3),
    "workflowId" UUID NOT NULL,
    "gitRepoName" TEXT NOT NULL,
    "gitRepoOwner" TEXT NOT NULL,
    "gitRepoBranch" TEXT NOT NULL,
    "githubAppInstallationId" UUID,

    CONSTRAINT "WorkflowDeploymentConfig_pkey" PRIMARY KEY ("id")
);

-- CreateTable
CREATE TABLE "WorkflowRun" (
    "createdAt" TIMESTAMP(3) NOT NULL DEFAULT CURRENT_TIMESTAMP,
    "updatedAt" TIMESTAMP(3) NOT NULL DEFAULT CURRENT_TIMESTAMP,
    "deletedAt" TIMESTAMP(3),
    "tenantId" UUID NOT NULL,
    "workflowVersionId" UUID NOT NULL,
    "status" "WorkflowRunStatus" NOT NULL DEFAULT 'PENDING',
    "error" TEXT,
    "startedAt" TIMESTAMP(3),
    "finishedAt" TIMESTAMP(3),
    "concurrencyGroupId" TEXT,
    "displayName" TEXT,
    "id" UUID NOT NULL,
    "gitRepoBranch" TEXT,
    "childIndex" INTEGER,
    "childKey" TEXT,
    "parentId" UUID,
    "parentStepRunId" UUID,
    "additionalMetadata" JSONB,

    CONSTRAINT "WorkflowRun_pkey" PRIMARY KEY ("id")
);

-- CreateTable
CREATE TABLE "WorkflowRunTriggeredBy" (
    "id" UUID NOT NULL,
    "createdAt" TIMESTAMP(3) NOT NULL DEFAULT CURRENT_TIMESTAMP,
    "updatedAt" TIMESTAMP(3) NOT NULL DEFAULT CURRENT_TIMESTAMP,
    "deletedAt" TIMESTAMP(3),
    "tenantId" UUID NOT NULL,
    "eventId" UUID,
    "cronParentId" UUID,
    "cronSchedule" TEXT,
    "scheduledId" UUID,
    "input" JSONB,
    "parentId" UUID NOT NULL,

    CONSTRAINT "WorkflowRunTriggeredBy_pkey" PRIMARY KEY ("id")
);

-- CreateTable
CREATE TABLE "WorkflowTag" (
    "id" UUID NOT NULL,
    "createdAt" TIMESTAMP(3) NOT NULL DEFAULT CURRENT_TIMESTAMP,
    "updatedAt" TIMESTAMP(3) NOT NULL DEFAULT CURRENT_TIMESTAMP,
    "tenantId" UUID NOT NULL,
    "name" TEXT NOT NULL,
    "color" TEXT NOT NULL DEFAULT '#93C5FD',

    CONSTRAINT "WorkflowTag_pkey" PRIMARY KEY ("id")
);

-- CreateTable
CREATE TABLE "WorkflowTriggerCronRef" (
    "parentId" UUID NOT NULL,
    "cron" TEXT NOT NULL,
    "tickerId" UUID,
    "input" JSONB,
    "enabled" BOOLEAN NOT NULL DEFAULT true
);

-- CreateTable
CREATE TABLE "WorkflowTriggerEventRef" (
    "parentId" UUID NOT NULL,
    "eventKey" TEXT NOT NULL
);

-- CreateTable
CREATE TABLE "WorkflowTriggerScheduledRef" (
    "id" UUID NOT NULL,
    "parentId" UUID NOT NULL,
    "triggerAt" TIMESTAMP(3) NOT NULL,
    "tickerId" UUID,
    "input" JSONB,
    "childIndex" INTEGER,
    "childKey" TEXT,
    "parentStepRunId" UUID,
    "parentWorkflowRunId" UUID,

    CONSTRAINT "WorkflowTriggerScheduledRef_pkey" PRIMARY KEY ("id")
);

-- CreateTable
CREATE TABLE "WorkflowTriggers" (
    "id" UUID NOT NULL,
    "createdAt" TIMESTAMP(3) NOT NULL DEFAULT CURRENT_TIMESTAMP,
    "updatedAt" TIMESTAMP(3) NOT NULL DEFAULT CURRENT_TIMESTAMP,
    "deletedAt" TIMESTAMP(3),
    "workflowVersionId" UUID NOT NULL,
    "tenantId" UUID NOT NULL,

    CONSTRAINT "WorkflowTriggers_pkey" PRIMARY KEY ("id")
);

-- CreateTable
CREATE TABLE "WorkflowVersion" (
    "id" UUID NOT NULL,
    "createdAt" TIMESTAMP(3) NOT NULL DEFAULT CURRENT_TIMESTAMP,
    "updatedAt" TIMESTAMP(3) NOT NULL DEFAULT CURRENT_TIMESTAMP,
    "deletedAt" TIMESTAMP(3),
    "version" TEXT,
    "order" BIGSERIAL NOT NULL,
    "workflowId" UUID NOT NULL,
    "checksum" TEXT NOT NULL,
    "scheduleTimeout" TEXT NOT NULL DEFAULT '5m',
<<<<<<< HEAD
    "webhook" TEXT,
=======
    "onFailureJobId" UUID,
>>>>>>> fa074001

    CONSTRAINT "WorkflowVersion_pkey" PRIMARY KEY ("id")
);

-- CreateTable
CREATE TABLE "_ActionToWorker" (
    "B" UUID NOT NULL,
    "A" UUID NOT NULL
);

-- CreateTable
CREATE TABLE "_GithubAppInstallationToGithubWebhook" (
    "A" UUID NOT NULL,
    "B" UUID NOT NULL
);

-- CreateTable
CREATE TABLE "_GithubAppOAuthToUser" (
    "A" UUID NOT NULL,
    "B" UUID NOT NULL
);

-- CreateTable
CREATE TABLE "_GithubPullRequestToWorkflowRun" (
    "A" UUID NOT NULL,
    "B" UUID NOT NULL
);

-- CreateTable
CREATE TABLE "_ServiceToWorker" (
    "A" UUID NOT NULL,
    "B" UUID NOT NULL
);

-- CreateTable
CREATE TABLE "_StepOrder" (
    "A" UUID NOT NULL,
    "B" UUID NOT NULL
);

-- CreateTable
CREATE TABLE "_StepRunOrder" (
    "A" UUID NOT NULL,
    "B" UUID NOT NULL
);

-- CreateTable
CREATE TABLE "_WorkflowToWorkflowTag" (
    "A" UUID NOT NULL,
    "B" UUID NOT NULL
);

-- CreateIndex
CREATE UNIQUE INDEX "APIToken_id_key" ON "APIToken"("id" ASC);

-- CreateIndex
CREATE UNIQUE INDEX "Action_id_key" ON "Action"("id" ASC);

-- CreateIndex
CREATE UNIQUE INDEX "Action_tenantId_actionId_key" ON "Action"("tenantId" ASC, "actionId" ASC);

-- CreateIndex
CREATE UNIQUE INDEX "Dispatcher_id_key" ON "Dispatcher"("id" ASC);

-- CreateIndex
CREATE UNIQUE INDEX "Event_id_key" ON "Event"("id" ASC);

-- CreateIndex
CREATE UNIQUE INDEX "GetGroupKeyRun_id_key" ON "GetGroupKeyRun"("id" ASC);

-- CreateIndex
CREATE UNIQUE INDEX "GetGroupKeyRun_workflowRunId_key" ON "GetGroupKeyRun"("workflowRunId" ASC);

-- CreateIndex
CREATE UNIQUE INDEX "GithubAppInstallation_id_key" ON "GithubAppInstallation"("id" ASC);

-- CreateIndex
CREATE UNIQUE INDEX "GithubAppInstallation_installationId_accountId_key" ON "GithubAppInstallation"("installationId" ASC, "accountId" ASC);

-- CreateIndex
CREATE UNIQUE INDEX "GithubAppOAuth_githubUserID_key" ON "GithubAppOAuth"("githubUserID" ASC);

-- CreateIndex
CREATE UNIQUE INDEX "GithubAppOAuth_id_key" ON "GithubAppOAuth"("id" ASC);

-- CreateIndex
CREATE UNIQUE INDEX "GithubPullRequest_id_key" ON "GithubPullRequest"("id" ASC);

-- CreateIndex
CREATE UNIQUE INDEX "GithubPullRequest_tenantId_repositoryOwner_repositoryName_p_key" ON "GithubPullRequest"("tenantId" ASC, "repositoryOwner" ASC, "repositoryName" ASC, "pullRequestNumber" ASC);

-- CreateIndex
CREATE UNIQUE INDEX "GithubPullRequestComment_id_key" ON "GithubPullRequestComment"("id" ASC);

-- CreateIndex
CREATE UNIQUE INDEX "GithubWebhook_id_key" ON "GithubWebhook"("id" ASC);

-- CreateIndex
CREATE UNIQUE INDEX "GithubWebhook_tenantId_repositoryOwner_repositoryName_key" ON "GithubWebhook"("tenantId" ASC, "repositoryOwner" ASC, "repositoryName" ASC);

-- CreateIndex
CREATE UNIQUE INDEX "Job_id_key" ON "Job"("id" ASC);

-- CreateIndex
CREATE UNIQUE INDEX "Job_workflowVersionId_name_key" ON "Job"("workflowVersionId" ASC, "name" ASC);

-- CreateIndex
CREATE UNIQUE INDEX "JobRun_id_key" ON "JobRun"("id" ASC);

-- CreateIndex
CREATE UNIQUE INDEX "JobRunLookupData_id_key" ON "JobRunLookupData"("id" ASC);

-- CreateIndex
CREATE UNIQUE INDEX "JobRunLookupData_jobRunId_key" ON "JobRunLookupData"("jobRunId" ASC);

-- CreateIndex
CREATE UNIQUE INDEX "JobRunLookupData_jobRunId_tenantId_key" ON "JobRunLookupData"("jobRunId" ASC, "tenantId" ASC);

-- CreateIndex
CREATE UNIQUE INDEX "RateLimit_tenantId_key_key" ON "RateLimit"("tenantId" ASC, "key" ASC);

-- CreateIndex
CREATE UNIQUE INDEX "SNSIntegration_id_key" ON "SNSIntegration"("id" ASC);

-- CreateIndex
CREATE UNIQUE INDEX "SNSIntegration_tenantId_topicArn_key" ON "SNSIntegration"("tenantId" ASC, "topicArn" ASC);

-- CreateIndex
CREATE UNIQUE INDEX "Service_id_key" ON "Service"("id" ASC);

-- CreateIndex
CREATE UNIQUE INDEX "Service_tenantId_name_key" ON "Service"("tenantId" ASC, "name" ASC);

-- CreateIndex
CREATE UNIQUE INDEX "Step_id_key" ON "Step"("id" ASC);

-- CreateIndex
CREATE UNIQUE INDEX "Step_jobId_readableId_key" ON "Step"("jobId" ASC, "readableId" ASC);

-- CreateIndex
CREATE UNIQUE INDEX "StepRateLimit_stepId_rateLimitKey_key" ON "StepRateLimit"("stepId" ASC, "rateLimitKey" ASC);

-- CreateIndex
CREATE UNIQUE INDEX "StepRun_id_key" ON "StepRun"("id" ASC);

-- CreateIndex
CREATE UNIQUE INDEX "StepRunResultArchive_id_key" ON "StepRunResultArchive"("id" ASC);

-- CreateIndex
CREATE UNIQUE INDEX "Tenant_id_key" ON "Tenant"("id" ASC);

-- CreateIndex
CREATE UNIQUE INDEX "Tenant_slug_key" ON "Tenant"("slug" ASC);

-- CreateIndex
CREATE UNIQUE INDEX "TenantInviteLink_id_key" ON "TenantInviteLink"("id" ASC);

-- CreateIndex
CREATE UNIQUE INDEX "TenantMember_id_key" ON "TenantMember"("id" ASC);

-- CreateIndex
CREATE UNIQUE INDEX "TenantMember_tenantId_userId_key" ON "TenantMember"("tenantId" ASC, "userId" ASC);

-- CreateIndex
CREATE UNIQUE INDEX "TenantVcsProvider_id_key" ON "TenantVcsProvider"("id" ASC);

-- CreateIndex
CREATE UNIQUE INDEX "TenantVcsProvider_tenantId_vcsProvider_key" ON "TenantVcsProvider"("tenantId" ASC, "vcsProvider" ASC);

-- CreateIndex
CREATE UNIQUE INDEX "Ticker_id_key" ON "Ticker"("id" ASC);

-- CreateIndex
CREATE UNIQUE INDEX "User_email_key" ON "User"("email" ASC);

-- CreateIndex
CREATE UNIQUE INDEX "User_id_key" ON "User"("id" ASC);

-- CreateIndex
CREATE UNIQUE INDEX "UserOAuth_id_key" ON "UserOAuth"("id" ASC);

-- CreateIndex
CREATE UNIQUE INDEX "UserOAuth_userId_key" ON "UserOAuth"("userId" ASC);

-- CreateIndex
CREATE UNIQUE INDEX "UserOAuth_userId_provider_key" ON "UserOAuth"("userId" ASC, "provider" ASC);

-- CreateIndex
CREATE UNIQUE INDEX "UserPassword_userId_key" ON "UserPassword"("userId" ASC);

-- CreateIndex
CREATE UNIQUE INDEX "UserSession_id_key" ON "UserSession"("id" ASC);

-- CreateIndex
CREATE UNIQUE INDEX "Worker_id_key" ON "Worker"("id" ASC);

-- CreateIndex
CREATE UNIQUE INDEX "WorkerSemaphore_workerId_key" ON "WorkerSemaphore"("workerId" ASC);

-- CreateIndex
CREATE UNIQUE INDEX "Workflow_id_key" ON "Workflow"("id" ASC);

-- CreateIndex
CREATE UNIQUE INDEX "Workflow_tenantId_name_key" ON "Workflow"("tenantId" ASC, "name" ASC);

-- CreateIndex
CREATE UNIQUE INDEX "WorkflowConcurrency_id_key" ON "WorkflowConcurrency"("id" ASC);

-- CreateIndex
CREATE UNIQUE INDEX "WorkflowConcurrency_workflowVersionId_key" ON "WorkflowConcurrency"("workflowVersionId" ASC);

-- CreateIndex
CREATE UNIQUE INDEX "WorkflowDeploymentConfig_id_key" ON "WorkflowDeploymentConfig"("id" ASC);

-- CreateIndex
CREATE UNIQUE INDEX "WorkflowDeploymentConfig_workflowId_key" ON "WorkflowDeploymentConfig"("workflowId" ASC);

-- CreateIndex
CREATE UNIQUE INDEX "WorkflowRun_id_key" ON "WorkflowRun"("id" ASC);

-- CreateIndex
CREATE UNIQUE INDEX "WorkflowRun_parentId_parentStepRunId_childKey_key" ON "WorkflowRun"("parentId" ASC, "parentStepRunId" ASC, "childKey" ASC);

-- CreateIndex
CREATE UNIQUE INDEX "WorkflowRunTriggeredBy_id_key" ON "WorkflowRunTriggeredBy"("id" ASC);

-- CreateIndex
CREATE UNIQUE INDEX "WorkflowRunTriggeredBy_parentId_key" ON "WorkflowRunTriggeredBy"("parentId" ASC);

-- CreateIndex
CREATE UNIQUE INDEX "WorkflowRunTriggeredBy_scheduledId_key" ON "WorkflowRunTriggeredBy"("scheduledId" ASC);

-- CreateIndex
CREATE UNIQUE INDEX "WorkflowTag_id_key" ON "WorkflowTag"("id" ASC);

-- CreateIndex
CREATE UNIQUE INDEX "WorkflowTag_tenantId_name_key" ON "WorkflowTag"("tenantId" ASC, "name" ASC);

-- CreateIndex
CREATE UNIQUE INDEX "WorkflowTriggerCronRef_parentId_cron_key" ON "WorkflowTriggerCronRef"("parentId" ASC, "cron" ASC);

-- CreateIndex
CREATE UNIQUE INDEX "WorkflowTriggerEventRef_parentId_eventKey_key" ON "WorkflowTriggerEventRef"("parentId" ASC, "eventKey" ASC);

-- CreateIndex
CREATE UNIQUE INDEX "WorkflowTriggerScheduledRef_id_key" ON "WorkflowTriggerScheduledRef"("id" ASC);

-- CreateIndex
CREATE UNIQUE INDEX "WorkflowTriggerScheduledRef_parentId_parentStepRunId_childK_key" ON "WorkflowTriggerScheduledRef"("parentId" ASC, "parentStepRunId" ASC, "childKey" ASC);

-- CreateIndex
CREATE UNIQUE INDEX "WorkflowTriggers_id_key" ON "WorkflowTriggers"("id" ASC);

-- CreateIndex
CREATE UNIQUE INDEX "WorkflowTriggers_workflowVersionId_key" ON "WorkflowTriggers"("workflowVersionId" ASC);

-- CreateIndex
CREATE UNIQUE INDEX "WorkflowVersion_id_key" ON "WorkflowVersion"("id" ASC);

-- CreateIndex
CREATE UNIQUE INDEX "WorkflowVersion_onFailureJobId_key" ON "WorkflowVersion"("onFailureJobId" ASC);

-- CreateIndex
CREATE UNIQUE INDEX "_ActionToWorker_AB_unique" ON "_ActionToWorker"("A" ASC, "B" ASC);

-- CreateIndex
CREATE INDEX "_ActionToWorker_B_index" ON "_ActionToWorker"("B" ASC);

-- CreateIndex
CREATE UNIQUE INDEX "_GithubAppInstallationToGithubWebhook_AB_unique" ON "_GithubAppInstallationToGithubWebhook"("A" ASC, "B" ASC);

-- CreateIndex
CREATE INDEX "_GithubAppInstallationToGithubWebhook_B_index" ON "_GithubAppInstallationToGithubWebhook"("B" ASC);

-- CreateIndex
CREATE UNIQUE INDEX "_GithubAppOAuthToUser_AB_unique" ON "_GithubAppOAuthToUser"("A" ASC, "B" ASC);

-- CreateIndex
CREATE INDEX "_GithubAppOAuthToUser_B_index" ON "_GithubAppOAuthToUser"("B" ASC);

-- CreateIndex
CREATE UNIQUE INDEX "_GithubPullRequestToWorkflowRun_AB_unique" ON "_GithubPullRequestToWorkflowRun"("A" ASC, "B" ASC);

-- CreateIndex
CREATE INDEX "_GithubPullRequestToWorkflowRun_B_index" ON "_GithubPullRequestToWorkflowRun"("B" ASC);

-- CreateIndex
CREATE UNIQUE INDEX "_ServiceToWorker_AB_unique" ON "_ServiceToWorker"("A" ASC, "B" ASC);

-- CreateIndex
CREATE INDEX "_ServiceToWorker_B_index" ON "_ServiceToWorker"("B" ASC);

-- CreateIndex
CREATE UNIQUE INDEX "_StepOrder_AB_unique" ON "_StepOrder"("A" ASC, "B" ASC);

-- CreateIndex
CREATE INDEX "_StepOrder_B_index" ON "_StepOrder"("B" ASC);

-- CreateIndex
CREATE UNIQUE INDEX "_StepRunOrder_AB_unique" ON "_StepRunOrder"("A" ASC, "B" ASC);

-- CreateIndex
CREATE INDEX "_StepRunOrder_B_index" ON "_StepRunOrder"("B" ASC);

-- CreateIndex
CREATE UNIQUE INDEX "_WorkflowToWorkflowTag_AB_unique" ON "_WorkflowToWorkflowTag"("A" ASC, "B" ASC);

-- CreateIndex
CREATE INDEX "_WorkflowToWorkflowTag_B_index" ON "_WorkflowToWorkflowTag"("B" ASC);

-- AddForeignKey
ALTER TABLE "APIToken" ADD CONSTRAINT "APIToken_tenantId_fkey" FOREIGN KEY ("tenantId") REFERENCES "Tenant"("id") ON DELETE CASCADE ON UPDATE CASCADE;

-- AddForeignKey
ALTER TABLE "Action" ADD CONSTRAINT "Action_tenantId_fkey" FOREIGN KEY ("tenantId") REFERENCES "Tenant"("id") ON DELETE CASCADE ON UPDATE CASCADE;

-- AddForeignKey
ALTER TABLE "Event" ADD CONSTRAINT "Event_replayedFromId_fkey" FOREIGN KEY ("replayedFromId") REFERENCES "Event"("id") ON DELETE SET NULL ON UPDATE CASCADE;

-- AddForeignKey
ALTER TABLE "Event" ADD CONSTRAINT "Event_tenantId_fkey" FOREIGN KEY ("tenantId") REFERENCES "Tenant"("id") ON DELETE CASCADE ON UPDATE CASCADE;

-- AddForeignKey
ALTER TABLE "GetGroupKeyRun" ADD CONSTRAINT "GetGroupKeyRun_tenantId_fkey" FOREIGN KEY ("tenantId") REFERENCES "Tenant"("id") ON DELETE CASCADE ON UPDATE CASCADE;

-- AddForeignKey
ALTER TABLE "GetGroupKeyRun" ADD CONSTRAINT "GetGroupKeyRun_tickerId_fkey" FOREIGN KEY ("tickerId") REFERENCES "Ticker"("id") ON DELETE SET NULL ON UPDATE CASCADE;

-- AddForeignKey
ALTER TABLE "GetGroupKeyRun" ADD CONSTRAINT "GetGroupKeyRun_workerId_fkey" FOREIGN KEY ("workerId") REFERENCES "Worker"("id") ON DELETE SET NULL ON UPDATE CASCADE;

-- AddForeignKey
ALTER TABLE "GetGroupKeyRun" ADD CONSTRAINT "GetGroupKeyRun_workflowRunId_fkey" FOREIGN KEY ("workflowRunId") REFERENCES "WorkflowRun"("id") ON DELETE CASCADE ON UPDATE CASCADE;

-- AddForeignKey
ALTER TABLE "GithubAppInstallation" ADD CONSTRAINT "GithubAppInstallation_githubAppOAuthId_fkey" FOREIGN KEY ("githubAppOAuthId") REFERENCES "GithubAppOAuth"("id") ON DELETE CASCADE ON UPDATE CASCADE;

-- AddForeignKey
ALTER TABLE "GithubAppInstallation" ADD CONSTRAINT "GithubAppInstallation_tenantId_fkey" FOREIGN KEY ("tenantId") REFERENCES "Tenant"("id") ON DELETE SET NULL ON UPDATE CASCADE;

-- AddForeignKey
ALTER TABLE "GithubAppInstallation" ADD CONSTRAINT "GithubAppInstallation_tenantVcsProviderId_fkey" FOREIGN KEY ("tenantVcsProviderId") REFERENCES "TenantVcsProvider"("id") ON DELETE SET NULL ON UPDATE CASCADE;

-- AddForeignKey
ALTER TABLE "GithubPullRequest" ADD CONSTRAINT "GithubPullRequest_tenantId_fkey" FOREIGN KEY ("tenantId") REFERENCES "Tenant"("id") ON DELETE CASCADE ON UPDATE CASCADE;

-- AddForeignKey
ALTER TABLE "GithubPullRequestComment" ADD CONSTRAINT "GithubPullRequestComment_pullRequestID_fkey" FOREIGN KEY ("pullRequestID") REFERENCES "GithubPullRequest"("id") ON DELETE CASCADE ON UPDATE CASCADE;

-- AddForeignKey
ALTER TABLE "GithubPullRequestComment" ADD CONSTRAINT "GithubPullRequestComment_tenantId_fkey" FOREIGN KEY ("tenantId") REFERENCES "Tenant"("id") ON DELETE CASCADE ON UPDATE CASCADE;

-- AddForeignKey
ALTER TABLE "GithubWebhook" ADD CONSTRAINT "GithubWebhook_tenantId_fkey" FOREIGN KEY ("tenantId") REFERENCES "Tenant"("id") ON DELETE CASCADE ON UPDATE CASCADE;

-- AddForeignKey
ALTER TABLE "Job" ADD CONSTRAINT "Job_tenantId_fkey" FOREIGN KEY ("tenantId") REFERENCES "Tenant"("id") ON DELETE CASCADE ON UPDATE CASCADE;

-- AddForeignKey
ALTER TABLE "Job" ADD CONSTRAINT "Job_workflowVersionId_fkey" FOREIGN KEY ("workflowVersionId") REFERENCES "WorkflowVersion"("id") ON DELETE CASCADE ON UPDATE CASCADE;

-- AddForeignKey
ALTER TABLE "JobRun" ADD CONSTRAINT "JobRun_jobId_fkey" FOREIGN KEY ("jobId") REFERENCES "Job"("id") ON DELETE CASCADE ON UPDATE CASCADE;

-- AddForeignKey
ALTER TABLE "JobRun" ADD CONSTRAINT "JobRun_tenantId_fkey" FOREIGN KEY ("tenantId") REFERENCES "Tenant"("id") ON DELETE CASCADE ON UPDATE CASCADE;

-- AddForeignKey
ALTER TABLE "JobRun" ADD CONSTRAINT "JobRun_tickerId_fkey" FOREIGN KEY ("tickerId") REFERENCES "Ticker"("id") ON DELETE SET NULL ON UPDATE CASCADE;

-- AddForeignKey
ALTER TABLE "JobRun" ADD CONSTRAINT "JobRun_workflowRunId_fkey" FOREIGN KEY ("workflowRunId") REFERENCES "WorkflowRun"("id") ON DELETE CASCADE ON UPDATE CASCADE;

-- AddForeignKey
ALTER TABLE "JobRunLookupData" ADD CONSTRAINT "JobRunLookupData_jobRunId_fkey" FOREIGN KEY ("jobRunId") REFERENCES "JobRun"("id") ON DELETE CASCADE ON UPDATE CASCADE;

-- AddForeignKey
ALTER TABLE "JobRunLookupData" ADD CONSTRAINT "JobRunLookupData_tenantId_fkey" FOREIGN KEY ("tenantId") REFERENCES "Tenant"("id") ON DELETE CASCADE ON UPDATE CASCADE;

-- AddForeignKey
ALTER TABLE "LogLine" ADD CONSTRAINT "LogLine_stepRunId_fkey" FOREIGN KEY ("stepRunId") REFERENCES "StepRun"("id") ON DELETE SET NULL ON UPDATE CASCADE;

-- AddForeignKey
ALTER TABLE "LogLine" ADD CONSTRAINT "LogLine_tenantId_fkey" FOREIGN KEY ("tenantId") REFERENCES "Tenant"("id") ON DELETE CASCADE ON UPDATE CASCADE;

-- AddForeignKey
ALTER TABLE "RateLimit" ADD CONSTRAINT "RateLimit_tenantId_fkey" FOREIGN KEY ("tenantId") REFERENCES "Tenant"("id") ON DELETE CASCADE ON UPDATE CASCADE;

-- AddForeignKey
ALTER TABLE "SNSIntegration" ADD CONSTRAINT "SNSIntegration_tenantId_fkey" FOREIGN KEY ("tenantId") REFERENCES "Tenant"("id") ON DELETE CASCADE ON UPDATE CASCADE;

-- AddForeignKey
ALTER TABLE "Service" ADD CONSTRAINT "Service_tenantId_fkey" FOREIGN KEY ("tenantId") REFERENCES "Tenant"("id") ON DELETE CASCADE ON UPDATE CASCADE;

-- AddForeignKey
ALTER TABLE "Step" ADD CONSTRAINT "Step_actionId_tenantId_fkey" FOREIGN KEY ("actionId", "tenantId") REFERENCES "Action"("actionId", "tenantId") ON DELETE RESTRICT ON UPDATE CASCADE;

-- AddForeignKey
ALTER TABLE "Step" ADD CONSTRAINT "Step_jobId_fkey" FOREIGN KEY ("jobId") REFERENCES "Job"("id") ON DELETE CASCADE ON UPDATE CASCADE;

-- AddForeignKey
ALTER TABLE "Step" ADD CONSTRAINT "Step_tenantId_fkey" FOREIGN KEY ("tenantId") REFERENCES "Tenant"("id") ON DELETE CASCADE ON UPDATE CASCADE;

-- AddForeignKey
ALTER TABLE "StepRateLimit" ADD CONSTRAINT "StepRateLimit_stepId_fkey" FOREIGN KEY ("stepId") REFERENCES "Step"("id") ON DELETE CASCADE ON UPDATE CASCADE;

-- AddForeignKey
ALTER TABLE "StepRateLimit" ADD CONSTRAINT "StepRateLimit_tenantId_fkey" FOREIGN KEY ("tenantId") REFERENCES "Tenant"("id") ON DELETE CASCADE ON UPDATE CASCADE;

-- AddForeignKey
ALTER TABLE "StepRateLimit" ADD CONSTRAINT "StepRateLimit_tenantId_rateLimitKey_fkey" FOREIGN KEY ("tenantId", "rateLimitKey") REFERENCES "RateLimit"("tenantId", "key") ON DELETE RESTRICT ON UPDATE CASCADE;

-- AddForeignKey
ALTER TABLE "StepRun" ADD CONSTRAINT "StepRun_jobRunId_fkey" FOREIGN KEY ("jobRunId") REFERENCES "JobRun"("id") ON DELETE CASCADE ON UPDATE CASCADE;

-- AddForeignKey
ALTER TABLE "StepRun" ADD CONSTRAINT "StepRun_stepId_fkey" FOREIGN KEY ("stepId") REFERENCES "Step"("id") ON DELETE CASCADE ON UPDATE CASCADE;

-- AddForeignKey
ALTER TABLE "StepRun" ADD CONSTRAINT "StepRun_tenantId_fkey" FOREIGN KEY ("tenantId") REFERENCES "Tenant"("id") ON DELETE CASCADE ON UPDATE CASCADE;

-- AddForeignKey
ALTER TABLE "StepRun" ADD CONSTRAINT "StepRun_tickerId_fkey" FOREIGN KEY ("tickerId") REFERENCES "Ticker"("id") ON DELETE SET NULL ON UPDATE CASCADE;

-- AddForeignKey
ALTER TABLE "StepRun" ADD CONSTRAINT "StepRun_workerId_fkey" FOREIGN KEY ("workerId") REFERENCES "Worker"("id") ON DELETE SET NULL ON UPDATE CASCADE;

-- AddForeignKey
ALTER TABLE "StepRunResultArchive" ADD CONSTRAINT "StepRunResultArchive_stepRunId_fkey" FOREIGN KEY ("stepRunId") REFERENCES "StepRun"("id") ON DELETE CASCADE ON UPDATE CASCADE;

-- AddForeignKey
ALTER TABLE "StreamEvent" ADD CONSTRAINT "StreamEvent_stepRunId_fkey" FOREIGN KEY ("stepRunId") REFERENCES "StepRun"("id") ON DELETE SET NULL ON UPDATE CASCADE;

-- AddForeignKey
ALTER TABLE "StreamEvent" ADD CONSTRAINT "StreamEvent_tenantId_fkey" FOREIGN KEY ("tenantId") REFERENCES "Tenant"("id") ON DELETE CASCADE ON UPDATE CASCADE;

-- AddForeignKey
ALTER TABLE "TenantInviteLink" ADD CONSTRAINT "TenantInviteLink_tenantId_fkey" FOREIGN KEY ("tenantId") REFERENCES "Tenant"("id") ON DELETE CASCADE ON UPDATE CASCADE;

-- AddForeignKey
ALTER TABLE "TenantMember" ADD CONSTRAINT "TenantMember_tenantId_fkey" FOREIGN KEY ("tenantId") REFERENCES "Tenant"("id") ON DELETE CASCADE ON UPDATE CASCADE;

-- AddForeignKey
ALTER TABLE "TenantMember" ADD CONSTRAINT "TenantMember_userId_fkey" FOREIGN KEY ("userId") REFERENCES "User"("id") ON DELETE CASCADE ON UPDATE CASCADE;

-- AddForeignKey
ALTER TABLE "TenantVcsProvider" ADD CONSTRAINT "TenantVcsProvider_tenantId_fkey" FOREIGN KEY ("tenantId") REFERENCES "Tenant"("id") ON DELETE CASCADE ON UPDATE CASCADE;

-- AddForeignKey
ALTER TABLE "UserOAuth" ADD CONSTRAINT "UserOAuth_userId_fkey" FOREIGN KEY ("userId") REFERENCES "User"("id") ON DELETE CASCADE ON UPDATE CASCADE;

-- AddForeignKey
ALTER TABLE "UserPassword" ADD CONSTRAINT "UserPassword_userId_fkey" FOREIGN KEY ("userId") REFERENCES "User"("id") ON DELETE CASCADE ON UPDATE CASCADE;

-- AddForeignKey
ALTER TABLE "UserSession" ADD CONSTRAINT "UserSession_userId_fkey" FOREIGN KEY ("userId") REFERENCES "User"("id") ON DELETE CASCADE ON UPDATE CASCADE;

-- AddForeignKey
ALTER TABLE "Worker" ADD CONSTRAINT "Worker_dispatcherId_fkey" FOREIGN KEY ("dispatcherId") REFERENCES "Dispatcher"("id") ON DELETE SET NULL ON UPDATE CASCADE;

-- AddForeignKey
ALTER TABLE "Worker" ADD CONSTRAINT "Worker_tenantId_fkey" FOREIGN KEY ("tenantId") REFERENCES "Tenant"("id") ON DELETE CASCADE ON UPDATE CASCADE;

-- AddForeignKey
ALTER TABLE "WorkerSemaphore" ADD CONSTRAINT "WorkerSemaphore_workerId_fkey" FOREIGN KEY ("workerId") REFERENCES "Worker"("id") ON DELETE CASCADE ON UPDATE CASCADE;

-- AddForeignKey
ALTER TABLE "Workflow" ADD CONSTRAINT "Workflow_tenantId_fkey" FOREIGN KEY ("tenantId") REFERENCES "Tenant"("id") ON DELETE CASCADE ON UPDATE CASCADE;

-- AddForeignKey
ALTER TABLE "WorkflowConcurrency" ADD CONSTRAINT "WorkflowConcurrency_getConcurrencyGroupId_fkey" FOREIGN KEY ("getConcurrencyGroupId") REFERENCES "Action"("id") ON DELETE SET NULL ON UPDATE CASCADE;

-- AddForeignKey
ALTER TABLE "WorkflowConcurrency" ADD CONSTRAINT "WorkflowConcurrency_workflowVersionId_fkey" FOREIGN KEY ("workflowVersionId") REFERENCES "WorkflowVersion"("id") ON DELETE CASCADE ON UPDATE CASCADE;

-- AddForeignKey
ALTER TABLE "WorkflowDeploymentConfig" ADD CONSTRAINT "WorkflowDeploymentConfig_githubAppInstallationId_fkey" FOREIGN KEY ("githubAppInstallationId") REFERENCES "GithubAppInstallation"("id") ON DELETE CASCADE ON UPDATE CASCADE;

-- AddForeignKey
ALTER TABLE "WorkflowDeploymentConfig" ADD CONSTRAINT "WorkflowDeploymentConfig_workflowId_fkey" FOREIGN KEY ("workflowId") REFERENCES "Workflow"("id") ON DELETE CASCADE ON UPDATE CASCADE;

-- AddForeignKey
ALTER TABLE "WorkflowRun" ADD CONSTRAINT "WorkflowRun_parentId_fkey" FOREIGN KEY ("parentId") REFERENCES "WorkflowRun"("id") ON DELETE SET NULL ON UPDATE CASCADE;

-- AddForeignKey
ALTER TABLE "WorkflowRun" ADD CONSTRAINT "WorkflowRun_parentStepRunId_fkey" FOREIGN KEY ("parentStepRunId") REFERENCES "StepRun"("id") ON DELETE SET NULL ON UPDATE CASCADE;

-- AddForeignKey
ALTER TABLE "WorkflowRun" ADD CONSTRAINT "WorkflowRun_tenantId_fkey" FOREIGN KEY ("tenantId") REFERENCES "Tenant"("id") ON DELETE CASCADE ON UPDATE CASCADE;

-- AddForeignKey
ALTER TABLE "WorkflowRun" ADD CONSTRAINT "WorkflowRun_workflowVersionId_fkey" FOREIGN KEY ("workflowVersionId") REFERENCES "WorkflowVersion"("id") ON DELETE CASCADE ON UPDATE CASCADE;

-- AddForeignKey
ALTER TABLE "WorkflowRunTriggeredBy" ADD CONSTRAINT "WorkflowRunTriggeredBy_cronParentId_cronSchedule_fkey" FOREIGN KEY ("cronParentId", "cronSchedule") REFERENCES "WorkflowTriggerCronRef"("parentId", "cron") ON DELETE SET NULL ON UPDATE CASCADE;

-- AddForeignKey
ALTER TABLE "WorkflowRunTriggeredBy" ADD CONSTRAINT "WorkflowRunTriggeredBy_eventId_fkey" FOREIGN KEY ("eventId") REFERENCES "Event"("id") ON DELETE SET NULL ON UPDATE CASCADE;

-- AddForeignKey
ALTER TABLE "WorkflowRunTriggeredBy" ADD CONSTRAINT "WorkflowRunTriggeredBy_parentId_fkey" FOREIGN KEY ("parentId") REFERENCES "WorkflowRun"("id") ON DELETE CASCADE ON UPDATE CASCADE;

-- AddForeignKey
ALTER TABLE "WorkflowRunTriggeredBy" ADD CONSTRAINT "WorkflowRunTriggeredBy_scheduledId_fkey" FOREIGN KEY ("scheduledId") REFERENCES "WorkflowTriggerScheduledRef"("id") ON DELETE SET NULL ON UPDATE CASCADE;

-- AddForeignKey
ALTER TABLE "WorkflowRunTriggeredBy" ADD CONSTRAINT "WorkflowRunTriggeredBy_tenantId_fkey" FOREIGN KEY ("tenantId") REFERENCES "Tenant"("id") ON DELETE CASCADE ON UPDATE CASCADE;

-- AddForeignKey
ALTER TABLE "WorkflowTag" ADD CONSTRAINT "WorkflowTag_tenantId_fkey" FOREIGN KEY ("tenantId") REFERENCES "Tenant"("id") ON DELETE CASCADE ON UPDATE CASCADE;

-- AddForeignKey
ALTER TABLE "WorkflowTriggerCronRef" ADD CONSTRAINT "WorkflowTriggerCronRef_parentId_fkey" FOREIGN KEY ("parentId") REFERENCES "WorkflowTriggers"("id") ON DELETE CASCADE ON UPDATE CASCADE;

-- AddForeignKey
ALTER TABLE "WorkflowTriggerCronRef" ADD CONSTRAINT "WorkflowTriggerCronRef_tickerId_fkey" FOREIGN KEY ("tickerId") REFERENCES "Ticker"("id") ON DELETE SET NULL ON UPDATE CASCADE;

-- AddForeignKey
ALTER TABLE "WorkflowTriggerEventRef" ADD CONSTRAINT "WorkflowTriggerEventRef_parentId_fkey" FOREIGN KEY ("parentId") REFERENCES "WorkflowTriggers"("id") ON DELETE CASCADE ON UPDATE CASCADE;

-- AddForeignKey
ALTER TABLE "WorkflowTriggerScheduledRef" ADD CONSTRAINT "WorkflowTriggerScheduledRef_parentId_fkey" FOREIGN KEY ("parentId") REFERENCES "WorkflowVersion"("id") ON DELETE CASCADE ON UPDATE CASCADE;

-- AddForeignKey
ALTER TABLE "WorkflowTriggerScheduledRef" ADD CONSTRAINT "WorkflowTriggerScheduledRef_parentStepRunId_fkey" FOREIGN KEY ("parentStepRunId") REFERENCES "StepRun"("id") ON DELETE SET NULL ON UPDATE CASCADE;

-- AddForeignKey
ALTER TABLE "WorkflowTriggerScheduledRef" ADD CONSTRAINT "WorkflowTriggerScheduledRef_parentWorkflowRunId_fkey" FOREIGN KEY ("parentWorkflowRunId") REFERENCES "WorkflowRun"("id") ON DELETE SET NULL ON UPDATE CASCADE;

-- AddForeignKey
ALTER TABLE "WorkflowTriggerScheduledRef" ADD CONSTRAINT "WorkflowTriggerScheduledRef_tickerId_fkey" FOREIGN KEY ("tickerId") REFERENCES "Ticker"("id") ON DELETE SET NULL ON UPDATE CASCADE;

-- AddForeignKey
ALTER TABLE "WorkflowTriggers" ADD CONSTRAINT "WorkflowTriggers_tenantId_fkey" FOREIGN KEY ("tenantId") REFERENCES "Tenant"("id") ON DELETE CASCADE ON UPDATE CASCADE;

-- AddForeignKey
ALTER TABLE "WorkflowTriggers" ADD CONSTRAINT "WorkflowTriggers_workflowVersionId_fkey" FOREIGN KEY ("workflowVersionId") REFERENCES "WorkflowVersion"("id") ON DELETE CASCADE ON UPDATE CASCADE;

-- AddForeignKey
ALTER TABLE "WorkflowVersion" ADD CONSTRAINT "WorkflowVersion_onFailureJobId_fkey" FOREIGN KEY ("onFailureJobId") REFERENCES "Job"("id") ON DELETE SET NULL ON UPDATE CASCADE;

-- AddForeignKey
ALTER TABLE "WorkflowVersion" ADD CONSTRAINT "WorkflowVersion_workflowId_fkey" FOREIGN KEY ("workflowId") REFERENCES "Workflow"("id") ON DELETE CASCADE ON UPDATE CASCADE;

-- AddForeignKey
ALTER TABLE "_ActionToWorker" ADD CONSTRAINT "_ActionToWorker_A_fkey" FOREIGN KEY ("A") REFERENCES "Action"("id") ON DELETE CASCADE ON UPDATE CASCADE;

-- AddForeignKey
ALTER TABLE "_ActionToWorker" ADD CONSTRAINT "_ActionToWorker_B_fkey" FOREIGN KEY ("B") REFERENCES "Worker"("id") ON DELETE CASCADE ON UPDATE CASCADE;

-- AddForeignKey
ALTER TABLE "_GithubAppInstallationToGithubWebhook" ADD CONSTRAINT "_GithubAppInstallationToGithubWebhook_A_fkey" FOREIGN KEY ("A") REFERENCES "GithubAppInstallation"("id") ON DELETE CASCADE ON UPDATE CASCADE;

-- AddForeignKey
ALTER TABLE "_GithubAppInstallationToGithubWebhook" ADD CONSTRAINT "_GithubAppInstallationToGithubWebhook_B_fkey" FOREIGN KEY ("B") REFERENCES "GithubWebhook"("id") ON DELETE CASCADE ON UPDATE CASCADE;

-- AddForeignKey
ALTER TABLE "_GithubAppOAuthToUser" ADD CONSTRAINT "_GithubAppOAuthToUser_A_fkey" FOREIGN KEY ("A") REFERENCES "GithubAppOAuth"("id") ON DELETE CASCADE ON UPDATE CASCADE;

-- AddForeignKey
ALTER TABLE "_GithubAppOAuthToUser" ADD CONSTRAINT "_GithubAppOAuthToUser_B_fkey" FOREIGN KEY ("B") REFERENCES "User"("id") ON DELETE CASCADE ON UPDATE CASCADE;

-- AddForeignKey
ALTER TABLE "_GithubPullRequestToWorkflowRun" ADD CONSTRAINT "_GithubPullRequestToWorkflowRun_A_fkey" FOREIGN KEY ("A") REFERENCES "GithubPullRequest"("id") ON DELETE CASCADE ON UPDATE CASCADE;

-- AddForeignKey
ALTER TABLE "_GithubPullRequestToWorkflowRun" ADD CONSTRAINT "_GithubPullRequestToWorkflowRun_B_fkey" FOREIGN KEY ("B") REFERENCES "WorkflowRun"("id") ON DELETE CASCADE ON UPDATE CASCADE;

-- AddForeignKey
ALTER TABLE "_ServiceToWorker" ADD CONSTRAINT "_ServiceToWorker_A_fkey" FOREIGN KEY ("A") REFERENCES "Service"("id") ON DELETE CASCADE ON UPDATE CASCADE;

-- AddForeignKey
ALTER TABLE "_ServiceToWorker" ADD CONSTRAINT "_ServiceToWorker_B_fkey" FOREIGN KEY ("B") REFERENCES "Worker"("id") ON DELETE CASCADE ON UPDATE CASCADE;

-- AddForeignKey
ALTER TABLE "_StepOrder" ADD CONSTRAINT "_StepOrder_A_fkey" FOREIGN KEY ("A") REFERENCES "Step"("id") ON DELETE CASCADE ON UPDATE CASCADE;

-- AddForeignKey
ALTER TABLE "_StepOrder" ADD CONSTRAINT "_StepOrder_B_fkey" FOREIGN KEY ("B") REFERENCES "Step"("id") ON DELETE CASCADE ON UPDATE CASCADE;

-- AddForeignKey
ALTER TABLE "_StepRunOrder" ADD CONSTRAINT "_StepRunOrder_A_fkey" FOREIGN KEY ("A") REFERENCES "StepRun"("id") ON DELETE CASCADE ON UPDATE CASCADE;

-- AddForeignKey
ALTER TABLE "_StepRunOrder" ADD CONSTRAINT "_StepRunOrder_B_fkey" FOREIGN KEY ("B") REFERENCES "StepRun"("id") ON DELETE CASCADE ON UPDATE CASCADE;

-- AddForeignKey
ALTER TABLE "_WorkflowToWorkflowTag" ADD CONSTRAINT "_WorkflowToWorkflowTag_A_fkey" FOREIGN KEY ("A") REFERENCES "Workflow"("id") ON DELETE CASCADE ON UPDATE CASCADE;

-- AddForeignKey
ALTER TABLE "_WorkflowToWorkflowTag" ADD CONSTRAINT "_WorkflowToWorkflowTag_B_fkey" FOREIGN KEY ("B") REFERENCES "WorkflowTag"("id") ON DELETE CASCADE ON UPDATE CASCADE;
<|MERGE_RESOLUTION|>--- conflicted
+++ resolved
@@ -21,9 +21,6 @@
 
 -- CreateEnum
 CREATE TYPE "VcsProvider" AS ENUM ('GITHUB');
-
--- CreateEnum
-CREATE TYPE "WorkerStatus" AS ENUM ('ACTIVE', 'INACTIVE');
 
 -- CreateEnum
 CREATE TYPE "WorkflowRunStatus" AS ENUM ('PENDING', 'RUNNING', 'SUCCEEDED', 'FAILED', 'QUEUED');
@@ -492,7 +489,6 @@
     "tenantId" UUID NOT NULL,
     "lastHeartbeatAt" TIMESTAMP(3),
     "name" TEXT NOT NULL,
-    "status" "WorkerStatus" NOT NULL DEFAULT 'ACTIVE',
     "dispatcherId" UUID,
     "maxRuns" INTEGER,
     "webhook" BOOLEAN NOT NULL DEFAULT false,
@@ -653,11 +649,8 @@
     "workflowId" UUID NOT NULL,
     "checksum" TEXT NOT NULL,
     "scheduleTimeout" TEXT NOT NULL DEFAULT '5m',
-<<<<<<< HEAD
     "webhook" TEXT,
-=======
     "onFailureJobId" UUID,
->>>>>>> fa074001
 
     CONSTRAINT "WorkflowVersion_pkey" PRIMARY KEY ("id")
 );
