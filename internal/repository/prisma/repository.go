--- conflicted
+++ resolved
@@ -76,11 +76,7 @@
 	newLogger := opts.l.With().Str("service", "database").Logger()
 	opts.l = &newLogger
 
-<<<<<<< HEAD
-	c := cache.New()
-=======
 	c := cache.New(opts.cacheDuration)
->>>>>>> 14927e58
 
 	return &prismaRepository{
 		apiToken:       NewAPITokenRepository(client, opts.v, c),
