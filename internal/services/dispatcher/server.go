package dispatcher

import (
	"context"
	"crypto/sha256"
	"encoding/base64"
	"encoding/json"
	"errors"
	"fmt"
	"io"
	"strconv"
	"sync"
	"time"

	"github.com/google/uuid"
	"github.com/jackc/pgx/v5"
	"github.com/jackc/pgx/v5/pgtype"
	"github.com/rs/zerolog"
	"google.golang.org/grpc/codes"
	"google.golang.org/grpc/status"
	"google.golang.org/protobuf/types/known/timestamppb"

	"github.com/hatchet-dev/hatchet/internal/datautils"
	"github.com/hatchet-dev/hatchet/internal/msgqueue"
	"github.com/hatchet-dev/hatchet/internal/services/dispatcher/contracts"
	"github.com/hatchet-dev/hatchet/internal/services/shared/tasktypes"
	"github.com/hatchet-dev/hatchet/internal/telemetry"
	"github.com/hatchet-dev/hatchet/pkg/repository"
	"github.com/hatchet-dev/hatchet/pkg/repository/cache"
	"github.com/hatchet-dev/hatchet/pkg/repository/metered"
	"github.com/hatchet-dev/hatchet/pkg/repository/prisma/dbsqlc"
	"github.com/hatchet-dev/hatchet/pkg/repository/prisma/sqlchelpers"
)

type subscribedWorker struct {
	// stream is the server side of the RPC stream
	stream contracts.Dispatcher_ListenServer

	// finished is used to signal closure of a client subscribing goroutine
	finished chan<- bool

	sendMu sync.Mutex
}

func (worker *subscribedWorker) StartStepRun(
	ctx context.Context,
	tenantId string,
	stepRun *dbsqlc.GetStepRunForEngineRow,
	stepRunData *dbsqlc.GetStepRunDataForEngineRow,
) error {
	ctx, span := telemetry.NewSpan(ctx, "start-step-run") // nolint:ineffassign
	defer span.End()

	inputBytes := []byte{}

	if stepRunData.Input != nil {
		inputBytes = stepRunData.Input
	}

	stepName := stepRun.StepReadableId.String

	action := &contracts.AssignedAction{
		TenantId:      tenantId,
		JobId:         sqlchelpers.UUIDToStr(stepRun.JobId),
		JobName:       stepRun.JobName,
		JobRunId:      sqlchelpers.UUIDToStr(stepRun.JobRunId),
		StepId:        sqlchelpers.UUIDToStr(stepRun.StepId),
		StepRunId:     sqlchelpers.UUIDToStr(stepRun.SRID),
		ActionType:    contracts.ActionType_START_STEP_RUN,
		ActionId:      stepRun.ActionId,
		ActionPayload: string(inputBytes),
		StepName:      stepName,
		WorkflowRunId: sqlchelpers.UUIDToStr(stepRun.WorkflowRunId),
		RetryCount:    stepRun.SRRetryCount,
	}

	if stepRunData.AdditionalMetadata != nil {
		metadataStr := string(stepRunData.AdditionalMetadata)
		action.AdditionalMetadata = &metadataStr
	}

	if stepRunData.ChildIndex.Valid {
		action.ChildWorkflowIndex = &stepRunData.ChildIndex.Int32
	}

	if stepRunData.ChildKey.Valid {
		action.ChildWorkflowKey = &stepRunData.ChildKey.String
	}

	if stepRunData.ParentId.Valid {
		parentId := sqlchelpers.UUIDToStr(stepRunData.ParentId)
		action.ParentWorkflowRunId = &parentId
	}

	worker.sendMu.Lock()
	defer worker.sendMu.Unlock()

	return worker.stream.Send(action)
}

func (worker *subscribedWorker) StartGroupKeyAction(
	ctx context.Context,
	tenantId string,
	getGroupKeyRun *dbsqlc.GetGroupKeyRunForEngineRow,
) error {
	ctx, span := telemetry.NewSpan(ctx, "start-group-key-action") // nolint:ineffassign
	defer span.End()

	inputData := getGroupKeyRun.GetGroupKeyRun.Input
	workflowRunId := sqlchelpers.UUIDToStr(getGroupKeyRun.WorkflowRunId)
	getGroupKeyRunId := sqlchelpers.UUIDToStr(getGroupKeyRun.GetGroupKeyRun.ID)

	worker.sendMu.Lock()
	defer worker.sendMu.Unlock()

	return worker.stream.Send(&contracts.AssignedAction{
		TenantId:         tenantId,
		WorkflowRunId:    workflowRunId,
		GetGroupKeyRunId: getGroupKeyRunId,
		ActionType:       contracts.ActionType_START_GET_GROUP_KEY,
		ActionId:         getGroupKeyRun.ActionId,
		ActionPayload:    string(inputData),
	})
}

func (worker *subscribedWorker) CancelStepRun(
	ctx context.Context,
	tenantId string,
	stepRun *dbsqlc.GetStepRunForEngineRow,
) error {
	ctx, span := telemetry.NewSpan(ctx, "cancel-step-run") // nolint:ineffassign
	defer span.End()

	worker.sendMu.Lock()
	defer worker.sendMu.Unlock()

	return worker.stream.Send(&contracts.AssignedAction{
		TenantId:      tenantId,
		JobId:         sqlchelpers.UUIDToStr(stepRun.JobId),
		JobName:       stepRun.JobName,
		JobRunId:      sqlchelpers.UUIDToStr(stepRun.JobRunId),
		StepId:        sqlchelpers.UUIDToStr(stepRun.StepId),
		StepRunId:     sqlchelpers.UUIDToStr(stepRun.SRID),
		ActionType:    contracts.ActionType_CANCEL_STEP_RUN,
		StepName:      stepRun.StepReadableId.String,
		WorkflowRunId: sqlchelpers.UUIDToStr(stepRun.WorkflowRunId),
		RetryCount:    stepRun.SRRetryCount,
	})
}

func (s *DispatcherImpl) Register(ctx context.Context, request *contracts.WorkerRegisterRequest) (*contracts.WorkerRegisterResponse, error) {
	tenant := ctx.Value("tenant").(*dbsqlc.Tenant)
	tenantId := sqlchelpers.UUIDToStr(tenant.ID)

	s.l.Debug().Msgf("Received register request from ID %s with actions %v", request.WorkerName, request.Actions)

	svcs := request.Services

	if len(svcs) == 0 {
		svcs = []string{"default"}
	}

	opts := &repository.CreateWorkerOpts{
		DispatcherId: s.dispatcherId,
		Name:         request.WorkerName,
		Actions:      request.Actions,
		Services:     svcs,
		WebhookId:    request.WebhookId,
	}

	if request.MaxRuns != nil {
		mr := int(*request.MaxRuns)
		opts.MaxRuns = &mr
	}

	if apiErrors, err := s.v.ValidateAPI(opts); err != nil {
		return nil, err
	} else if apiErrors != nil {
		return nil, status.Errorf(codes.InvalidArgument, "Invalid request: %s", apiErrors.String())
	}

	// create a worker in the database
	worker, err := s.repo.Worker().CreateNewWorker(ctx, tenantId, opts)

	if err == metered.ErrResourceExhausted {
		return nil, status.Errorf(codes.ResourceExhausted, "resource exhausted: tenant worker limit exceeded")
	}

	if err != nil {
		s.l.Error().Err(err).Msgf("could not create worker for tenant %s", tenantId)
		return nil, err
	}

	workerId := sqlchelpers.UUIDToStr(worker.ID)

	if request.Labels != nil {
		_, err = s.upsertLabels(ctx, worker.ID, request.Labels)

		if err != nil {
			return nil, err
		}
	}

	// return the worker id to the worker
	return &contracts.WorkerRegisterResponse{
		TenantId:   tenantId,
		WorkerId:   workerId,
		WorkerName: worker.Name,
	}, nil
}

func (s *DispatcherImpl) UpsertWorkerLabels(ctx context.Context, request *contracts.UpsertWorkerLabelsRequest) (*contracts.UpsertWorkerLabelsResponse, error) {
	tenant := ctx.Value("tenant").(*dbsqlc.Tenant)

	_, err := s.upsertLabels(ctx, sqlchelpers.UUIDFromStr(request.WorkerId), request.Labels)

	if err != nil {
		return nil, err
	}

	return &contracts.UpsertWorkerLabelsResponse{
		TenantId: sqlchelpers.UUIDToStr(tenant.ID),
		WorkerId: request.WorkerId,
	}, nil
}

func (s *DispatcherImpl) upsertLabels(ctx context.Context, workerId pgtype.UUID, request map[string]*contracts.WorkerLabels) ([]*dbsqlc.WorkerLabel, error) {
	affinities := make([]repository.UpsertWorkerLabelOpts, 0, len(request))

	for key, config := range request {

		err := s.v.Validate(config)

		if err != nil {
			return nil, status.Errorf(codes.InvalidArgument, "Invalid affinity config: %s", err.Error())
		}

		affinities = append(affinities, repository.UpsertWorkerLabelOpts{
			Key:      key,
			IntValue: config.IntValue,
			StrValue: config.StrValue,
		})
	}

	res, err := s.repo.Worker().UpsertWorkerLabels(ctx, workerId, affinities)

	if err != nil {
		s.l.Error().Err(err).Msgf("could not upsert worker affinities for worker %s", sqlchelpers.UUIDToStr(workerId))
		return nil, err
	}

	return res, nil
}

// Subscribe handles a subscribe request from a client
func (s *DispatcherImpl) Listen(request *contracts.WorkerListenRequest, stream contracts.Dispatcher_ListenServer) error {
	tenant := stream.Context().Value("tenant").(*dbsqlc.Tenant)
	tenantId := sqlchelpers.UUIDToStr(tenant.ID)
	sessionId := uuid.New().String()

	s.l.Debug().Msgf("Received subscribe request from ID: %s", request.WorkerId)

	ctx := stream.Context()

	worker, err := s.repo.Worker().GetWorkerForEngine(ctx, tenantId, request.WorkerId)

	if err != nil {
		s.l.Error().Err(err).Msgf("could not get worker %s", request.WorkerId)
		return err
	}

	shouldUpdateDispatcherId := !worker.DispatcherId.Valid || sqlchelpers.UUIDToStr(worker.DispatcherId) != s.dispatcherId

	// check the worker's dispatcher against the current dispatcher. if they don't match, then update the worker
	if shouldUpdateDispatcherId {
		_, err = s.repo.Worker().UpdateWorker(ctx, tenantId, request.WorkerId, &repository.UpdateWorkerOpts{
			DispatcherId: &s.dispatcherId,
		})

		if err != nil {
			if errors.Is(err, pgx.ErrNoRows) {
				return nil
			}

			s.l.Error().Err(err).Msgf("could not update worker %s dispatcher", request.WorkerId)
			return err
		}
	}

	fin := make(chan bool)

	s.workers.Add(request.WorkerId, sessionId, &subscribedWorker{stream: stream, finished: fin})

	defer func() {
		// non-blocking send
		select {
		case fin <- true:
		default:
		}

		s.workers.DeleteForSession(request.WorkerId, sessionId)
	}()

	// update the worker with a last heartbeat time every 5 seconds as long as the worker is connected
	go func() {
		timer := time.NewTicker(100 * time.Millisecond)

		// set the last heartbeat to 6 seconds ago so the first heartbeat is sent immediately
		lastHeartbeat := time.Now().UTC().Add(-6 * time.Second)
		defer timer.Stop()

		for {
			select {
			case <-ctx.Done():
				s.l.Debug().Msgf("worker id %s has disconnected", request.WorkerId)
				return
			case <-fin:
				s.l.Debug().Msgf("closing stream for worker id: %s", request.WorkerId)
				return
			case <-timer.C:
				if now := time.Now().UTC(); lastHeartbeat.Add(4 * time.Second).Before(now) {
					s.l.Debug().Msgf("updating worker %s heartbeat", request.WorkerId)

					_, err := s.repo.Worker().UpdateWorker(ctx, tenantId, request.WorkerId, &repository.UpdateWorkerOpts{
						LastHeartbeatAt: &now,
						IsActive:        repository.BoolPtr(true),
					})

					if err != nil {
						if errors.Is(err, pgx.ErrNoRows) {
							return
						}

						s.l.Error().Err(err).Msgf("could not update worker %s heartbeat", request.WorkerId)
						return
					}

					lastHeartbeat = time.Now().UTC()
				}
			}
		}
	}()

	// Keep the connection alive for sending messages
	for {
		select {
		case <-fin:
			s.l.Debug().Msgf("closing stream for worker id: %s", request.WorkerId)
			return nil
		case <-ctx.Done():
			s.l.Debug().Msgf("worker id %s has disconnected", request.WorkerId)
			return nil
		}
	}
}

// ListenV2 is like Listen, but implementation does not include heartbeats. This should only used by SDKs
// against engine version v0.18.1+
func (s *DispatcherImpl) ListenV2(request *contracts.WorkerListenRequest, stream contracts.Dispatcher_ListenV2Server) error {
	tenant := stream.Context().Value("tenant").(*dbsqlc.Tenant)
	tenantId := sqlchelpers.UUIDToStr(tenant.ID)
	sessionId := uuid.New().String()

	ctx := stream.Context()

	s.l.Debug().Msgf("Received subscribe request from ID: %s", request.WorkerId)

	worker, err := s.repo.Worker().GetWorkerForEngine(ctx, tenantId, request.WorkerId)

	if err != nil {
		s.l.Error().Err(err).Msgf("could not get worker %s", request.WorkerId)
		return err
	}

	shouldUpdateDispatcherId := !worker.DispatcherId.Valid || sqlchelpers.UUIDToStr(worker.DispatcherId) != s.dispatcherId

	// check the worker's dispatcher against the current dispatcher. if they don't match, then update the worker
	if shouldUpdateDispatcherId {
		_, err = s.repo.Worker().UpdateWorker(ctx, tenantId, request.WorkerId, &repository.UpdateWorkerOpts{
			DispatcherId: &s.dispatcherId,
		})

		if err != nil {
			if errors.Is(err, pgx.ErrNoRows) {
				return nil
			}

			s.l.Error().Err(err).Msgf("could not update worker %s dispatcher", request.WorkerId)
			return err
		}
	}

	sessionEstablished := time.Now().UTC()

	_, err = s.repo.Worker().UpdateWorkerActiveStatus(ctx, tenantId, request.WorkerId, true, sessionEstablished)

	if err != nil {
		if errors.Is(err, pgx.ErrNoRows) {
			return nil
		}

		lastSessionEstablished := "NULL"

		if worker.LastListenerEstablished.Valid {
			lastSessionEstablished = worker.LastListenerEstablished.Time.String()
		}

		s.l.Error().Err(err).Msgf("could not update worker %s active status to true (session established %s, last session established %s)", request.WorkerId, sessionEstablished.String(), lastSessionEstablished)
		return err
	}

	fin := make(chan bool)

	s.workers.Add(request.WorkerId, sessionId, &subscribedWorker{stream: stream, finished: fin})

	defer func() {
		// non-blocking send
		select {
		case fin <- true:
		default:
		}

		s.workers.DeleteForSession(request.WorkerId, sessionId)
	}()

	// Keep the connection alive for sending messages
	for {
		select {
		case <-fin:
			s.l.Debug().Msgf("closing stream for worker id: %s", request.WorkerId)

			_, err = s.repo.Worker().UpdateWorkerActiveStatus(ctx, tenantId, request.WorkerId, false, sessionEstablished)

			if err != nil && !errors.Is(err, pgx.ErrNoRows) {
				s.l.Error().Err(err).Msgf("could not update worker %s active status to false due to worker stream closing (session established %s)", request.WorkerId, sessionEstablished.String())
				return err
			}

			return nil
		case <-ctx.Done():
			s.l.Debug().Msgf("worker id %s has disconnected", request.WorkerId)

			ctx, cancel := context.WithTimeout(context.Background(), 20*time.Second)
			defer cancel()

			_, err = s.repo.Worker().UpdateWorkerActiveStatus(ctx, tenantId, request.WorkerId, false, sessionEstablished)

			if err != nil && !errors.Is(err, pgx.ErrNoRows) {
				s.l.Error().Err(err).Msgf("could not update worker %s active status due to worker disconnecting (session established %s)", request.WorkerId, sessionEstablished.String())
				return err
			}

			return nil
		}
	}
}

const HeartbeatInterval = 4 * time.Second

// Heartbeat is used to update the last heartbeat time for a worker
func (s *DispatcherImpl) Heartbeat(ctx context.Context, req *contracts.HeartbeatRequest) (*contracts.HeartbeatResponse, error) {
	tenant := ctx.Value("tenant").(*dbsqlc.Tenant)
	tenantId := sqlchelpers.UUIDToStr(tenant.ID)

	heartbeatAt := time.Now().UTC()

	s.l.Debug().Msgf("Received heartbeat request from ID: %s", req.WorkerId)

	// if heartbeat time is greater than expected heartbeat interval, show a warning
	if req.HeartbeatAt.AsTime().Before(heartbeatAt.Add(-1 * HeartbeatInterval)) {
		s.l.Warn().Msgf("heartbeat time is greater than expected heartbeat interval")
	}

	worker, err := s.repo.Worker().GetWorkerForEngine(ctx, tenantId, req.WorkerId)

	if err != nil {
		return nil, err
	}

	// if we haven't seen the dispatcher for 6 seconds (one interval plus latency), reject the heartbeat as the client
	// should reconnect
	if worker.DispatcherLastHeartbeatAt.Time.Before(time.Now().Add(-6 * time.Second)) {
		return nil, status.Errorf(codes.FailedPrecondition, "Heartbeat rejected: dispatcher latency: %s, %s", req.WorkerId, sqlchelpers.UUIDToStr(worker.DispatcherId))
	}

	if worker.LastListenerEstablished.Valid && !worker.IsActive {
		return nil, status.Errorf(codes.FailedPrecondition, "Heartbeat rejected: worker stream is not active: %s", req.WorkerId)
	}

	err = s.repo.Worker().UpdateWorkerHeartbeat(ctx, tenantId, req.WorkerId, heartbeatAt)

	if err != nil {
		return nil, err
	}

	return &contracts.HeartbeatResponse{}, nil
}

func (s *DispatcherImpl) ReleaseSlot(ctx context.Context, req *contracts.ReleaseSlotRequest) (*contracts.ReleaseSlotResponse, error) {
	tenant := ctx.Value("tenant").(*dbsqlc.Tenant)
	tenantId := sqlchelpers.UUIDToStr(tenant.ID)

	if req.StepRunId == "" {
		return nil, fmt.Errorf("step run id is required")
	}

	err := s.repo.StepRun().ReleaseStepRunSemaphore(ctx, tenantId, req.StepRunId, true)

	if err != nil {
		return nil, err
	}

	return &contracts.ReleaseSlotResponse{}, nil
}

func (s *DispatcherImpl) SubscribeToWorkflowEvents(request *contracts.SubscribeToWorkflowEventsRequest, stream contracts.Dispatcher_SubscribeToWorkflowEventsServer) error {
	if request.WorkflowRunId != nil {
		return s.subscribeToWorkflowEventsByWorkflowRunId(*request.WorkflowRunId, stream)
	} else if request.AdditionalMetaKey != nil && request.AdditionalMetaValue != nil {
		return s.subscribeToWorkflowEventsByAdditionalMeta(*request.AdditionalMetaKey, *request.AdditionalMetaValue, stream)
	}

	return status.Errorf(codes.InvalidArgument, "either workflow run id or additional meta key-value must be provided")
}

// SubscribeToWorkflowEvents registers workflow events with the dispatcher
func (s *DispatcherImpl) subscribeToWorkflowEventsByAdditionalMeta(key string, value string, stream contracts.Dispatcher_SubscribeToWorkflowEventsServer) error {
	tenant := stream.Context().Value("tenant").(*dbsqlc.Tenant)
	tenantId := sqlchelpers.UUIDToStr(tenant.ID)

	ctx, cancel := context.WithCancel(stream.Context())
	defer cancel()

	wg := sync.WaitGroup{}

	// Keep track of active workflow run IDs
	activeRunIds := make(map[string]struct{})
	var mu sync.Mutex     // Mutex to protect activeRunIds
	var sendMu sync.Mutex // Mutex to protect sending messages

	f := func(task *msgqueue.Message) error {
		wg.Add(1)
		defer wg.Done()

		e, err := s.tenantTaskToWorkflowEventByAdditionalMeta(
			task, tenantId, key, value,
			func(e *contracts.WorkflowEvent) (bool, error) {
				mu.Lock()
				defer mu.Unlock()

				if e.WorkflowRunId == "" {
					return false, nil
				}

				isWorkflowRunCompletedEvent := e.ResourceType == contracts.ResourceType_RESOURCE_TYPE_WORKFLOW_RUN &&
					e.EventType == contracts.ResourceEventType_RESOURCE_EVENT_TYPE_COMPLETED

				if !isWorkflowRunCompletedEvent {
					// Add the run ID to active runs
					activeRunIds[e.WorkflowRunId] = struct{}{}
				} else {
					// Remove the completed run from active runs
					delete(activeRunIds, e.WorkflowRunId)
				}

				// Only return true to hang up if we've seen at least one run and all runs are completed
				if len(activeRunIds) == 0 {
					return true, nil
				}

				return false, nil
			})

		if err != nil {
			s.l.Error().Err(err).Msgf("could not convert task to workflow event")
			return nil
		} else if e == nil || e.WorkflowRunId == "" {
			return nil
		}

		// send the task to the client
		sendMu.Lock()
		err = stream.Send(e)
		sendMu.Unlock()

		if err != nil {
			cancel() // FIXME is this necessary?
			s.l.Error().Err(err).Msgf("could not send workflow event to client")
			return nil
		}

		if e.Hangup {
			cancel()
		}

		return nil
	}

	// subscribe to the task queue for the tenant
	cleanupQueue, err := s.sharedReader.Subscribe(tenantId, f)

	if err != nil {
		return err
	}

	<-ctx.Done()
	if err := cleanupQueue(); err != nil {
		return fmt.Errorf("could not cleanup queue: %w", err)
	}

	waitFor(&wg, 60*time.Second, s.l)

	return nil
}

// SubscribeToWorkflowEvents registers workflow events with the dispatcher
func (s *DispatcherImpl) subscribeToWorkflowEventsByWorkflowRunId(workflowRunId string, stream contracts.Dispatcher_SubscribeToWorkflowEventsServer) error {
	tenant := stream.Context().Value("tenant").(*dbsqlc.Tenant)
	tenantId := sqlchelpers.UUIDToStr(tenant.ID)

	s.l.Debug().Msgf("Received subscribe request for workflow: %s", workflowRunId)

	ctx, cancel := context.WithCancel(stream.Context())
	defer cancel()

	// if the workflow run is in a final state, hang up the connection
	workflowRun, err := s.repo.WorkflowRun().GetWorkflowRunById(ctx, tenantId, workflowRunId)

	if err != nil {
		if errors.Is(err, repository.ErrWorkflowRunNotFound) {
			return status.Errorf(codes.NotFound, "workflow run %s not found", workflowRunId)
		}

		return err
	}

	if repository.IsFinalWorkflowRunStatus(workflowRun.WorkflowRun.Status) {
		return nil
	}

	wg := sync.WaitGroup{}

	sendMu := sync.Mutex{}

	f := func(task *msgqueue.Message) error {
		wg.Add(1)
		defer wg.Done()

		e, err := s.tenantTaskToWorkflowEventByRunId(task, tenantId, workflowRunId)

		if err != nil {
			s.l.Error().Err(err).Msgf("could not convert task to workflow event")
			return nil
		} else if e == nil {
			return nil
		}

		// send the task to the client
		sendMu.Lock()
		err = stream.Send(e)
		sendMu.Unlock()

		if err != nil {
			cancel() // FIXME is this necessary?
			s.l.Error().Err(err).Msgf("could not send workflow event to client")
			return nil
		}

		if e.Hangup {
			cancel()
		}

		return nil
	}

	// subscribe to the task queue for the tenant
	cleanupQueue, err := s.sharedReader.Subscribe(tenantId, f)

	if err != nil {
		return err
	}

	<-ctx.Done()
	if err := cleanupQueue(); err != nil {
		return fmt.Errorf("could not cleanup queue: %w", err)
	}

	waitFor(&wg, 60*time.Second, s.l)

	return nil
}

// map of workflow run ids to whether the workflow runs are finished and have sent a message
// that the workflow run is finished
type workflowRunAcks struct {
	acks map[string]bool
	mu   sync.RWMutex
}

func (w *workflowRunAcks) addWorkflowRun(id string) {
	w.mu.Lock()
	defer w.mu.Unlock()

	w.acks[id] = false
}

func (w *workflowRunAcks) getNonAckdWorkflowRuns() []string {
	w.mu.RLock()
	defer w.mu.RUnlock()

	ids := make([]string, 0, len(w.acks))

	for id := range w.acks {
		if !w.acks[id] {
			ids = append(ids, id)
		}
	}

	return ids
}

func (w *workflowRunAcks) ackWorkflowRun(id string) {
	w.mu.Lock()
	defer w.mu.Unlock()

	w.acks[id] = true
}

type sendTimeFilter struct {
	mu sync.Mutex
}

func (s *sendTimeFilter) canSend() bool {
	if !s.mu.TryLock() {
		return false
	}

	go func() {
		time.Sleep(10 * time.Millisecond)
		s.mu.Unlock()
	}()

	return true
}

func calculateResultsSize(results []*contracts.StepRunResult) int64 {
	var totalSize int64

	for _, result := range results {
		// Size of the struct fields
		if result != nil && result.Output != nil {
			// Assuming StepRunResult has fields like ID, Status, Output, etc.
			// Adjust these based on the actual struct definition
			totalSize += int64(len(*result.Output))
			// Add sizes of other fields...
		}
	}

	return totalSize
}

// SubscribeToWorkflowEvents registers workflow events with the dispatcher
func (s *DispatcherImpl) SubscribeToWorkflowRuns(server contracts.Dispatcher_SubscribeToWorkflowRunsServer) error {
	tenant := server.Context().Value("tenant").(*dbsqlc.Tenant)
	tenantId := sqlchelpers.UUIDToStr(tenant.ID)

	s.l.Debug().Msgf("Received subscribe request for tenant: %s", tenantId)

	acks := &workflowRunAcks{
		acks: make(map[string]bool),
	}

	ctx, cancel := context.WithCancel(server.Context())
	defer cancel()

	wg := sync.WaitGroup{}
	sendMu := sync.Mutex{}

	sendEvent := func(e *contracts.WorkflowRunEvent) error {

		if calculateResultsSize(e.Results) > 3*1024*1024 {
			s.l.Warn().Msgf("results size for workflow run %s exceeds 3MB", e.WorkflowRunId)
			e.Results = nil
		}

		// send the task to the client
		sendMu.Lock()
		err := server.Send(e)
		sendMu.Unlock()

		if err != nil {
			cancel() // FIXME is this necessary?
			s.l.Error().Err(err).Msgf("could not subscribe to workflow events for run %s", e.WorkflowRunId)
			return err
		}

		acks.ackWorkflowRun(e.WorkflowRunId)

		return nil
	}

	immediateSendFilter := &sendTimeFilter{}
	iterSendFilter := &sendTimeFilter{}

	iter := func(workflowRunIds []string) error {
		limit := 1000

		workflowRuns, err := s.repo.WorkflowRun().ListWorkflowRuns(ctx, tenantId, &repository.ListWorkflowRunsOpts{
			Ids:   workflowRunIds,
			Limit: &limit,
		})

		if err != nil {
			s.l.Error().Err(err).Msg("could not get workflow runs")
			return nil
		}

		events, err := s.toWorkflowRunEvent(tenantId, workflowRuns.Rows)

		if err != nil {
			s.l.Error().Err(err).Msg("could not convert workflow run to event")
			return nil
		} else if events == nil {
			return nil
		}

		for _, event := range events {
			err := sendEvent(event)

			if err != nil {
				return err
			}
		}

		return nil
	}

	// start a new goroutine to handle client-side streaming
	go func() {
		for {
			req, err := server.Recv()

			if err != nil {
				cancel()
				if errors.Is(err, io.EOF) || status.Code(err) == codes.Canceled {
					return
				}

				s.l.Error().Err(err).Msg("could not receive message from client")
				return
			}

			if _, parseErr := uuid.Parse(req.WorkflowRunId); parseErr != nil {
				s.l.Warn().Err(parseErr).Msg("invalid workflow run id")
				continue
			}

			acks.addWorkflowRun(req.WorkflowRunId)

			if immediateSendFilter.canSend() {
				if err := iter([]string{req.WorkflowRunId}); err != nil {
					s.l.Error().Err(err).Msg("could not iterate over workflow runs")
				}
			}
		}
	}()

	f := func(task *msgqueue.Message) error {
		wg.Add(1)
		defer wg.Done()

		workflowRunIds := acks.getNonAckdWorkflowRuns()

		if matchedWorkflowRunId, ok := s.isMatchingWorkflowRun(task, workflowRunIds...); ok {
			if immediateSendFilter.canSend() {
				if err := iter([]string{matchedWorkflowRunId}); err != nil {
					s.l.Error().Err(err).Msg("could not iterate over workflow runs")
				}
			}
		}

		return nil
	}

	// subscribe to the task queue for the tenant
	cleanupQueue, err := s.sharedReader.Subscribe(tenantId, f)

	if err != nil {
		return err
	}

	// new goroutine to poll every second for finished workflow runs which are not ackd
	go func() {
		ticker := time.NewTicker(1 * time.Second)

		for {
			select {
			case <-ctx.Done():
				return
			case <-ticker.C:
				if !iterSendFilter.canSend() {
					continue
				}

				workflowRunIds := acks.getNonAckdWorkflowRuns()

				if len(workflowRunIds) == 0 {
					continue
				}

				if err := iter(workflowRunIds); err != nil {
					s.l.Error().Err(err).Msg("could not iterate over workflow runs")
				}
			}
		}
	}()

	<-ctx.Done()

	if err := cleanupQueue(); err != nil {
		return fmt.Errorf("could not cleanup queue: %w", err)
	}

	waitFor(&wg, 60*time.Second, s.l)

	return nil
}

func waitFor(wg *sync.WaitGroup, timeout time.Duration, l *zerolog.Logger) {
	done := make(chan struct{})

	go func() {
		wg.Wait()
		defer close(done)
	}()

	select {
	case <-done:
	case <-time.After(timeout):
		l.Error().Msg("timed out waiting for wait group")
	}
}

func (s *DispatcherImpl) SendStepActionEvent(ctx context.Context, request *contracts.StepActionEvent) (*contracts.ActionEventResponse, error) {
	switch request.EventType {
	case contracts.StepActionEventType_STEP_EVENT_TYPE_STARTED:
		return s.handleStepRunStarted(ctx, request)
	case contracts.StepActionEventType_STEP_EVENT_TYPE_COMPLETED:
		return s.handleStepRunCompleted(ctx, request)
	case contracts.StepActionEventType_STEP_EVENT_TYPE_FAILED:
		return s.handleStepRunFailed(ctx, request)
	}

	return nil, fmt.Errorf("unknown event type %s", request.EventType)
}

func (s *DispatcherImpl) SendGroupKeyActionEvent(ctx context.Context, request *contracts.GroupKeyActionEvent) (*contracts.ActionEventResponse, error) {
	switch request.EventType {
	case contracts.GroupKeyActionEventType_GROUP_KEY_EVENT_TYPE_STARTED:
		return s.handleGetGroupKeyRunStarted(ctx, request)
	case contracts.GroupKeyActionEventType_GROUP_KEY_EVENT_TYPE_COMPLETED:
		return s.handleGetGroupKeyRunCompleted(ctx, request)
	case contracts.GroupKeyActionEventType_GROUP_KEY_EVENT_TYPE_FAILED:
		return s.handleGetGroupKeyRunFailed(ctx, request)
	}

	return nil, fmt.Errorf("unknown event type %s", request.EventType)
}

func (s *DispatcherImpl) PutOverridesData(ctx context.Context, request *contracts.OverridesData) (*contracts.OverridesDataResponse, error) {
	tenant := ctx.Value("tenant").(*dbsqlc.Tenant)
	tenantId := sqlchelpers.UUIDToStr(tenant.ID)

	// ensure step run id
	if request.StepRunId == "" {
		return nil, fmt.Errorf("step run id is required")
	}

	opts := &repository.UpdateStepRunOverridesDataOpts{
		OverrideKey: request.Path,
		Data:        []byte(request.Value),
	}

	if request.CallerFilename != "" {
		opts.CallerFile = &request.CallerFilename
	}

	_, err := s.repo.StepRun().UpdateStepRunOverridesData(ctx, tenantId, request.StepRunId, opts)

	if err != nil {
		return nil, err
	}

	return &contracts.OverridesDataResponse{}, nil
}

func (s *DispatcherImpl) Unsubscribe(ctx context.Context, request *contracts.WorkerUnsubscribeRequest) (*contracts.WorkerUnsubscribeResponse, error) {
	tenant := ctx.Value("tenant").(*dbsqlc.Tenant)
	tenantId := sqlchelpers.UUIDToStr(tenant.ID)

	// remove the worker from the connection pool
	s.workers.Delete(request.WorkerId)

	return &contracts.WorkerUnsubscribeResponse{
		TenantId: tenantId,
		WorkerId: request.WorkerId,
	}, nil
}

func (d *DispatcherImpl) RefreshTimeout(ctx context.Context, request *contracts.RefreshTimeoutRequest) (*contracts.RefreshTimeoutResponse, error) {
	tenant := ctx.Value("tenant").(*dbsqlc.Tenant)
	tenantId := sqlchelpers.UUIDToStr(tenant.ID)

	opts := repository.RefreshTimeoutBy{
		IncrementTimeoutBy: request.IncrementTimeoutBy,
	}

	if apiErrors, err := d.v.ValidateAPI(opts); err != nil {
		return nil, err
	} else if apiErrors != nil {
		return nil, status.Errorf(codes.InvalidArgument, "Invalid request: %s", apiErrors.String())
	}

	pgTimeoutAt, err := d.repo.StepRun().RefreshTimeoutBy(ctx, tenantId, request.StepRunId, opts)

	if err != nil {
		return nil, err
	}

	timeoutAt := &timestamppb.Timestamp{
		Seconds: pgTimeoutAt.Time.Unix(),
		Nanos:   int32(pgTimeoutAt.Time.Nanosecond()), // nolint:gosec
	}

	return &contracts.RefreshTimeoutResponse{
		TimeoutAt: timeoutAt,
	}, nil

}

func (s *DispatcherImpl) handleStepRunStarted(inputCtx context.Context, request *contracts.StepActionEvent) (*contracts.ActionEventResponse, error) {
	tenant := inputCtx.Value("tenant").(*dbsqlc.Tenant)
	tenantId := sqlchelpers.UUIDToStr(tenant.ID)

	// run the rest on a separate context to always send to job controller
	ctx, cancel := context.WithTimeout(context.Background(), 30*time.Second)
	defer cancel()

	s.l.Debug().Msgf("Received step started event for step run %s", request.StepRunId)

	startedAt := request.EventTimestamp.AsTime()

	sr, err := s.repo.StepRun().GetStepRunForEngine(ctx, tenantId, request.StepRunId)

	if err != nil {
		return nil, err
	}

	payload, _ := datautils.ToJSONMap(tasktypes.StepRunStartedTaskPayload{
		StepRunId:     request.StepRunId,
		StartedAt:     startedAt.Format(time.RFC3339),
		WorkflowRunId: sqlchelpers.UUIDToStr(sr.WorkflowRunId),
		StepRetries:   &sr.StepRetries,
		RetryCount:    &sr.SRRetryCount,
	})

	metadata, _ := datautils.ToJSONMap(tasktypes.StepRunStartedTaskMetadata{
		TenantId: tenantId,
	})

	// send the event to the jobs queue
	err = s.mq.AddMessage(ctx, msgqueue.JOB_PROCESSING_QUEUE, &msgqueue.Message{
		ID:       "step-run-started",
		Payload:  payload,
		Metadata: metadata,
		Retries:  3,
	})

	if err != nil {
		return nil, err
	}

	return &contracts.ActionEventResponse{
		TenantId: tenantId,
		WorkerId: request.WorkerId,
	}, nil
}

func (s *DispatcherImpl) handleStepRunCompleted(inputCtx context.Context, request *contracts.StepActionEvent) (*contracts.ActionEventResponse, error) {
	tenant := inputCtx.Value("tenant").(*dbsqlc.Tenant)
	tenantId := sqlchelpers.UUIDToStr(tenant.ID)

	err := s.repo.StepRun().ReleaseStepRunSemaphore(ctx, tenantId, request.StepRunId, false)

	if err != nil {
		s.l.Error().Err(err).Msgf("could not release semaphore for step run %s", request.StepRunId)
	}

	s.l.Debug().Msgf("Received step completed event for step run %s", request.StepRunId)

	// run the rest on a separate context to always send to job controller
	ctx, cancel := context.WithTimeout(context.Background(), 30*time.Second)
	defer cancel()

	// verify that the event payload can be unmarshalled into a map type
	if request.EventPayload != "" {
		res := make(map[string]interface{})

		if err := json.Unmarshal([]byte(request.EventPayload), &res); err != nil {
			// if the payload starts with a [, then it is an array which we don't currently support
			if request.EventPayload[0] == '[' {
				return nil, status.Errorf(codes.InvalidArgument, "Return value is an array, which is not supported")
			}

			// if the payload starts with a \", then it is a string which we don't currently support
			if request.EventPayload[0] == '"' {
				return nil, status.Errorf(codes.InvalidArgument, "Return value is a string, which is not supported")
			}

			return nil, status.Errorf(codes.InvalidArgument, "Return value is not a valid JSON object")
		}
	}

	finishedAt := request.EventTimestamp.AsTime()

	meta, err := s.repo.StepRun().GetStepRunMetaForEngine(ctx, tenantId, request.StepRunId)

	if err != nil {
		return nil, err
	}

	payload, _ := datautils.ToJSONMap(tasktypes.StepRunFinishedTaskPayload{
		WorkflowRunId:  sqlchelpers.UUIDToStr(meta.WorkflowRunId),
		StepRunId:      request.StepRunId,
		FinishedAt:     finishedAt.Format(time.RFC3339),
		StepOutputData: request.EventPayload,
		StepRetries:    &meta.Retries,
		RetryCount:     &meta.RetryCount,
	})

	metadata, _ := datautils.ToJSONMap(tasktypes.StepRunFinishedTaskMetadata{
		TenantId: tenantId,
	})

	// send the event to the jobs queue
	err = s.mq.AddMessage(ctx, msgqueue.JOB_PROCESSING_QUEUE, &msgqueue.Message{
		ID:       "step-run-finished",
		Payload:  payload,
		Metadata: metadata,
		Retries:  3,
	})

	if err != nil {
		return nil, err
	}

	return &contracts.ActionEventResponse{
		TenantId: tenantId,
		WorkerId: request.WorkerId,
	}, nil
}

func (s *DispatcherImpl) handleStepRunFailed(inputCtx context.Context, request *contracts.StepActionEvent) (*contracts.ActionEventResponse, error) {
	tenant := inputCtx.Value("tenant").(*dbsqlc.Tenant)
	tenantId := sqlchelpers.UUIDToStr(tenant.ID)

<<<<<<< HEAD
	err := s.repo.StepRun().ReleaseStepRunSemaphore(ctx, tenantId, request.StepRunId, false)

	if err != nil {
		s.l.Error().Err(err).Msgf("could not release semaphore for step run %s", request.StepRunId)
	}
=======
	// run the rest on a separate context to always send to job controller
	ctx, cancel := context.WithTimeout(context.Background(), 30*time.Second)
	defer cancel()
>>>>>>> 5fcf5eff

	s.l.Debug().Msgf("Received step failed event for step run %s", request.StepRunId)

	failedAt := request.EventTimestamp.AsTime()

	meta, err := s.repo.StepRun().GetStepRunMetaForEngine(ctx, tenantId, request.StepRunId)

	if err != nil {
		return nil, err
	}

	payload, _ := datautils.ToJSONMap(tasktypes.StepRunFailedTaskPayload{
		WorkflowRunId: sqlchelpers.UUIDToStr(meta.WorkflowRunId),
		StepRunId:     request.StepRunId,
		FailedAt:      failedAt.Format(time.RFC3339),
		Error:         request.EventPayload,
		StepRetries:   &meta.Retries,
		RetryCount:    &meta.RetryCount,
	})

	metadata, _ := datautils.ToJSONMap(tasktypes.StepRunFailedTaskMetadata{
		TenantId: tenantId,
	})

	// send the event to the jobs queue
	err = s.mq.AddMessage(ctx, msgqueue.JOB_PROCESSING_QUEUE, &msgqueue.Message{
		ID:       "step-run-failed",
		Payload:  payload,
		Metadata: metadata,
		Retries:  3,
	})

	if err != nil {
		return nil, err
	}

	return &contracts.ActionEventResponse{
		TenantId: tenantId,
		WorkerId: request.WorkerId,
	}, nil
}

func (s *DispatcherImpl) handleGetGroupKeyRunStarted(inputCtx context.Context, request *contracts.GroupKeyActionEvent) (*contracts.ActionEventResponse, error) {
	tenant := inputCtx.Value("tenant").(*dbsqlc.Tenant)
	tenantId := sqlchelpers.UUIDToStr(tenant.ID)

	// run the rest on a separate context to always send to job controller
	ctx, cancel := context.WithTimeout(context.Background(), 30*time.Second)
	defer cancel()

	s.l.Debug().Msgf("Received step started event for step run %s", request.GetGroupKeyRunId)

	startedAt := request.EventTimestamp.AsTime()

	payload, _ := datautils.ToJSONMap(tasktypes.GetGroupKeyRunStartedTaskPayload{
		GetGroupKeyRunId: request.GetGroupKeyRunId,
		StartedAt:        startedAt.Format(time.RFC3339),
	})

	metadata, _ := datautils.ToJSONMap(tasktypes.GetGroupKeyRunStartedTaskMetadata{
		TenantId: tenantId,
	})

	// send the event to the jobs queue
	err := s.mq.AddMessage(ctx, msgqueue.WORKFLOW_PROCESSING_QUEUE, &msgqueue.Message{
		ID:       "get-group-key-run-started",
		Payload:  payload,
		Metadata: metadata,
		Retries:  3,
	})

	if err != nil {
		return nil, err
	}

	return &contracts.ActionEventResponse{
		TenantId: tenantId,
		WorkerId: request.WorkerId,
	}, nil
}

func (s *DispatcherImpl) handleGetGroupKeyRunCompleted(inputCtx context.Context, request *contracts.GroupKeyActionEvent) (*contracts.ActionEventResponse, error) {
	tenant := inputCtx.Value("tenant").(*dbsqlc.Tenant)
	tenantId := sqlchelpers.UUIDToStr(tenant.ID)

	// run the rest on a separate context to always send to job controller
	ctx, cancel := context.WithTimeout(context.Background(), 30*time.Second)
	defer cancel()

	s.l.Debug().Msgf("Received step completed event for step run %s", request.GetGroupKeyRunId)

	finishedAt := request.EventTimestamp.AsTime()

	payload, _ := datautils.ToJSONMap(tasktypes.GetGroupKeyRunFinishedTaskPayload{
		GetGroupKeyRunId: request.GetGroupKeyRunId,
		FinishedAt:       finishedAt.Format(time.RFC3339),
		GroupKey:         request.EventPayload,
	})

	metadata, _ := datautils.ToJSONMap(tasktypes.GetGroupKeyRunFinishedTaskMetadata{
		TenantId: tenantId,
	})

	// send the event to the jobs queue
	err := s.mq.AddMessage(ctx, msgqueue.WORKFLOW_PROCESSING_QUEUE, &msgqueue.Message{
		ID:       "get-group-key-run-finished",
		Payload:  payload,
		Metadata: metadata,
		Retries:  3,
	})

	if err != nil {
		return nil, err
	}

	return &contracts.ActionEventResponse{
		TenantId: tenantId,
		WorkerId: request.WorkerId,
	}, nil
}

func (s *DispatcherImpl) handleGetGroupKeyRunFailed(inputCtx context.Context, request *contracts.GroupKeyActionEvent) (*contracts.ActionEventResponse, error) {
	tenant := inputCtx.Value("tenant").(*dbsqlc.Tenant)
	tenantId := sqlchelpers.UUIDToStr(tenant.ID)

	// run the rest on a separate context to always send to job controller
	ctx, cancel := context.WithTimeout(context.Background(), 30*time.Second)
	defer cancel()

	s.l.Debug().Msgf("Received step failed event for step run %s", request.GetGroupKeyRunId)

	failedAt := request.EventTimestamp.AsTime()

	payload, _ := datautils.ToJSONMap(tasktypes.GetGroupKeyRunFailedTaskPayload{
		GetGroupKeyRunId: request.GetGroupKeyRunId,
		FailedAt:         failedAt.Format(time.RFC3339),
		Error:            request.EventPayload,
	})

	metadata, _ := datautils.ToJSONMap(tasktypes.GetGroupKeyRunFailedTaskMetadata{
		TenantId: tenantId,
	})

	// send the event to the jobs queue
	err := s.mq.AddMessage(ctx, msgqueue.WORKFLOW_PROCESSING_QUEUE, &msgqueue.Message{
		ID:       "get-group-key-run-failed",
		Payload:  payload,
		Metadata: metadata,
		Retries:  3,
	})

	if err != nil {
		return nil, err
	}

	return &contracts.ActionEventResponse{
		TenantId: tenantId,
		WorkerId: request.WorkerId,
	}, nil
}

func UnmarshalPayload[T any](payload interface{}) (T, error) {
	var result T

	// Convert the payload to JSON
	jsonData, err := json.Marshal(payload)
	if err != nil {
		return result, fmt.Errorf("failed to marshal payload: %w", err)
	}

	// Unmarshal JSON into the desired type
	err = json.Unmarshal(jsonData, &result)
	if err != nil {
		return result, fmt.Errorf("failed to unmarshal payload: %w", err)
	}

	return result, nil
}

func (s *DispatcherImpl) taskToWorkflowEvent(task *msgqueue.Message, tenantId string, filter func(task *contracts.WorkflowEvent) (*bool, error), hangupFunc func(task *contracts.WorkflowEvent) (bool, error)) (*contracts.WorkflowEvent, error) {
	workflowEvent := &contracts.WorkflowEvent{}

	var stepRunId string

	switch task.ID {
	case "step-run-started":
		payload, err := UnmarshalPayload[tasktypes.StepRunStartedTaskPayload](task.Payload)
		if err != nil {
			return nil, err
		}
		workflowEvent.WorkflowRunId = payload.WorkflowRunId
		workflowEvent.ResourceType = contracts.ResourceType_RESOURCE_TYPE_STEP_RUN
		workflowEvent.ResourceId = stepRunId
		workflowEvent.EventType = contracts.ResourceEventType_RESOURCE_EVENT_TYPE_STARTED
		workflowEvent.StepRetries = payload.StepRetries
		workflowEvent.RetryCount = payload.RetryCount
	case "step-run-finished":
		payload, err := UnmarshalPayload[tasktypes.StepRunFinishedTaskPayload](task.Payload)
		if err != nil {
			return nil, err
		}
		workflowEvent.WorkflowRunId = payload.WorkflowRunId
		stepRunId = task.Payload["step_run_id"].(string)
		workflowEvent.ResourceType = contracts.ResourceType_RESOURCE_TYPE_STEP_RUN
		workflowEvent.ResourceId = stepRunId
		workflowEvent.EventType = contracts.ResourceEventType_RESOURCE_EVENT_TYPE_COMPLETED
		workflowEvent.EventPayload = payload.StepOutputData

		workflowEvent.StepRetries = payload.StepRetries
		workflowEvent.RetryCount = payload.RetryCount
	case "step-run-failed":
		payload, err := UnmarshalPayload[tasktypes.StepRunFailedTaskPayload](task.Payload)
		if err != nil {
			return nil, err
		}
		workflowEvent.WorkflowRunId = payload.WorkflowRunId
		stepRunId = payload.StepRunId
		workflowEvent.ResourceType = contracts.ResourceType_RESOURCE_TYPE_STEP_RUN
		workflowEvent.ResourceId = stepRunId
		workflowEvent.EventType = contracts.ResourceEventType_RESOURCE_EVENT_TYPE_FAILED
		workflowEvent.EventPayload = payload.Error

		workflowEvent.StepRetries = payload.StepRetries
		workflowEvent.RetryCount = payload.RetryCount
	case "step-run-cancelled":
		payload, err := UnmarshalPayload[tasktypes.StepRunCancelledTaskPayload](task.Payload)
		if err != nil {
			return nil, err
		}
		workflowEvent.WorkflowRunId = payload.WorkflowRunId
		stepRunId = payload.StepRunId
		workflowEvent.ResourceType = contracts.ResourceType_RESOURCE_TYPE_STEP_RUN
		workflowEvent.ResourceId = stepRunId
		workflowEvent.EventType = contracts.ResourceEventType_RESOURCE_EVENT_TYPE_CANCELLED

		workflowEvent.StepRetries = payload.StepRetries
		workflowEvent.RetryCount = payload.RetryCount
	case "step-run-timed-out":
		payload, err := UnmarshalPayload[tasktypes.StepRunTimedOutTaskPayload](task.Payload)
		if err != nil {
			return nil, err
		}
		workflowEvent.WorkflowRunId = payload.WorkflowRunId
		stepRunId = payload.StepRunId
		workflowEvent.ResourceType = contracts.ResourceType_RESOURCE_TYPE_STEP_RUN
		workflowEvent.ResourceId = stepRunId
		workflowEvent.EventType = contracts.ResourceEventType_RESOURCE_EVENT_TYPE_TIMED_OUT

		workflowEvent.StepRetries = payload.StepRetries
		workflowEvent.RetryCount = payload.RetryCount
	case "step-run-stream-event":
		payload, err := UnmarshalPayload[tasktypes.StepRunStreamEventTaskPayload](task.Payload)
		if err != nil {
			return nil, err
		}
		workflowEvent.WorkflowRunId = payload.WorkflowRunId
		stepRunId = payload.StepRunId
		workflowEvent.ResourceType = contracts.ResourceType_RESOURCE_TYPE_STEP_RUN
		workflowEvent.ResourceId = stepRunId
		workflowEvent.EventType = contracts.ResourceEventType_RESOURCE_EVENT_TYPE_STREAM

		workflowEvent.StepRetries = payload.StepRetries
		workflowEvent.RetryCount = payload.RetryCount
	case "workflow-run-finished":
		payload, err := UnmarshalPayload[tasktypes.WorkflowRunFinishedTask](task.Payload)
		if err != nil {
			return nil, err
		}
		workflowRunId := payload.WorkflowRunId
		workflowEvent.ResourceType = contracts.ResourceType_RESOURCE_TYPE_WORKFLOW_RUN
		workflowEvent.ResourceId = workflowRunId
		workflowEvent.WorkflowRunId = workflowRunId
		workflowEvent.EventType = contracts.ResourceEventType_RESOURCE_EVENT_TYPE_COMPLETED
	}

	match, err := filter(workflowEvent)

	if err != nil {
		return nil, err
	}

	if match != nil && !*match {
		// if not a match, we don't return it
		return nil, nil
	}

	hangup, err := hangupFunc(workflowEvent)

	if err != nil {
		return nil, err
	}

	if hangup {
		workflowEvent.Hangup = true
		return workflowEvent, nil
	}

	if workflowEvent.ResourceType == contracts.ResourceType_RESOURCE_TYPE_STEP_RUN {
		if workflowEvent.EventType == contracts.ResourceEventType_RESOURCE_EVENT_TYPE_STREAM {
			streamEventId, err := strconv.ParseInt(task.Metadata["stream_event_id"].(string), 10, 64)
			if err != nil {
				return nil, err
			}

			streamEvent, err := s.repo.StreamEvent().GetStreamEvent(context.Background(), tenantId, streamEventId)

			if err != nil {
				return nil, err
			}

			workflowEvent.EventPayload = string(streamEvent.Message)
		}
	}

	return workflowEvent, nil
}

func (s *DispatcherImpl) tenantTaskToWorkflowEventByRunId(task *msgqueue.Message, tenantId string, workflowRunIds ...string) (*contracts.WorkflowEvent, error) {

	workflowEvent, err := s.taskToWorkflowEvent(task, tenantId,
		func(e *contracts.WorkflowEvent) (*bool, error) {
			hit := contains(workflowRunIds, e.WorkflowRunId)
			return &hit, nil
		},
		func(e *contracts.WorkflowEvent) (bool, error) {
			// hangup on complete
			return e.ResourceType == contracts.ResourceType_RESOURCE_TYPE_WORKFLOW_RUN &&
				e.EventType == contracts.ResourceEventType_RESOURCE_EVENT_TYPE_COMPLETED, nil
		},
	)

	if err != nil {
		return nil, err
	}

	return workflowEvent, nil
}

func tinyHash(key, value string) string {
	// Combine key and value
	combined := fmt.Sprintf("%s:%s", key, value)

	// Create SHA-256 hash
	hash := sha256.Sum256([]byte(combined))

	// Take first 8 bytes of the hash
	shortHash := hash[:8]

	// Encode to base64
	encoded := base64.URLEncoding.EncodeToString(shortHash)

	// Remove padding
	return encoded[:11]
}

func (s *DispatcherImpl) tenantTaskToWorkflowEventByAdditionalMeta(task *msgqueue.Message, tenantId string, key string, value string, hangup func(e *contracts.WorkflowEvent) (bool, error)) (*contracts.WorkflowEvent, error) {
	workflowEvent, err := s.taskToWorkflowEvent(
		task,
		tenantId,
		func(e *contracts.WorkflowEvent) (*bool, error) {
			return cache.MakeCacheable[bool](
				s.cache,
				fmt.Sprintf("wfram-%s-%s-%s", tenantId, e.WorkflowRunId, tinyHash(key, value)),
				func() (*bool, error) {

					if e.WorkflowRunId == "" {
						return nil, nil
					}

					am, err := s.repo.WorkflowRun().GetWorkflowRunAdditionalMeta(context.Background(), tenantId, e.WorkflowRunId)

					if err != nil {
						return nil, err
					}

					if am.AdditionalMetadata == nil {
						f := false
						return &f, nil
					}

					var additionalMetaMap map[string]interface{}
					err = json.Unmarshal(am.AdditionalMetadata, &additionalMetaMap)
					if err != nil {
						return nil, err
					}

					if v, ok := (additionalMetaMap)[key]; ok && v == value {
						t := true
						return &t, nil
					}

					f := false
					return &f, nil

				},
			)
		},
		hangup,
	)

	if err != nil {
		return nil, err
	}

	return workflowEvent, nil
}

func (s *DispatcherImpl) isMatchingWorkflowRun(task *msgqueue.Message, workflowRunIds ...string) (string, bool) {
	if task.ID != "workflow-run-finished" {
		return "", false
	}

	workflowRunId := task.Payload["workflow_run_id"].(string)

	if contains(workflowRunIds, workflowRunId) {
		return workflowRunId, true
	}

	return "", false
}

func (s *DispatcherImpl) toWorkflowRunEvent(tenantId string, workflowRuns []*dbsqlc.ListWorkflowRunsRow) ([]*contracts.WorkflowRunEvent, error) {
	finalWorkflowRuns := make([]*dbsqlc.ListWorkflowRunsRow, 0)

	for _, workflowRun := range workflowRuns {
		wrCopy := workflowRun

		if !repository.IsFinalWorkflowRunStatus(wrCopy.WorkflowRun.Status) {
			continue
		}

		finalWorkflowRuns = append(finalWorkflowRuns, wrCopy)
	}

	res := make([]*contracts.WorkflowRunEvent, 0)

	// get step run results for each workflow run
	mappedStepRunResults, err := s.getStepResultsForWorkflowRun(tenantId, finalWorkflowRuns)

	if err != nil {
		return nil, err
	}

	for workflowRunId, stepRunResults := range mappedStepRunResults {
		res = append(res, &contracts.WorkflowRunEvent{
			WorkflowRunId:  workflowRunId,
			EventType:      contracts.WorkflowRunEventType_WORKFLOW_RUN_EVENT_TYPE_FINISHED,
			EventTimestamp: timestamppb.Now(),
			Results:        stepRunResults,
		})
	}

	return res, nil
}

func (s *DispatcherImpl) getStepResultsForWorkflowRun(tenantId string, workflowRuns []*dbsqlc.ListWorkflowRunsRow) (map[string][]*contracts.StepRunResult, error) {
	workflowRunIds := make([]string, 0)
	workflowRunToOnFailureJobIds := make(map[string]string)

	for _, workflowRun := range workflowRuns {
		workflowRunIds = append(workflowRunIds, sqlchelpers.UUIDToStr(workflowRun.WorkflowRun.ID))

		if workflowRun.WorkflowVersion.OnFailureJobId.Valid {
			workflowRunToOnFailureJobIds[sqlchelpers.UUIDToStr(workflowRun.WorkflowRun.ID)] = sqlchelpers.UUIDToStr(workflowRun.WorkflowVersion.OnFailureJobId)
		}
	}

	stepRuns, err := s.repo.StepRun().ListStepRuns(context.Background(), tenantId, &repository.ListStepRunsOpts{
		WorkflowRunIds: workflowRunIds,
	})

	if err != nil {
		return nil, err
	}

	res := make(map[string][]*contracts.StepRunResult)

	for _, stepRun := range stepRuns {

		data, err := s.repo.StepRun().GetStepRunDataForEngine(context.Background(), tenantId, sqlchelpers.UUIDToStr(stepRun.SRID))

		if err != nil {
			return nil, fmt.Errorf("could not get step run data for %s, %e", sqlchelpers.UUIDToStr(stepRun.SRID), err)
		}

		workflowRunId := sqlchelpers.UUIDToStr(stepRun.WorkflowRunId)
		jobId := sqlchelpers.UUIDToStr(stepRun.JobId)

		hasError := data.Error.Valid || stepRun.SRCancelledReason.Valid
		isOnFailureJob := workflowRunToOnFailureJobIds[workflowRunId] == jobId

		if hasError && isOnFailureJob {
			continue
		}

		resStepRun := &contracts.StepRunResult{
			StepRunId:      sqlchelpers.UUIDToStr(stepRun.SRID),
			StepReadableId: stepRun.StepReadableId.String,
			JobRunId:       sqlchelpers.UUIDToStr(stepRun.JobRunId),
		}

		if data.Error.Valid {
			resStepRun.Error = &data.Error.String
		}

		if stepRun.SRCancelledReason.Valid {
			errString := fmt.Sprintf("this step run was cancelled due to %s", stepRun.SRCancelledReason.String)
			resStepRun.Error = &errString
		}

		if data.Output != nil {
			resStepRun.Output = repository.StringPtr(string(data.Output))
		}

		if currResults, ok := res[workflowRunId]; ok {
			res[workflowRunId] = append(currResults, resStepRun)
		} else {
			res[workflowRunId] = []*contracts.StepRunResult{resStepRun}
		}
	}

	return res, nil
}

func contains(s []string, e string) bool {
	for _, a := range s {
		if a == e {
			return true
		}
	}

	return false
}<|MERGE_RESOLUTION|>--- conflicted
+++ resolved
@@ -1090,17 +1090,17 @@
 	tenant := inputCtx.Value("tenant").(*dbsqlc.Tenant)
 	tenantId := sqlchelpers.UUIDToStr(tenant.ID)
 
-	err := s.repo.StepRun().ReleaseStepRunSemaphore(ctx, tenantId, request.StepRunId, false)
-
-	if err != nil {
-		s.l.Error().Err(err).Msgf("could not release semaphore for step run %s", request.StepRunId)
-	}
-
-	s.l.Debug().Msgf("Received step completed event for step run %s", request.StepRunId)
-
 	// run the rest on a separate context to always send to job controller
 	ctx, cancel := context.WithTimeout(context.Background(), 30*time.Second)
 	defer cancel()
+
+	err := s.repo.StepRun().ReleaseStepRunSemaphore(ctx, tenantId, request.StepRunId, false)
+
+	if err != nil {
+		s.l.Error().Err(err).Msgf("could not release semaphore for step run %s", request.StepRunId)
+	}
+
+	s.l.Debug().Msgf("Received step completed event for step run %s", request.StepRunId)
 
 	// verify that the event payload can be unmarshalled into a map type
 	if request.EventPayload != "" {
@@ -1164,17 +1164,15 @@
 	tenant := inputCtx.Value("tenant").(*dbsqlc.Tenant)
 	tenantId := sqlchelpers.UUIDToStr(tenant.ID)
 
-<<<<<<< HEAD
-	err := s.repo.StepRun().ReleaseStepRunSemaphore(ctx, tenantId, request.StepRunId, false)
-
-	if err != nil {
-		s.l.Error().Err(err).Msgf("could not release semaphore for step run %s", request.StepRunId)
-	}
-=======
 	// run the rest on a separate context to always send to job controller
 	ctx, cancel := context.WithTimeout(context.Background(), 30*time.Second)
 	defer cancel()
->>>>>>> 5fcf5eff
+
+	err := s.repo.StepRun().ReleaseStepRunSemaphore(ctx, tenantId, request.StepRunId, false)
+
+	if err != nil {
+		s.l.Error().Err(err).Msgf("could not release semaphore for step run %s", request.StepRunId)
+	}
 
 	s.l.Debug().Msgf("Received step failed event for step run %s", request.StepRunId)
 
