--- conflicted
+++ resolved
@@ -33,198 +33,6 @@
 	"github.com/hatchet-dev/hatchet/pkg/telemetry"
 )
 
-<<<<<<< HEAD
-type subscribedWorker struct {
-	// stream is the server side of the RPC stream
-	stream contracts.Dispatcher_ListenServer
-
-	// finished is used to signal closure of a client subscribing goroutine
-	finished chan<- bool
-
-	sendMu sync.Mutex
-
-	workerId string
-}
-
-func (worker *subscribedWorker) StartStepRun(
-	ctx context.Context,
-	tenantId string,
-	stepRun *dbsqlc.GetStepRunForEngineRow,
-	stepRunData *dbsqlc.GetStepRunDataForEngineRow,
-) error {
-	ctx, span := telemetry.NewSpan(ctx, "start-step-run") // nolint:ineffassign
-	defer span.End()
-
-	inputBytes := []byte{}
-
-	if stepRunData.Input != nil {
-		inputBytes = stepRunData.Input
-	}
-
-	stepName := stepRun.StepReadableId.String
-
-	action := &contracts.AssignedAction{
-		TenantId:      tenantId,
-		JobId:         sqlchelpers.UUIDToStr(stepRun.JobId),
-		JobName:       stepRun.JobName,
-		JobRunId:      sqlchelpers.UUIDToStr(stepRun.JobRunId),
-		StepId:        sqlchelpers.UUIDToStr(stepRun.StepId),
-		StepRunId:     sqlchelpers.UUIDToStr(stepRun.SRID),
-		ActionType:    contracts.ActionType_START_STEP_RUN,
-		ActionId:      stepRun.ActionId,
-		ActionPayload: string(inputBytes),
-		StepName:      stepName,
-		WorkflowRunId: sqlchelpers.UUIDToStr(stepRun.WorkflowRunId),
-		RetryCount:    stepRun.SRRetryCount,
-		// NOTE: This is the default because this method is unused
-		Priority: 1,
-	}
-
-	if stepRunData.AdditionalMetadata != nil {
-		metadataStr := string(stepRunData.AdditionalMetadata)
-		action.AdditionalMetadata = &metadataStr
-	}
-
-	if stepRunData.ChildIndex.Valid {
-		action.ChildWorkflowIndex = &stepRunData.ChildIndex.Int32
-	}
-
-	if stepRunData.ChildKey.Valid {
-		action.ChildWorkflowKey = &stepRunData.ChildKey.String
-	}
-
-	if stepRunData.ParentId.Valid {
-		parentId := sqlchelpers.UUIDToStr(stepRunData.ParentId)
-		action.ParentWorkflowRunId = &parentId
-	}
-
-	worker.sendMu.Lock()
-	defer worker.sendMu.Unlock()
-
-	return worker.stream.Send(action)
-}
-
-func (worker *subscribedWorker) StartStepRunFromBulk(
-	ctx context.Context,
-	tenantId string,
-	stepRun *dbsqlc.GetStepRunBulkDataForEngineRow,
-) error {
-	ctx, span := telemetry.NewSpan(ctx, "start-step-run-from-bulk") // nolint:ineffassign
-	defer span.End()
-
-	inputBytes := []byte{}
-
-	if stepRun.Input != nil {
-		inputBytes = stepRun.Input
-	}
-
-	stepName := stepRun.StepReadableId.String
-
-	action := &contracts.AssignedAction{
-		TenantId:      tenantId,
-		JobId:         sqlchelpers.UUIDToStr(stepRun.JobId),
-		JobName:       stepRun.JobName,
-		JobRunId:      sqlchelpers.UUIDToStr(stepRun.JobRunId),
-		StepId:        sqlchelpers.UUIDToStr(stepRun.StepId),
-		StepRunId:     sqlchelpers.UUIDToStr(stepRun.SRID),
-		ActionType:    contracts.ActionType_START_STEP_RUN,
-		ActionId:      stepRun.ActionId,
-		ActionPayload: string(inputBytes),
-		StepName:      stepName,
-		WorkflowRunId: sqlchelpers.UUIDToStr(stepRun.WorkflowRunId),
-		RetryCount:    stepRun.SRRetryCount,
-		Priority:      stepRun.Priority,
-	}
-
-	if stepRun.AdditionalMetadata != nil {
-		metadataStr := string(stepRun.AdditionalMetadata)
-		action.AdditionalMetadata = &metadataStr
-	}
-
-	if stepRun.ChildIndex.Valid {
-		action.ChildWorkflowIndex = &stepRun.ChildIndex.Int32
-	}
-
-	if stepRun.ChildKey.Valid {
-		action.ChildWorkflowKey = &stepRun.ChildKey.String
-	}
-
-	if stepRun.ParentId.Valid {
-		parentId := sqlchelpers.UUIDToStr(stepRun.ParentId)
-		action.ParentWorkflowRunId = &parentId
-	}
-
-	worker.sendMu.Lock()
-	defer worker.sendMu.Unlock()
-
-	return worker.stream.Send(action)
-}
-
-func (worker *subscribedWorker) StartBatch(
-	ctx context.Context,
-	action *contracts.AssignedAction,
-) error {
-	_, span := telemetry.NewSpan(ctx, "start-batch")
-	defer span.End()
-
-	worker.sendMu.Lock()
-	defer worker.sendMu.Unlock()
-
-	return worker.stream.Send(action)
-}
-
-func (worker *subscribedWorker) StartGroupKeyAction(
-	ctx context.Context,
-	tenantId string,
-	getGroupKeyRun *dbsqlc.GetGroupKeyRunForEngineRow,
-) error {
-	ctx, span := telemetry.NewSpan(ctx, "start-group-key-action") // nolint:ineffassign
-	defer span.End()
-
-	inputData := getGroupKeyRun.GetGroupKeyRun.Input
-	workflowRunId := sqlchelpers.UUIDToStr(getGroupKeyRun.WorkflowRunId)
-	getGroupKeyRunId := sqlchelpers.UUIDToStr(getGroupKeyRun.GetGroupKeyRun.ID)
-
-	worker.sendMu.Lock()
-	defer worker.sendMu.Unlock()
-
-	return worker.stream.Send(&contracts.AssignedAction{
-		TenantId:         tenantId,
-		WorkflowRunId:    workflowRunId,
-		GetGroupKeyRunId: getGroupKeyRunId,
-		ActionType:       contracts.ActionType_START_GET_GROUP_KEY,
-		ActionId:         getGroupKeyRun.ActionId,
-		ActionPayload:    string(inputData),
-	})
-}
-
-func (worker *subscribedWorker) CancelStepRun(
-	ctx context.Context,
-	tenantId string,
-	stepRun *dbsqlc.GetStepRunForEngineRow,
-) error {
-	ctx, span := telemetry.NewSpan(ctx, "cancel-step-run") // nolint:ineffassign
-	defer span.End()
-
-	worker.sendMu.Lock()
-	defer worker.sendMu.Unlock()
-
-	return worker.stream.Send(&contracts.AssignedAction{
-		TenantId:      tenantId,
-		JobId:         sqlchelpers.UUIDToStr(stepRun.JobId),
-		JobName:       stepRun.JobName,
-		JobRunId:      sqlchelpers.UUIDToStr(stepRun.JobRunId),
-		StepId:        sqlchelpers.UUIDToStr(stepRun.StepId),
-		StepRunId:     sqlchelpers.UUIDToStr(stepRun.SRID),
-		ActionType:    contracts.ActionType_CANCEL_STEP_RUN,
-		StepName:      stepRun.StepReadableId.String,
-		WorkflowRunId: sqlchelpers.UUIDToStr(stepRun.WorkflowRunId),
-		RetryCount:    stepRun.SRRetryCount,
-	})
-}
-
-=======
->>>>>>> 958448a5
 func (s *DispatcherImpl) Register(ctx context.Context, request *contracts.WorkerRegisterRequest) (*contracts.WorkerRegisterResponse, error) {
 	tenant := ctx.Value("tenant").(*dbsqlc.Tenant)
 	tenantId := sqlchelpers.UUIDToStr(tenant.ID)
