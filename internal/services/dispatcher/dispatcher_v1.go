package dispatcher

import (
	"context"
	"encoding/json"
	"errors"
	"fmt"
	"strings"
	"sync"
	"time"

	"github.com/hashicorp/go-multierror"
	"golang.org/x/sync/errgroup"
<<<<<<< HEAD
	"google.golang.org/grpc"
	"google.golang.org/protobuf/types/known/timestamppb"
=======
>>>>>>> 958448a5

	msgqueuev1 "github.com/hatchet-dev/hatchet/internal/msgqueue/v1"
	"github.com/hatchet-dev/hatchet/internal/queueutils"
	tasktypesv1 "github.com/hatchet-dev/hatchet/internal/services/shared/tasktypes/v1"
	"github.com/hatchet-dev/hatchet/pkg/repository/postgres/sqlchelpers"
	v1 "github.com/hatchet-dev/hatchet/pkg/repository/v1"
	"github.com/hatchet-dev/hatchet/pkg/repository/v1/sqlcv1"
	"github.com/hatchet-dev/hatchet/pkg/telemetry"
)

<<<<<<< HEAD
func (worker *subscribedWorker) StartTaskFromBulk(
	ctx context.Context,
	tenantId string,
	task *v1.V1TaskWithPayload,
) error {
	ctx, span := telemetry.NewSpan(ctx, "start-step-run-from-bulk") // nolint:ineffassign
	defer span.End()

	inputBytes := []byte{}

	if task.Payload != nil {
		inputBytes = task.Payload
	}

	action := populateAssignedAction(tenantId, task.V1Task, task.Runtime, task.RetryCount)

	action.ActionType = contracts.ActionType_START_STEP_RUN
	action.ActionPayload = string(inputBytes)

	return worker.sendToWorker(ctx, action)
}

func (worker *subscribedWorker) sendToWorker(
	ctx context.Context,
	action *contracts.AssignedAction,
) error {
	ctx, span := telemetry.NewSpan(ctx, "send-to-worker") // nolint:ineffassign
	defer span.End()

	telemetry.WithAttributes(
		span,
		telemetry.AttributeKV{
			Key:   "worker.id",
			Value: worker.workerId,
		},
	)

	telemetry.WithAttributes(
		span,
		telemetry.AttributeKV{
			Key:   "payload.size_bytes",
			Value: len(action.ActionPayload),
		},
	)

	_, encodeSpan := telemetry.NewSpan(ctx, "encode-action")

	msg := &grpc.PreparedMsg{}
	err := msg.Encode(worker.stream, action)

	if err != nil {
		encodeSpan.RecordError(err)
		encodeSpan.End()
		return fmt.Errorf("could not encode action: %w", err)
	}

	encodeSpan.End()

	lockBegin := time.Now()

	_, lockSpan := telemetry.NewSpan(ctx, "acquire-worker-stream-lock")

	worker.sendMu.Lock()
	defer worker.sendMu.Unlock()

	lockSpan.End()

	telemetry.WithAttributes(span, telemetry.AttributeKV{
		Key:   "lock.duration_ms",
		Value: time.Since(lockBegin).Milliseconds(),
	})

	_, streamSpan := telemetry.NewSpan(ctx, "send-worker-stream")
	defer streamSpan.End()

	sendMsgBegin := time.Now()

	err = worker.stream.SendMsg(msg)

	if err != nil {
		span.RecordError(err)
	}

	if time.Since(sendMsgBegin) > 50*time.Millisecond {
		span.SetStatus(codes.Error, "flow control detected")
		span.RecordError(fmt.Errorf("send took too long, we may be in flow control: %s", time.Since(sendMsgBegin)))
	}

	return err
}

func (worker *subscribedWorker) CancelTask(
	ctx context.Context,
	tenantId string,
	task *sqlcv1.V1Task,
	retryCount int32,
) error {
	ctx, span := telemetry.NewSpan(ctx, "cancel-task") // nolint:ineffassign
	defer span.End()

	action := populateAssignedAction(tenantId, task, nil, retryCount)

	action.ActionType = contracts.ActionType_CANCEL_STEP_RUN

	worker.sendMu.Lock()
	defer worker.sendMu.Unlock()

	return worker.stream.Send(action)
}

func populateAssignedAction(tenantID string, task *sqlcv1.V1Task, runtime *sqlcv1.V1TaskRuntime, retryCount int32) *contracts.AssignedAction {
	workflowId := sqlchelpers.UUIDToStr(task.WorkflowID)
	workflowVersionId := sqlchelpers.UUIDToStr(task.WorkflowVersionID)

	action := &contracts.AssignedAction{
		TenantId:          tenantID,
		JobId:             sqlchelpers.UUIDToStr(task.StepID), // FIXME
		JobName:           task.StepReadableID,
		JobRunId:          sqlchelpers.UUIDToStr(task.ExternalID), // FIXME
		StepId:            sqlchelpers.UUIDToStr(task.StepID),
		StepRunId:         sqlchelpers.UUIDToStr(task.ExternalID),
		ActionId:          task.ActionID,
		StepName:          task.StepReadableID,
		WorkflowRunId:     sqlchelpers.UUIDToStr(task.WorkflowRunID),
		RetryCount:        retryCount,
		Priority:          task.Priority.Int32,
		WorkflowId:        &workflowId,
		WorkflowVersionId: &workflowVersionId,
	}

	if task.AdditionalMetadata != nil {
		metadataStr := string(task.AdditionalMetadata)
		action.AdditionalMetadata = &metadataStr
	}

	if task.ParentTaskExternalID.Valid {
		parentId := sqlchelpers.UUIDToStr(task.ParentTaskExternalID)
		action.ParentWorkflowRunId = &parentId
	}

	if task.ChildIndex.Valid {
		i := int32(task.ChildIndex.Int64) // nolint: gosec
		action.ChildWorkflowIndex = &i
	}

	if task.ChildKey.Valid {
		key := task.ChildKey.String
		action.ChildWorkflowKey = &key
	}

	if runtime != nil {
		if runtime.BatchID.Valid {
			batchID := sqlchelpers.UUIDToStr(runtime.BatchID)
			action.BatchId = &batchID
		}

		if runtime.BatchSize.Valid {
			size := runtime.BatchSize.Int32
			action.BatchSize = &size
		}

		if runtime.BatchIndex.Valid {
			index := runtime.BatchIndex.Int32
			action.BatchIndex = &index
		}

		if runtime.BatchKey.Valid {
			key := strings.TrimSpace(runtime.BatchKey.String)
			if key != "" {
				action.BatchKey = &key
			}
		}
	}

	if action.BatchKey == nil && task.BatchKey.Valid {
		key := strings.TrimSpace(task.BatchKey.String)
		if key != "" {
			action.BatchKey = &key
		}
	}

	return action
}

=======
>>>>>>> 958448a5
func (d *DispatcherImpl) handleTaskBulkAssignedTask(ctx context.Context, msg *msgqueuev1.Message) error {
	ctx, span := telemetry.NewSpanWithCarrier(ctx, "task-assigned-bulk", msg.OtelCarrier)
	defer span.End()

	// we set a timeout of 25 seconds because we don't want to hold the semaphore for longer than the visibility timeout (30 seconds)
	// on the worker
	ctx, cancel := context.WithTimeout(ctx, 25*time.Second)

	msgs := msgqueuev1.JSONConvert[tasktypesv1.TaskAssignedBulkTaskPayload](msg.Payloads)
	outerEg := errgroup.Group{}

	toRetry := []*sqlcv1.V1Task{}
	toRetryMu := sync.Mutex{}

	requeue := func(task *sqlcv1.V1Task) {
		toRetryMu.Lock()
		toRetry = append(toRetry, task)
		toRetryMu.Unlock()
	}

	for _, innerMsg := range msgs {
		// load the step runs from the database
		taskIds := make([]int64, 0)

		for _, batches := range innerMsg.WorkerBatches {
			for _, batch := range batches {
				taskIds = append(taskIds, batch.TaskIds...)
			}
		}

		bulkDatas, err := d.repov1.Tasks().ListTasks(ctx, msg.TenantID, taskIds)

		if err != nil {
			for _, task := range bulkDatas {
				if task != nil && task.Task != nil {
					requeue(task.Task)
				}
			}

			d.l.Error().Err(err).Msgf("could not bulk list step run data:")
			continue
		}

		tasksOnly := make([]*sqlcv1.V1Task, 0, len(bulkDatas))

		for _, task := range bulkDatas {
			if task != nil && task.Task != nil {
				tasksOnly = append(tasksOnly, task.Task)
			}
		}

		parentDataMap, err := d.repov1.Tasks().ListTaskParentOutputs(ctx, msg.TenantID, tasksOnly)

		if err != nil {
			for _, task := range bulkDatas {
				if task != nil && task.Task != nil {
					requeue(task.Task)
				}
			}

			d.l.Error().Err(err).Msgf("could not list parent data for %d tasks", len(bulkDatas))
			continue
		}

		retrievePayloadOpts := make([]v1.RetrievePayloadOpts, 0, len(tasksOnly))

		for _, taskWithRuntime := range bulkDatas {
			if taskWithRuntime == nil || taskWithRuntime.Task == nil {
				continue
			}

			task := taskWithRuntime.Task

			retrievePayloadOpts = append(retrievePayloadOpts, v1.RetrievePayloadOpts{
				Id:         task.ID,
				InsertedAt: task.InsertedAt,
				Type:       sqlcv1.V1PayloadTypeTASKINPUT,
				TenantId:   task.TenantID,
			})
		}

		inputs, err := d.repov1.Payloads().Retrieve(ctx, nil, retrievePayloadOpts...)

		if err != nil {
			d.l.Error().Err(err).Msgf("could not bulk retrieve inputs for %d tasks", len(bulkDatas))
			for _, taskWithRuntime := range bulkDatas {
				if taskWithRuntime != nil && taskWithRuntime.Task != nil {
					requeue(taskWithRuntime.Task)
				}
			}
		}

		// this is to avoid a nil pointer dereference in the code below
		if inputs == nil {
			inputs = make(map[v1.RetrievePayloadOpts][]byte)
		}

		for _, taskWithRuntime := range bulkDatas {
			if taskWithRuntime == nil || taskWithRuntime.Task == nil {
				continue
			}

			task := taskWithRuntime.Task
			input, ok := inputs[v1.RetrievePayloadOpts{
				Id:         task.ID,
				InsertedAt: task.InsertedAt,
				Type:       sqlcv1.V1PayloadTypeTASKINPUT,
				TenantId:   task.TenantID,
			}]

			if !ok {
				// If the input wasn't found in the payload store,
				// fall back to the input stored on the task itself.
				d.l.Error().Msgf("handleTaskBulkAssignedTask-1: task %s with ID %d and inserted_at %s has empty payload, falling back to input", task.ExternalID.String(), task.ID, task.InsertedAt.Time)
				input = task.Input
			}

			if parentData, ok := parentDataMap[task.ID]; ok {
				currInput := &v1.V1StepRunData{}

				if input != nil {
					err := json.Unmarshal(input, currInput)

					if err != nil {
						d.l.Warn().Err(err).Msg("failed to unmarshal input")
						continue
					}
				}

				readableIdToData := make(map[string]map[string]interface{})

				for _, outputEvent := range parentData {
					outputMap := make(map[string]interface{})

					if len(outputEvent.Output) > 0 {
						err := json.Unmarshal(outputEvent.Output, &outputMap)

						if err != nil {
							d.l.Warn().Err(err).Msg("failed to unmarshal output")
							continue
						}
					}

					readableIdToData[outputEvent.StepReadableID] = outputMap
				}

				currInput.Parents = readableIdToData

				inputs[v1.RetrievePayloadOpts{
					Id:         task.ID,
					InsertedAt: task.InsertedAt,
					Type:       sqlcv1.V1PayloadTypeTASKINPUT,
					TenantId:   task.TenantID,
				}] = currInput.Bytes()
			}
		}

		taskIdToData := make(map[int64]*v1.V1TaskWithPayload)

		for _, taskWithRuntime := range bulkDatas {
			if taskWithRuntime == nil || taskWithRuntime.Task == nil {
				continue
			}

			task := taskWithRuntime.Task
			input, ok := inputs[v1.RetrievePayloadOpts{
				Id:         task.ID,
				InsertedAt: task.InsertedAt,
				Type:       sqlcv1.V1PayloadTypeTASKINPUT,
				TenantId:   task.TenantID,
			}]

			if !ok {
				// If the input wasn't found in the payload store,
				// fall back to the input stored on the task itself.
				d.l.Error().Msgf("handleTaskBulkAssignedTask-2: task %s witth id %d and inserted_at %s has empty payload, falling back to input", task.ExternalID.String(), task.ID, task.InsertedAt.Time)
				input = task.Input
			}

			taskIdToData[task.ID] = &v1.V1TaskWithPayload{
				V1Task:  task,
				Runtime: taskWithRuntime.Runtime,
				Payload: input,
			}
		}

		for workerId, batches := range innerMsg.WorkerBatches {
			workerId := workerId

			outerEg.Go(func() error {
				totalTasks := 0

				for _, batch := range batches {
					totalTasks += len(batch.TaskIds)
				}

				d.l.Debug().Msgf("worker %s has %d step runs", workerId, totalTasks)

				// get the worker for this task
				workers, err := d.workers.Get(workerId)

				if err != nil && !errors.Is(err, ErrWorkerNotFound) {
					return fmt.Errorf("could not get worker: %w", err)
				}

				innerEg := errgroup.Group{}

				for _, batch := range batches {
					for _, taskId := range batch.TaskIds {

						innerEg.Go(func() error {
							task := taskIdToData[taskId]

							// if we've reached the context deadline, this should be requeued
							if ctx.Err() != nil {
								requeue(task.V1Task)
								return nil
							}

							var multiErr error
							var success bool

							for i, w := range workers {
								err := w.StartTaskFromBulk(ctx, msg.TenantID, task)

								if err != nil {
									multiErr = multierror.Append(
										multiErr,
										fmt.Errorf("could not send action for task %s to worker %s (%d / %d): %w", sqlchelpers.UUIDToStr(task.ExternalID), workerId, i+1, len(workers), err),
									)
								} else {
									success = true
									break
								}
							}

							if success {
								msg, err := tasktypesv1.MonitoringEventMessageFromInternal(
									task.TenantID.String(),
									tasktypesv1.CreateMonitoringEventPayload{
										TaskId:         task.ID,
										RetryCount:     task.RetryCount,
										WorkerId:       &workerId,
										EventType:      sqlcv1.V1EventTypeOlapSENTTOWORKER,
										EventTimestamp: time.Now().UTC(),
										EventMessage:   "Sent task run to the assigned worker",
									},
								)

								if err != nil {
									multiErr = multierror.Append(
										multiErr,
										fmt.Errorf("could not create monitoring event for task %d: %w", task.ID, err),
									)
								} else {
									defer d.pubBuffer.Pub(ctx, msgqueuev1.OLAP_QUEUE, msg, false)
								}

								return nil
							}

							requeue(task.V1Task)

							return multiErr
						})
					}
				}

				return innerEg.Wait()
			})
		}
	}

	// we spawn a goroutine to wait for the outer error group to finish and handle retries, because sending over the gRPC stream
	// can occasionally take a long time and we don't want to block the RabbitMQ queue processing
	go func() {
		defer cancel()

		outerErr := outerEg.Wait()

		if len(toRetry) > 0 {
			retryCtx, cancel := context.WithTimeout(context.Background(), 30*time.Second)
			defer cancel()

			retryGroup := errgroup.Group{}

			for _, _task := range toRetry {
				tenantId := msg.TenantID
				task := _task

				retryGroup.Go(func() error {
					msg, err := tasktypesv1.FailedTaskMessage(
						tenantId,
						task.ID,
						task.InsertedAt,
						sqlchelpers.UUIDToStr(task.ExternalID),
						sqlchelpers.UUIDToStr(task.WorkflowRunID),
						task.RetryCount,
						false,
						"Could not send task to worker",
						false,
					)

					if err != nil {
						return fmt.Errorf("could not create failed task message: %w", err)
					}

					queueutils.SleepWithExponentialBackoff(100*time.Millisecond, 5*time.Second, int(task.InternalRetryCount))

					err = d.mqv1.SendMessage(retryCtx, msgqueuev1.TASK_PROCESSING_QUEUE, msg)

					if err != nil {
						return fmt.Errorf("could not send failed task message: %w", err)
					}

					return nil
				})
			}

			if err := retryGroup.Wait(); err != nil {
				outerErr = multierror.Append(outerErr, fmt.Errorf("could not retry failed tasks: %w", err))
			}
		}

		if outerErr != nil {
			d.l.Error().Err(outerErr).Msg("failed to handle task assigned bulk message")
		}
	}()

	return nil
}

func (d *DispatcherImpl) handleTaskCancelled(ctx context.Context, msg *msgqueuev1.Message) error {
	ctx, span := telemetry.NewSpanWithCarrier(ctx, "tasks-cancelled", msg.OtelCarrier)
	defer span.End()

	// we set a timeout of 25 seconds because we don't want to hold the semaphore for longer than the visibility timeout (30 seconds)
	// on the worker
	ctx, cancel := context.WithTimeout(ctx, 25*time.Second)
	defer cancel()

	msgs := msgqueuev1.JSONConvert[tasktypesv1.SignalTaskCancelledPayload](msg.Payloads)

	taskIdsToRetryCounts := make(map[int64][]int32)

	for _, innerMsg := range msgs {
		taskIdsToRetryCounts[innerMsg.TaskId] = append(taskIdsToRetryCounts[innerMsg.TaskId], innerMsg.RetryCount)
	}

	taskIds := make([]int64, 0)
	for taskId := range taskIdsToRetryCounts {
		taskIds = append(taskIds, taskId)
	}

	bulkDatas, err := d.repov1.Tasks().ListTasks(ctx, msg.TenantID, taskIds)

	if err != nil {
		return fmt.Errorf("could not list tasks: %w", err)
	}

	taskIdsToTasks := make(map[int64]*v1.TaskWithRuntime)

	for _, taskWithRuntime := range bulkDatas {
		if taskWithRuntime == nil || taskWithRuntime.Task == nil {
			continue
		}

		taskIdsToTasks[taskWithRuntime.Task.ID] = taskWithRuntime
	}

	// group by worker id
	workerIdToTasks := make(map[string][]*sqlcv1.V1Task)

	for _, msg := range msgs {
		if _, ok := workerIdToTasks[msg.WorkerId]; !ok {
			workerIdToTasks[msg.WorkerId] = []*sqlcv1.V1Task{}
		}

		taskWithRuntime, ok := taskIdsToTasks[msg.TaskId]

		if !ok {
			d.l.Warn().Msgf("task %d not found", msg.TaskId)
			continue
		}

		if taskWithRuntime == nil {
			continue
		}

		workerIdToTasks[msg.WorkerId] = append(workerIdToTasks[msg.WorkerId], taskWithRuntime.Task)
	}

	var multiErr error

	for workerId, tasks := range workerIdToTasks {
		// get the worker for this task
		workers, err := d.workers.Get(workerId)

		if err != nil && !errors.Is(err, ErrWorkerNotFound) {
			return fmt.Errorf("could not get worker: %w", err)
		} else if errors.Is(err, ErrWorkerNotFound) {
			// if the worker is not found, we can ignore this task
			d.l.Debug().Msgf("worker %s not found, ignoring task", workerId)
			continue
		}

		for _, w := range workers {
			for _, task := range tasks {
				retryCounts, ok := taskIdsToRetryCounts[task.ID]

				if !ok {
					d.l.Warn().Msgf("task %d not found in retry counts", task.ID)
					continue
				}

				for _, retryCount := range retryCounts {
					err = w.CancelTask(ctx, msg.TenantID, task, retryCount)

					if err != nil {
						multiErr = multierror.Append(multiErr, fmt.Errorf("could not send job to worker: %w", err))
					}
				}
			}
		}
	}

	return multiErr
}

func (d *DispatcherImpl) handleBatchStartTask(ctx context.Context, msg *msgqueuev1.Message) error {
	ctx, span := telemetry.NewSpanWithCarrier(ctx, "batch-start", msg.OtelCarrier)
	defer span.End()

	payloads := msgqueuev1.JSONConvert[tasktypesv1.StartBatchTaskPayload](msg.Payloads)

	var result error

	for _, payload := range payloads {
		tenantId := payload.TenantId
		if tenantId == "" {
			tenantId = msg.TenantID
		}

		if payload.BatchId == "" {
			result = multierror.Append(result, fmt.Errorf("batch start payload missing batch id"))
			continue
		}

		if payload.ActionId == "" {
			result = multierror.Append(result, fmt.Errorf("batch start payload missing action id for batch %s", payload.BatchId))
			continue
		}

		workers, err := d.workers.Get(payload.WorkerId)
		if err != nil {
			if errors.Is(err, ErrWorkerNotFound) {
				d.l.Debug().Msgf("worker %s not found, ignoring batch start for batch %s", payload.WorkerId, payload.BatchId)
				continue
			}

			result = multierror.Append(result, fmt.Errorf("could not get worker for batch %s: %w", payload.BatchId, err))
			continue
		}

		if payload.TriggerTime.IsZero() {
			payload.TriggerTime = time.Now().UTC()
		}

		expectedSize := int32(payload.ExpectedSize)
		if expectedSize < 0 {
			expectedSize = 0
		}

		batchID := payload.BatchId
		batchStart := &contracts.BatchStartPayload{
			BatchId:      payload.BatchId,
			ExpectedSize: expectedSize,
			TriggerTime:  timestamppb.New(payload.TriggerTime),
		}

		if payload.TriggerReason != "" {
			batchStart.TriggerReason = payload.TriggerReason
		}

		if strings.TrimSpace(payload.BatchKey) != "" {
			key := strings.TrimSpace(payload.BatchKey)
			batchStart.BatchKey = &key
		}

		action := &contracts.AssignedAction{
			TenantId:   tenantId,
			ActionType: contracts.ActionType_START_BATCH,
			ActionId:   payload.ActionId,
			BatchStart: batchStart,
		}

		action.BatchId = &batchID

		if batchStart.BatchKey != nil {
			action.BatchKey = batchStart.BatchKey
		}

		var sendErr error
		var success bool

		for i, w := range workers {
			if err := w.StartBatch(ctx, action); err != nil {
				sendErr = multierror.Append(sendErr, fmt.Errorf("could not send batch start to worker %s (%d): %w", payload.WorkerId, i, err))
			} else {
				success = true
				break
			}
		}

		if !success {
			result = multierror.Append(result, sendErr)
		}
	}

	return result
}<|MERGE_RESOLUTION|>--- conflicted
+++ resolved
@@ -11,14 +11,11 @@
 
 	"github.com/hashicorp/go-multierror"
 	"golang.org/x/sync/errgroup"
-<<<<<<< HEAD
-	"google.golang.org/grpc"
 	"google.golang.org/protobuf/types/known/timestamppb"
-=======
->>>>>>> 958448a5
 
 	msgqueuev1 "github.com/hatchet-dev/hatchet/internal/msgqueue/v1"
 	"github.com/hatchet-dev/hatchet/internal/queueutils"
+	"github.com/hatchet-dev/hatchet/internal/services/dispatcher/contracts"
 	tasktypesv1 "github.com/hatchet-dev/hatchet/internal/services/shared/tasktypes/v1"
 	"github.com/hatchet-dev/hatchet/pkg/repository/postgres/sqlchelpers"
 	v1 "github.com/hatchet-dev/hatchet/pkg/repository/v1"
@@ -26,193 +23,6 @@
 	"github.com/hatchet-dev/hatchet/pkg/telemetry"
 )
 
-<<<<<<< HEAD
-func (worker *subscribedWorker) StartTaskFromBulk(
-	ctx context.Context,
-	tenantId string,
-	task *v1.V1TaskWithPayload,
-) error {
-	ctx, span := telemetry.NewSpan(ctx, "start-step-run-from-bulk") // nolint:ineffassign
-	defer span.End()
-
-	inputBytes := []byte{}
-
-	if task.Payload != nil {
-		inputBytes = task.Payload
-	}
-
-	action := populateAssignedAction(tenantId, task.V1Task, task.Runtime, task.RetryCount)
-
-	action.ActionType = contracts.ActionType_START_STEP_RUN
-	action.ActionPayload = string(inputBytes)
-
-	return worker.sendToWorker(ctx, action)
-}
-
-func (worker *subscribedWorker) sendToWorker(
-	ctx context.Context,
-	action *contracts.AssignedAction,
-) error {
-	ctx, span := telemetry.NewSpan(ctx, "send-to-worker") // nolint:ineffassign
-	defer span.End()
-
-	telemetry.WithAttributes(
-		span,
-		telemetry.AttributeKV{
-			Key:   "worker.id",
-			Value: worker.workerId,
-		},
-	)
-
-	telemetry.WithAttributes(
-		span,
-		telemetry.AttributeKV{
-			Key:   "payload.size_bytes",
-			Value: len(action.ActionPayload),
-		},
-	)
-
-	_, encodeSpan := telemetry.NewSpan(ctx, "encode-action")
-
-	msg := &grpc.PreparedMsg{}
-	err := msg.Encode(worker.stream, action)
-
-	if err != nil {
-		encodeSpan.RecordError(err)
-		encodeSpan.End()
-		return fmt.Errorf("could not encode action: %w", err)
-	}
-
-	encodeSpan.End()
-
-	lockBegin := time.Now()
-
-	_, lockSpan := telemetry.NewSpan(ctx, "acquire-worker-stream-lock")
-
-	worker.sendMu.Lock()
-	defer worker.sendMu.Unlock()
-
-	lockSpan.End()
-
-	telemetry.WithAttributes(span, telemetry.AttributeKV{
-		Key:   "lock.duration_ms",
-		Value: time.Since(lockBegin).Milliseconds(),
-	})
-
-	_, streamSpan := telemetry.NewSpan(ctx, "send-worker-stream")
-	defer streamSpan.End()
-
-	sendMsgBegin := time.Now()
-
-	err = worker.stream.SendMsg(msg)
-
-	if err != nil {
-		span.RecordError(err)
-	}
-
-	if time.Since(sendMsgBegin) > 50*time.Millisecond {
-		span.SetStatus(codes.Error, "flow control detected")
-		span.RecordError(fmt.Errorf("send took too long, we may be in flow control: %s", time.Since(sendMsgBegin)))
-	}
-
-	return err
-}
-
-func (worker *subscribedWorker) CancelTask(
-	ctx context.Context,
-	tenantId string,
-	task *sqlcv1.V1Task,
-	retryCount int32,
-) error {
-	ctx, span := telemetry.NewSpan(ctx, "cancel-task") // nolint:ineffassign
-	defer span.End()
-
-	action := populateAssignedAction(tenantId, task, nil, retryCount)
-
-	action.ActionType = contracts.ActionType_CANCEL_STEP_RUN
-
-	worker.sendMu.Lock()
-	defer worker.sendMu.Unlock()
-
-	return worker.stream.Send(action)
-}
-
-func populateAssignedAction(tenantID string, task *sqlcv1.V1Task, runtime *sqlcv1.V1TaskRuntime, retryCount int32) *contracts.AssignedAction {
-	workflowId := sqlchelpers.UUIDToStr(task.WorkflowID)
-	workflowVersionId := sqlchelpers.UUIDToStr(task.WorkflowVersionID)
-
-	action := &contracts.AssignedAction{
-		TenantId:          tenantID,
-		JobId:             sqlchelpers.UUIDToStr(task.StepID), // FIXME
-		JobName:           task.StepReadableID,
-		JobRunId:          sqlchelpers.UUIDToStr(task.ExternalID), // FIXME
-		StepId:            sqlchelpers.UUIDToStr(task.StepID),
-		StepRunId:         sqlchelpers.UUIDToStr(task.ExternalID),
-		ActionId:          task.ActionID,
-		StepName:          task.StepReadableID,
-		WorkflowRunId:     sqlchelpers.UUIDToStr(task.WorkflowRunID),
-		RetryCount:        retryCount,
-		Priority:          task.Priority.Int32,
-		WorkflowId:        &workflowId,
-		WorkflowVersionId: &workflowVersionId,
-	}
-
-	if task.AdditionalMetadata != nil {
-		metadataStr := string(task.AdditionalMetadata)
-		action.AdditionalMetadata = &metadataStr
-	}
-
-	if task.ParentTaskExternalID.Valid {
-		parentId := sqlchelpers.UUIDToStr(task.ParentTaskExternalID)
-		action.ParentWorkflowRunId = &parentId
-	}
-
-	if task.ChildIndex.Valid {
-		i := int32(task.ChildIndex.Int64) // nolint: gosec
-		action.ChildWorkflowIndex = &i
-	}
-
-	if task.ChildKey.Valid {
-		key := task.ChildKey.String
-		action.ChildWorkflowKey = &key
-	}
-
-	if runtime != nil {
-		if runtime.BatchID.Valid {
-			batchID := sqlchelpers.UUIDToStr(runtime.BatchID)
-			action.BatchId = &batchID
-		}
-
-		if runtime.BatchSize.Valid {
-			size := runtime.BatchSize.Int32
-			action.BatchSize = &size
-		}
-
-		if runtime.BatchIndex.Valid {
-			index := runtime.BatchIndex.Int32
-			action.BatchIndex = &index
-		}
-
-		if runtime.BatchKey.Valid {
-			key := strings.TrimSpace(runtime.BatchKey.String)
-			if key != "" {
-				action.BatchKey = &key
-			}
-		}
-	}
-
-	if action.BatchKey == nil && task.BatchKey.Valid {
-		key := strings.TrimSpace(task.BatchKey.String)
-		if key != "" {
-			action.BatchKey = &key
-		}
-	}
-
-	return action
-}
-
-=======
->>>>>>> 958448a5
 func (d *DispatcherImpl) handleTaskBulkAssignedTask(ctx context.Context, msg *msgqueuev1.Message) error {
 	ctx, span := telemetry.NewSpanWithCarrier(ctx, "task-assigned-bulk", msg.OtelCarrier)
 	defer span.End()
