--- conflicted
+++ resolved
@@ -45,13 +45,9 @@
 	err := worker.sendToWorker(ctx, action)
 
 	if err != nil {
-<<<<<<< HEAD
-		// if the context is done, we return nil, because the worker took too long to receive the message
-=======
 		// if the context is done, we return nil, because the worker took too long to receive the message, and we're not
 		// sure if the worker received it or not. this is equivalent to a network drop, and would be resolved by worker-side
 		// acks, which we don't currently have.
->>>>>>> d906a441
 		if errors.Is(err, context.DeadlineExceeded) {
 			return nil
 		}
@@ -117,11 +113,7 @@
 
 	sendMsgBegin := time.Now()
 
-<<<<<<< HEAD
-	sentCh := make(chan error)
-=======
 	sentCh := make(chan error, 1)
->>>>>>> d906a441
 
 	go func() {
 		defer close(sentCh)
@@ -161,11 +153,7 @@
 
 	action.ActionType = contracts.ActionType_CANCEL_STEP_RUN
 
-<<<<<<< HEAD
-	sentCh := make(chan error)
-=======
 	sentCh := make(chan error, 1)
->>>>>>> d906a441
 
 	go func() {
 		defer close(sentCh)
