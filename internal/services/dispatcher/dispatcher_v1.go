package dispatcher

import (
	"context"
	"encoding/json"
	"errors"
	"fmt"
	"strings"
	"sync"
	"time"

	"github.com/hashicorp/go-multierror"
	"golang.org/x/sync/errgroup"
	"google.golang.org/protobuf/types/known/timestamppb"

	msgqueuev1 "github.com/hatchet-dev/hatchet/internal/msgqueue/v1"
	"github.com/hatchet-dev/hatchet/internal/queueutils"
	"github.com/hatchet-dev/hatchet/internal/services/dispatcher/contracts"
	tasktypesv1 "github.com/hatchet-dev/hatchet/internal/services/shared/tasktypes/v1"
	"github.com/hatchet-dev/hatchet/pkg/repository/postgres/sqlchelpers"
	v1 "github.com/hatchet-dev/hatchet/pkg/repository/v1"
	"github.com/hatchet-dev/hatchet/pkg/repository/v1/sqlcv1"
	"github.com/hatchet-dev/hatchet/pkg/telemetry"
)

func (d *DispatcherImpl) handleTaskBulkAssignedTask(ctx context.Context, msg *msgqueuev1.Message) error {
	ctx, span := telemetry.NewSpanWithCarrier(ctx, "task-assigned-bulk", msg.OtelCarrier)
	defer span.End()

	// we set a timeout of 25 seconds because we don't want to hold the semaphore for longer than the visibility timeout (30 seconds)
	// on the worker
	ctx, cancel := context.WithTimeout(ctx, 25*time.Second)

	msgs := msgqueuev1.JSONConvert[tasktypesv1.TaskAssignedBulkTaskPayload](msg.Payloads)
	outerEg := errgroup.Group{}

	toRetry := []*sqlcv1.V1Task{}
	toRetryMu := sync.Mutex{}

	requeue := func(task *sqlcv1.V1Task) {
		toRetryMu.Lock()
		toRetry = append(toRetry, task)
		toRetryMu.Unlock()
	}

	for _, innerMsg := range msgs {
		// load the step runs from the database
		taskIds := make([]int64, 0)

		for _, batches := range innerMsg.WorkerBatches {
			for _, batch := range batches {
				taskIds = append(taskIds, batch.TaskIds...)
			}
		}

		bulkDatas, err := d.repov1.Tasks().ListTasks(ctx, msg.TenantID, taskIds)

		if err != nil {
			for _, task := range bulkDatas {
				if task != nil && task.Task != nil {
					requeue(task.Task)
				}
			}

			d.l.Error().Err(err).Msgf("could not bulk list step run data:")
			continue
		}

		tasksOnly := make([]*sqlcv1.V1Task, 0, len(bulkDatas))

		for _, task := range bulkDatas {
			if task != nil && task.Task != nil {
				tasksOnly = append(tasksOnly, task.Task)
			}
		}

		parentDataMap, err := d.repov1.Tasks().ListTaskParentOutputs(ctx, msg.TenantID, tasksOnly)

		if err != nil {
			for _, task := range bulkDatas {
				if task != nil && task.Task != nil {
					requeue(task.Task)
				}
			}

			d.l.Error().Err(err).Msgf("could not list parent data for %d tasks", len(bulkDatas))
			continue
		}

		retrievePayloadOpts := make([]v1.RetrievePayloadOpts, 0, len(tasksOnly))

		for _, taskWithRuntime := range bulkDatas {
			if taskWithRuntime == nil || taskWithRuntime.Task == nil {
				continue
			}

			task := taskWithRuntime.Task

			retrievePayloadOpts = append(retrievePayloadOpts, v1.RetrievePayloadOpts{
				Id:         task.ID,
				InsertedAt: task.InsertedAt,
				Type:       sqlcv1.V1PayloadTypeTASKINPUT,
				TenantId:   task.TenantID,
			})
		}

		inputs, err := d.repov1.Payloads().Retrieve(ctx, nil, retrievePayloadOpts...)

		if err != nil {
			d.l.Error().Err(err).Msgf("could not bulk retrieve inputs for %d tasks", len(bulkDatas))
			for _, taskWithRuntime := range bulkDatas {
				if taskWithRuntime != nil && taskWithRuntime.Task != nil {
					requeue(taskWithRuntime.Task)
				}
			}
		}

		// this is to avoid a nil pointer dereference in the code below
		if inputs == nil {
			inputs = make(map[v1.RetrievePayloadOpts][]byte)
		}

		for _, taskWithRuntime := range bulkDatas {
			if taskWithRuntime == nil || taskWithRuntime.Task == nil {
				continue
			}

			task := taskWithRuntime.Task
			input, ok := inputs[v1.RetrievePayloadOpts{
				Id:         task.ID,
				InsertedAt: task.InsertedAt,
				Type:       sqlcv1.V1PayloadTypeTASKINPUT,
				TenantId:   task.TenantID,
			}]

			if !ok {
				// If the input wasn't found in the payload store,
				// fall back to the input stored on the task itself.
				input = task.Input
			}

			if parentData, ok := parentDataMap[task.ID]; ok {
				currInput := &v1.V1StepRunData{}

				if input != nil {
					err := json.Unmarshal(input, currInput)

					if err != nil {
						d.l.Warn().Err(err).Msg("failed to unmarshal input")
						continue
					}
				}

				readableIdToData := make(map[string]map[string]interface{})

				for _, outputEvent := range parentData {
					outputMap := make(map[string]interface{})

					if len(outputEvent.Output) > 0 {
						err := json.Unmarshal(outputEvent.Output, &outputMap)

						if err != nil {
							d.l.Warn().Err(err).Msg("failed to unmarshal output")
							continue
						}
					}

					readableIdToData[outputEvent.StepReadableID] = outputMap
				}

				currInput.Parents = readableIdToData

				inputs[v1.RetrievePayloadOpts{
					Id:         task.ID,
					InsertedAt: task.InsertedAt,
					Type:       sqlcv1.V1PayloadTypeTASKINPUT,
					TenantId:   task.TenantID,
				}] = currInput.Bytes()
			}
		}

		taskIdToData := make(map[int64]*v1.V1TaskWithPayload)

		for _, taskWithRuntime := range bulkDatas {
			if taskWithRuntime == nil || taskWithRuntime.Task == nil {
				continue
			}

			task := taskWithRuntime.Task
			input, ok := inputs[v1.RetrievePayloadOpts{
				Id:         task.ID,
				InsertedAt: task.InsertedAt,
				Type:       sqlcv1.V1PayloadTypeTASKINPUT,
				TenantId:   task.TenantID,
			}]

			if !ok {
				// If the input wasn't found in the payload store,
				// fall back to the input stored on the task itself.
				input = task.Input
			}

			taskIdToData[task.ID] = &v1.V1TaskWithPayload{
				V1Task:  task,
				Runtime: taskWithRuntime.Runtime,
				Payload: input,
			}
		}

		for workerId, batches := range innerMsg.WorkerBatches {
			workerId := workerId

			outerEg.Go(func() error {
				totalTasks := 0

				for _, batch := range batches {
					totalTasks += len(batch.TaskIds)
				}

				d.l.Debug().Msgf("worker %s has %d step runs", workerId, totalTasks)

				// get the worker for this task
				workers, err := d.workers.Get(workerId)

				if err != nil && !errors.Is(err, ErrWorkerNotFound) {
					return fmt.Errorf("could not get worker: %w", err)
				}

				innerEg := errgroup.Group{}

				for _, batch := range batches {
					// If this is a batched assignment and includes start metadata, emit START_BATCH
					// before sending any of the individual tasks for the batch.
					if batch.BatchID != "" && batch.StartBatch != nil {
						if err := d.sendBatchStartFromPayload(ctx, msg.TenantID, batch.StartBatch); err != nil {
							// Don't fail the whole batch assignment; tasks will be requeued via the normal path below
							// if they cannot be sent. This just logs and continues.
							d.l.Warn().Err(err).Msgf("could not send embedded batch start for batch %s", batch.BatchID)
						}
					}

					for _, taskId := range batch.TaskIds {
						innerEg.Go(func() error {
							task := taskIdToData[taskId]

							// if we've reached the context deadline, this should be requeued
							if ctx.Err() != nil {
								requeue(task.V1Task)
								return nil
							}

							var multiErr error
							var success bool

							for i, w := range workers {
								err := w.StartTaskFromBulk(ctx, msg.TenantID, task)

								if err != nil {
									multiErr = multierror.Append(
										multiErr,
										fmt.Errorf("could not send action for task %s to worker %s (%d / %d): %w", sqlchelpers.UUIDToStr(task.ExternalID), workerId, i+1, len(workers), err),
									)
								} else {
									success = true
									break
								}
							}

<<<<<<< HEAD
							if success {
								msg, err := tasktypesv1.MonitoringEventMessageFromInternal(
									task.TenantID.String(),
									tasktypesv1.CreateMonitoringEventPayload{
										TaskId:         task.ID,
										RetryCount:     task.RetryCount,
										WorkerId:       &workerId,
										EventType:      sqlcv1.V1EventTypeOlapSENTTOWORKER,
										EventTimestamp: time.Now().UTC(),
										EventMessage:   "Sent task run to the assigned worker",
									},
								)
=======
						if success {
							msg, err := tasktypesv1.MonitoringEventMessageFromInternal(
								task.TenantID.String(),
								tasktypesv1.CreateMonitoringEventPayload{
									TaskId:         task.ID,
									RetryCount:     task.RetryCount,
									WorkerId:       &workerId,
									EventType:      sqlcv1.V1EventTypeOlapSENTTOWORKER,
									EventTimestamp: time.Now().UTC(),
									EventMessage:   "Sent task run to the assigned worker",
								},
							)

							if err != nil {
								d.l.Error().Err(err).Int64("task_id", task.ID).Msg("could not create monitoring event")
							} else {
								defer func() {
									if err := d.pubBuffer.Pub(ctx, msgqueuev1.OLAP_QUEUE, msg, false); err != nil {
										d.l.Error().Err(err).Msg("could not publish monitoring event")
									}
								}()
							}
>>>>>>> 6013cadd

								if err != nil {
									multiErr = multierror.Append(
										multiErr,
										fmt.Errorf("could not create monitoring event for task %d: %w", task.ID, err),
									)
								} else {
									defer d.pubBuffer.Pub(ctx, msgqueuev1.OLAP_QUEUE, msg, false)
								}

								return nil
							}

							requeue(task.V1Task)

							return multiErr
						})
					}
				}

				return innerEg.Wait()
			})
		}
	}

	// we spawn a goroutine to wait for the outer error group to finish and handle retries, because sending over the gRPC stream
	// can occasionally take a long time and we don't want to block the RabbitMQ queue processing
	go func() {
		defer cancel()

		outerErr := outerEg.Wait()

		if len(toRetry) > 0 {
			retryCtx, cancel := context.WithTimeout(context.Background(), 30*time.Second)
			defer cancel()

			retryGroup := errgroup.Group{}

			for _, _task := range toRetry {
				tenantId := msg.TenantID
				task := _task

				retryGroup.Go(func() error {
					msg, err := tasktypesv1.FailedTaskMessage(
						tenantId,
						task.ID,
						task.InsertedAt,
						sqlchelpers.UUIDToStr(task.ExternalID),
						sqlchelpers.UUIDToStr(task.WorkflowRunID),
						task.RetryCount,
						false,
						"Could not send task to worker",
						false,
					)

					if err != nil {
						return fmt.Errorf("could not create failed task message: %w", err)
					}

					queueutils.SleepWithExponentialBackoff(100*time.Millisecond, 5*time.Second, int(task.InternalRetryCount))

					err = d.mqv1.SendMessage(retryCtx, msgqueuev1.TASK_PROCESSING_QUEUE, msg)

					if err != nil {
						return fmt.Errorf("could not send failed task message: %w", err)
					}

					return nil
				})
			}

			if err := retryGroup.Wait(); err != nil {
				outerErr = multierror.Append(outerErr, fmt.Errorf("could not retry failed tasks: %w", err))
			}
		}

		if outerErr != nil {
			d.l.Error().Err(outerErr).Msg("failed to handle task assigned bulk message")
		}
	}()

	return nil
}

func (d *DispatcherImpl) sendBatchStartFromPayload(ctx context.Context, msgTenantId string, payload *tasktypesv1.StartBatchTaskPayload) error {
	if payload == nil {
		return nil
	}

	tenantId := payload.TenantId
	if tenantId == "" {
		tenantId = msgTenantId
	}

	if payload.BatchId == "" {
		return fmt.Errorf("batch start payload missing batch id")
	}

	if payload.ActionId == "" {
		return fmt.Errorf("batch start payload missing action id for batch %s", payload.BatchId)
	}

	workers, err := d.workers.Get(payload.WorkerId)
	if err != nil {
		if errors.Is(err, ErrWorkerNotFound) {
			// If the worker isn't connected, ignore (the tasks will be retried separately).
			return nil
		}
		return fmt.Errorf("could not get worker for batch %s: %w", payload.BatchId, err)
	}

	triggerTime := payload.TriggerTime
	if triggerTime.IsZero() {
		triggerTime = time.Now().UTC()
	}

	expectedSize := int32(payload.ExpectedSize)
	if expectedSize < 0 {
		expectedSize = 0
	}

	batchID := payload.BatchId
	batchStart := &contracts.BatchStartPayload{
		TriggerTime:  timestamppb.New(triggerTime),
		ExpectedSize: expectedSize,
	}

	if payload.TriggerReason != "" {
		batchStart.TriggerReason = payload.TriggerReason
	}

	action := &contracts.AssignedAction{
		TenantId:   tenantId,
		ActionType: contracts.ActionType_START_BATCH,
		ActionId:   payload.ActionId,
		BatchStart: batchStart,
	}

	action.BatchId = &batchID

	if strings.TrimSpace(payload.BatchKey) != "" {
		key := strings.TrimSpace(payload.BatchKey)
		action.BatchKey = &key
	}

	var sendErr error
	var success bool

	for i, w := range workers {
		if err := w.StartBatch(ctx, action); err != nil {
			sendErr = multierror.Append(sendErr, fmt.Errorf("could not send batch start to worker %s (%d): %w", payload.WorkerId, i, err))
		} else {
			success = true
			break
		}
	}

	if !success {
		return sendErr
	}

	return nil
}

func (d *DispatcherImpl) handleTaskCancelled(ctx context.Context, msg *msgqueuev1.Message) error {
	ctx, span := telemetry.NewSpanWithCarrier(ctx, "tasks-cancelled", msg.OtelCarrier)
	defer span.End()

	// we set a timeout of 25 seconds because we don't want to hold the semaphore for longer than the visibility timeout (30 seconds)
	// on the worker
	ctx, cancel := context.WithTimeout(ctx, 25*time.Second)
	defer cancel()

	msgs := msgqueuev1.JSONConvert[tasktypesv1.SignalTaskCancelledPayload](msg.Payloads)

	taskIdsToRetryCounts := make(map[int64][]int32)

	for _, innerMsg := range msgs {
		taskIdsToRetryCounts[innerMsg.TaskId] = append(taskIdsToRetryCounts[innerMsg.TaskId], innerMsg.RetryCount)
	}

	taskIds := make([]int64, 0)
	for taskId := range taskIdsToRetryCounts {
		taskIds = append(taskIds, taskId)
	}

	bulkDatas, err := d.repov1.Tasks().ListTasks(ctx, msg.TenantID, taskIds)

	if err != nil {
		return fmt.Errorf("could not list tasks: %w", err)
	}

	taskIdsToTasks := make(map[int64]*v1.TaskWithRuntime)

	for _, taskWithRuntime := range bulkDatas {
		if taskWithRuntime == nil || taskWithRuntime.Task == nil {
			continue
		}

		taskIdsToTasks[taskWithRuntime.Task.ID] = taskWithRuntime
	}

	// group by worker id
	workerIdToTasks := make(map[string][]*sqlcv1.V1Task)

	for _, msg := range msgs {
		if _, ok := workerIdToTasks[msg.WorkerId]; !ok {
			workerIdToTasks[msg.WorkerId] = []*sqlcv1.V1Task{}
		}

		taskWithRuntime, ok := taskIdsToTasks[msg.TaskId]

		if !ok {
			d.l.Warn().Msgf("task %d not found", msg.TaskId)
			continue
		}

		if taskWithRuntime == nil {
			continue
		}

		workerIdToTasks[msg.WorkerId] = append(workerIdToTasks[msg.WorkerId], taskWithRuntime.Task)
	}

	var multiErr error

	for workerId, tasks := range workerIdToTasks {
		// get the worker for this task
		workers, err := d.workers.Get(workerId)

		if err != nil && !errors.Is(err, ErrWorkerNotFound) {
			return fmt.Errorf("could not get worker: %w", err)
		} else if errors.Is(err, ErrWorkerNotFound) {
			// if the worker is not found, we can ignore this task
			d.l.Debug().Msgf("worker %s not found, ignoring task", workerId)
			continue
		}

		for _, w := range workers {
			for _, task := range tasks {
				retryCounts, ok := taskIdsToRetryCounts[task.ID]

				if !ok {
					d.l.Warn().Msgf("task %d not found in retry counts", task.ID)
					continue
				}

				for _, retryCount := range retryCounts {
					err = w.CancelTask(ctx, msg.TenantID, task, retryCount)

					if err != nil {
						multiErr = multierror.Append(multiErr, fmt.Errorf("could not send job to worker: %w", err))
					}
				}
			}
		}
	}

	return multiErr
}

func (d *DispatcherImpl) handleBatchStartTask(ctx context.Context, msg *msgqueuev1.Message) error {
	ctx, span := telemetry.NewSpanWithCarrier(ctx, "batch-start", msg.OtelCarrier)
	defer span.End()

	payloads := msgqueuev1.JSONConvert[tasktypesv1.StartBatchTaskPayload](msg.Payloads)

	var result error

	for _, payload := range payloads {
		if err := d.sendBatchStartFromPayload(ctx, msg.TenantID, payload); err != nil {
			if errors.Is(err, ErrWorkerNotFound) {
				continue
			}
			result = multierror.Append(result, err)
		}
	}

	return result
}<|MERGE_RESOLUTION|>--- conflicted
+++ resolved
@@ -266,7 +266,6 @@
 								}
 							}
 
-<<<<<<< HEAD
 							if success {
 								msg, err := tasktypesv1.MonitoringEventMessageFromInternal(
 									task.TenantID.String(),
@@ -279,30 +278,6 @@
 										EventMessage:   "Sent task run to the assigned worker",
 									},
 								)
-=======
-						if success {
-							msg, err := tasktypesv1.MonitoringEventMessageFromInternal(
-								task.TenantID.String(),
-								tasktypesv1.CreateMonitoringEventPayload{
-									TaskId:         task.ID,
-									RetryCount:     task.RetryCount,
-									WorkerId:       &workerId,
-									EventType:      sqlcv1.V1EventTypeOlapSENTTOWORKER,
-									EventTimestamp: time.Now().UTC(),
-									EventMessage:   "Sent task run to the assigned worker",
-								},
-							)
-
-							if err != nil {
-								d.l.Error().Err(err).Int64("task_id", task.ID).Msg("could not create monitoring event")
-							} else {
-								defer func() {
-									if err := d.pubBuffer.Pub(ctx, msgqueuev1.OLAP_QUEUE, msg, false); err != nil {
-										d.l.Error().Err(err).Msg("could not publish monitoring event")
-									}
-								}()
-							}
->>>>>>> 6013cadd
 
 								if err != nil {
 									multiErr = multierror.Append(
