--- conflicted
+++ resolved
@@ -34,15 +34,6 @@
 		return fmt.Errorf("could not parse timeout at: %w", err)
 	}
 
-<<<<<<< HEAD
-	// schedule the timeout
-	// TODO: ??? make sure this doesn't have any side effects
-	childCtx, cancel := context.WithDeadline(context.Background(), timeoutAt)
-
-	go func() {
-		<-childCtx.Done()
-		t.runJobRunTimeout(metadata.TenantId, payload.JobRunId)
-=======
 	childCtx, cancel := context.WithDeadline(context.Background(), timeoutAt)
 
 	go func() {
@@ -51,7 +42,6 @@
 			t.runJobRunTimeout(metadata.TenantId, payload.JobRunId)
 		case <-ctx.Done():
 		}
->>>>>>> 9b79459f
 	}()
 
 	// store the schedule in the step run map
