package ticker

import (
	"context"
	"fmt"
	"sync"
	"time"

	"github.com/go-co-op/gocron/v2"
	"github.com/google/uuid"
	"github.com/rs/zerolog"

	"github.com/hatchet-dev/hatchet/internal/datautils"
	"github.com/hatchet-dev/hatchet/internal/integrations/alerting"
	"github.com/hatchet-dev/hatchet/internal/logger"
	"github.com/hatchet-dev/hatchet/internal/msgqueue"
	"github.com/hatchet-dev/hatchet/internal/repository"
)

type Ticker interface {
	Start(ctx context.Context) error
}

type TickerImpl struct {
	mq   msgqueue.MessageQueue
	l    *zerolog.Logger
	repo repository.EngineRepository
	s    gocron.Scheduler
	ta   *alerting.TenantAlertManager

	crons              sync.Map
	scheduledWorkflows sync.Map

	dv datautils.DataDecoderValidator

	tickerId string
}

type TickerOpt func(*TickerOpts)

type TickerOpts struct {
	mq       msgqueue.MessageQueue
	l        *zerolog.Logger
	repo     repository.EngineRepository
	tickerId string
	ta       *alerting.TenantAlertManager

	dv datautils.DataDecoderValidator
}

func defaultTickerOpts() *TickerOpts {
	logger := logger.NewDefaultLogger("ticker")
	return &TickerOpts{
		l:        &logger,
		tickerId: uuid.New().String(),
		dv:       datautils.NewDataDecoderValidator(),
	}
}

func WithMessageQueue(mq msgqueue.MessageQueue) TickerOpt {
	return func(opts *TickerOpts) {
		opts.mq = mq
	}
}

func WithRepository(r repository.EngineRepository) TickerOpt {
	return func(opts *TickerOpts) {
		opts.repo = r
	}
}

func WithLogger(l *zerolog.Logger) TickerOpt {
	return func(opts *TickerOpts) {
		opts.l = l
	}
}

func WithTenantAlerter(ta *alerting.TenantAlertManager) TickerOpt {
	return func(opts *TickerOpts) {
		opts.ta = ta
	}
}

func New(fs ...TickerOpt) (*TickerImpl, error) {
	opts := defaultTickerOpts()

	for _, f := range fs {
		f(opts)
	}

	if opts.mq == nil {
		return nil, fmt.Errorf("task queue is required. use WithMessageQueue")
	}

	if opts.repo == nil {
		return nil, fmt.Errorf("repository is required. use WithRepository")
	}

	if opts.ta == nil {
		return nil, fmt.Errorf("tenant alerter is required. use WithTenantAlerter")
	}

	newLogger := opts.l.With().Str("service", "ticker").Logger()
	opts.l = &newLogger

	s, err := gocron.NewScheduler(gocron.WithLocation(time.UTC))

	if err != nil {
		return nil, fmt.Errorf("could not create scheduler: %w", err)
	}

	return &TickerImpl{
		mq:       opts.mq,
		l:        opts.l,
		repo:     opts.repo,
		s:        s,
		dv:       opts.dv,
		tickerId: opts.tickerId,
		ta:       opts.ta,
	}, nil
}

func (t *TickerImpl) Start() (func() error, error) {
	ctx, cancel := context.WithCancel(context.Background())

	t.l.Debug().Msgf("starting ticker %s", t.tickerId)

	// register the ticker
	_, err := t.repo.Ticker().CreateNewTicker(ctx, &repository.CreateTickerOpts{
		ID: t.tickerId,
	})

	if err != nil {
		cancel()
		return nil, err
	}

	_, err = t.s.NewJob(
		gocron.DurationJob(time.Second*5),
		gocron.NewTask(
			t.runUpdateHeartbeat(ctx),
		),
	)

	if err != nil {
		cancel()
		return nil, fmt.Errorf("could not create update heartbeat job: %w", err)
	}

	_, err = t.s.NewJob(
		gocron.DurationJob(time.Second*1),
		gocron.NewTask(
			t.runPollStepRuns(ctx),
		),
	)

	if err != nil {
		cancel()
		return nil, fmt.Errorf("could not create update heartbeat job: %w", err)
	}

	_, err = t.s.NewJob(
		gocron.DurationJob(time.Second*1),
		gocron.NewTask(
			t.runPollGetGroupKeyRuns(ctx),
		),
	)

	if err != nil {
		cancel()
		return nil, fmt.Errorf("could not create update heartbeat job: %w", err)
	}

	_, err = t.s.NewJob(
		// crons only have a resolution of 1 minute, so only poll every 15 seconds
		gocron.DurationJob(time.Second*15),
		gocron.NewTask(
			t.runPollCronSchedules(ctx),
		),
	)

	if err != nil {
		cancel()
		return nil, fmt.Errorf("could not create poll cron schedules job: %w", err)
	}

	_, err = t.s.NewJob(
		// we look ahead every 5 seconds
		gocron.DurationJob(time.Second*5),
		gocron.NewTask(
			t.runPollSchedules(ctx),
		),
	)

	if err != nil {
		cancel()
		return nil, fmt.Errorf("could not create poll cron schedules job: %w", err)
	}

	_, err = t.s.NewJob(
		gocron.DurationJob(time.Minute*5),
		gocron.NewTask(
			t.runStreamEventCleanup(ctx),
		),
	)

	if err != nil {
		cancel()
		return nil, fmt.Errorf("could not schedule stream event cleanup: %w", err)
	}

	// poll for tenant alerts every minute, since minimum alerting frequency is 5 minutes
	_, err = t.s.NewJob(
		gocron.DurationJob(time.Minute*1),
		gocron.NewTask(
			t.runPollTenantAlerts(ctx),
		),
	)

	if err != nil {
		cancel()
		return nil, fmt.Errorf("could not schedule tenant alert polling: %w", err)
	}

<<<<<<< HEAD
	// poll for expiring tokens every 1 minutes
	_, err = t.s.NewJob(
		gocron.DurationJob(time.Minute*1),
=======
	// poll for expiring tokens every 15 minutes
	_, err = t.s.NewJob(
		gocron.DurationJob(time.Minute*15),
>>>>>>> 01512a64
		gocron.NewTask(
			t.runExpiringTokenAlerts(ctx),
		),
	)

	if err != nil {
		cancel()
		return nil, fmt.Errorf("could not schedule tenant alert polling: %w", err)
	}

	// poll to resolve worker semaphore slots every 1 minute
	_, err = t.s.NewJob(
		gocron.DurationJob(time.Minute*1),
		gocron.NewTask(
			t.runWorkerSemaphoreSlotResolver(ctx),
		),
	)

	if err != nil {
		cancel()
		return nil, fmt.Errorf("could not schedule worker semaphore slot resolver polling: %w", err)
	}

	t.s.Start()

	cleanup := func() error {
		t.l.Debug().Msg("removing ticker")

		cancel()

		if err := t.s.Shutdown(); err != nil {
			return fmt.Errorf("could not shutdown scheduler: %w", err)
		}

		deleteCtx, deleteCancel := context.WithTimeout(context.Background(), 5*time.Second)
		defer deleteCancel()

		// delete the ticker
		err = t.repo.Ticker().Delete(deleteCtx, t.tickerId)

		if err != nil {
			t.l.Err(err).Msg("could not delete ticker")
			return err
		}

		return nil
	}

	return cleanup, nil
}

func (t *TickerImpl) runUpdateHeartbeat(ctx context.Context) func() {
	return func() {
		t.l.Debug().Msgf("ticker: updating heartbeat")

		now := time.Now().UTC()

		// update the heartbeat
		_, err := t.repo.Ticker().UpdateTicker(ctx, t.tickerId, &repository.UpdateTickerOpts{
			LastHeartbeatAt: &now,
		})

		if err != nil {
			t.l.Err(err).Msg("could not update heartbeat")
		}
	}
}

func (t *TickerImpl) runStreamEventCleanup(ctx context.Context) func() {
	return func() {
		ctx, cancel := context.WithTimeout(ctx, 5*time.Second)
		defer cancel()

		t.l.Debug().Msgf("ticker: cleaning up stream event")

		err := t.repo.StreamEvent().CleanupStreamEvents(ctx)

		if err != nil {
			t.l.Err(err).Msg("could not cleanup stream events")
		}
	}
}<|MERGE_RESOLUTION|>--- conflicted
+++ resolved
@@ -222,15 +222,9 @@
 		return nil, fmt.Errorf("could not schedule tenant alert polling: %w", err)
 	}
 
-<<<<<<< HEAD
-	// poll for expiring tokens every 1 minutes
-	_, err = t.s.NewJob(
-		gocron.DurationJob(time.Minute*1),
-=======
 	// poll for expiring tokens every 15 minutes
 	_, err = t.s.NewJob(
 		gocron.DurationJob(time.Minute*15),
->>>>>>> 01512a64
 		gocron.NewTask(
 			t.runExpiringTokenAlerts(ctx),
 		),
