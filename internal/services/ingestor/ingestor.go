package ingestor

import (
	"context"
	"fmt"

	lru "github.com/hashicorp/golang-lru/v2"

	"github.com/hatchet-dev/hatchet/internal/datautils"
	"github.com/hatchet-dev/hatchet/internal/msgqueue"
	msgqueuev1 "github.com/hatchet-dev/hatchet/internal/msgqueue/v1"
	"github.com/hatchet-dev/hatchet/internal/services/dispatcher"
	"github.com/hatchet-dev/hatchet/internal/services/ingestor/contracts"
	scheduler "github.com/hatchet-dev/hatchet/internal/services/scheduler/v1"
	"github.com/hatchet-dev/hatchet/internal/services/shared/tasktypes"
	"github.com/hatchet-dev/hatchet/internal/telemetry"
	"github.com/hatchet-dev/hatchet/pkg/repository"
	"github.com/hatchet-dev/hatchet/pkg/repository/metered"
	"github.com/hatchet-dev/hatchet/pkg/repository/postgres/dbsqlc"
	"github.com/hatchet-dev/hatchet/pkg/repository/postgres/sqlchelpers"
	v1 "github.com/hatchet-dev/hatchet/pkg/repository/v1"
	"github.com/hatchet-dev/hatchet/pkg/repository/v1/sqlcv1"
	"github.com/hatchet-dev/hatchet/pkg/validator"
)

type Ingestor interface {
	contracts.EventsServiceServer
	IngestEvent(ctx context.Context, tenant *dbsqlc.Tenant, eventName string, data []byte, metadata []byte, priority *int32, scope, triggeringWebhookName *string) (*dbsqlc.Event, error)
	IngestWebhookValidationFailure(ctx context.Context, tenant *dbsqlc.Tenant, webhookName, errorText string) error
	BulkIngestEvent(ctx context.Context, tenant *dbsqlc.Tenant, eventOpts []*repository.CreateEventOpts) ([]*dbsqlc.Event, error)
	IngestReplayedEvent(ctx context.Context, tenant *dbsqlc.Tenant, replayedEvent *dbsqlc.Event) (*dbsqlc.Event, error)
	IngestCELEvaluationFailure(ctx context.Context, tenantId, errorText string, source sqlcv1.V1CelEvaluationFailureSource) error
}

type IngestorOptFunc func(*IngestorOpts)

type IngestorOpts struct {
	eventRepository        repository.EventEngineRepository
	streamEventRepository  repository.StreamEventsEngineRepository
	logRepository          repository.LogsEngineRepository
	entitlementsRepository repository.EntitlementsRepository
	stepRunRepository      repository.StepRunEngineRepository
	mq                     msgqueue.MessageQueue
	mqv1                   msgqueuev1.MessageQueue
	repov1                 v1.Repository
	isLogIngestionEnabled  bool
	localScheduler         *scheduler.Scheduler
	localDispatcher        *dispatcher.DispatcherImpl
}

func WithEventRepository(r repository.EventEngineRepository) IngestorOptFunc {
	return func(opts *IngestorOpts) {
		opts.eventRepository = r
	}
}

func WithStreamEventsRepository(r repository.StreamEventsEngineRepository) IngestorOptFunc {
	return func(opts *IngestorOpts) {
		opts.streamEventRepository = r
	}
}

func WithLogRepository(r repository.LogsEngineRepository) IngestorOptFunc {
	return func(opts *IngestorOpts) {
		opts.logRepository = r
	}
}

func WithEntitlementsRepository(r repository.EntitlementsRepository) IngestorOptFunc {
	return func(opts *IngestorOpts) {
		opts.entitlementsRepository = r
	}
}

func WithMessageQueue(mq msgqueue.MessageQueue) IngestorOptFunc {
	return func(opts *IngestorOpts) {
		opts.mq = mq
	}
}

func WithMessageQueueV1(mq msgqueuev1.MessageQueue) IngestorOptFunc {
	return func(opts *IngestorOpts) {
		opts.mqv1 = mq
	}
}

func WithStepRunRepository(r repository.StepRunEngineRepository) IngestorOptFunc {
	return func(opts *IngestorOpts) {
		opts.stepRunRepository = r
	}
}

func WithRepositoryV1(r v1.Repository) IngestorOptFunc {
	return func(opts *IngestorOpts) {
		opts.repov1 = r
	}
}

func WithLogIngestionEnabled(isEnabled bool) IngestorOptFunc {
	return func(opts *IngestorOpts) {
		opts.isLogIngestionEnabled = isEnabled
	}
}

func WithLocalScheduler(s *scheduler.Scheduler) IngestorOptFunc {
	return func(opts *IngestorOpts) {
		opts.localScheduler = s
	}
}

func WithLocalDispatcher(d *dispatcher.DispatcherImpl) IngestorOptFunc {
	return func(opts *IngestorOpts) {
		opts.localDispatcher = d
	}
}

func defaultIngestorOpts() *IngestorOpts {
	return &IngestorOpts{
		isLogIngestionEnabled: true,
	}
}

type IngestorImpl struct {
	contracts.UnimplementedEventsServiceServer

	eventRepository          repository.EventEngineRepository
	logRepository            repository.LogsEngineRepository
	streamEventRepository    repository.StreamEventsEngineRepository
	entitlementsRepository   repository.EntitlementsRepository
	stepRunRepository        repository.StepRunEngineRepository
	steprunTenantLookupCache *lru.Cache[string, string]

	mq     msgqueue.MessageQueue
	mqv1   msgqueuev1.MessageQueue
	v      validator.Validator
	repov1 v1.Repository

	localScheduler  *scheduler.Scheduler
	localDispatcher *dispatcher.DispatcherImpl

	isLogIngestionEnabled bool
}

func NewIngestor(fs ...IngestorOptFunc) (Ingestor, error) {
	opts := defaultIngestorOpts()

	for _, f := range fs {
		f(opts)
	}

	if opts.eventRepository == nil {
		return nil, fmt.Errorf("event repository is required. use WithEventRepository")
	}

	if opts.streamEventRepository == nil {
		return nil, fmt.Errorf("stream event repository is required. use WithStreamEventRepository")
	}

	if opts.logRepository == nil {
		return nil, fmt.Errorf("log repository is required. use WithLogRepository")
	}

	if opts.mq == nil {
		return nil, fmt.Errorf("task queue is required. use WithMessageQueue")
	}

	if opts.mqv1 == nil {
		return nil, fmt.Errorf("task queue v1 is required. use WithMessageQueueV1")
	}

	if opts.repov1 == nil {
		return nil, fmt.Errorf("repository v1 is required. use WithRepositoryV1")
	}

	if opts.stepRunRepository == nil {
		return nil, fmt.Errorf("step run repository is required. use WithStepRunRepository")
	}

	// estimate of 1000 * 2 * UUID string size (roughly 104kb max)
	stepRunCache, err := lru.New[string, string](1000)

	if err != nil {
		return nil, fmt.Errorf("could not create step run cache: %w", err)
	}

	return &IngestorImpl{
		eventRepository:          opts.eventRepository,
		streamEventRepository:    opts.streamEventRepository,
		entitlementsRepository:   opts.entitlementsRepository,
		stepRunRepository:        opts.stepRunRepository,
		steprunTenantLookupCache: stepRunCache,
		logRepository:            opts.logRepository,
		mq:                       opts.mq,
		mqv1:                     opts.mqv1,
		v:                        validator.NewDefaultValidator(),
		repov1:                   opts.repov1,
		isLogIngestionEnabled:    opts.isLogIngestionEnabled,
<<<<<<< HEAD
		l:                        &logger,
		localScheduler:           opts.localScheduler,
		localDispatcher:          opts.localDispatcher,
=======
>>>>>>> 99837133
	}, nil
}

func (i *IngestorImpl) IngestEvent(ctx context.Context, tenant *dbsqlc.Tenant, key string, data []byte, metadata []byte, priority *int32, scope, triggeringWebhookName *string) (*dbsqlc.Event, error) {
	switch tenant.Version {
	case dbsqlc.TenantMajorEngineVersionV0:
		return i.ingestEventV0(ctx, tenant, key, data, metadata)
	case dbsqlc.TenantMajorEngineVersionV1:
		return i.ingestEventV1(ctx, tenant, key, data, metadata, priority, scope, triggeringWebhookName)
	default:
		return nil, fmt.Errorf("unsupported tenant version: %s", tenant.Version)
	}
}

func (i *IngestorImpl) IngestWebhookValidationFailure(ctx context.Context, tenant *dbsqlc.Tenant, webhookName, errorText string) error {
	return i.ingestWebhookValidationFailure(tenant.ID.String(), webhookName, errorText)
}

func (i *IngestorImpl) ingestEventV0(ctx context.Context, tenant *dbsqlc.Tenant, key string, data []byte, metadata []byte) (*dbsqlc.Event, error) {
	ctx, span := telemetry.NewSpan(ctx, "ingest-event")
	defer span.End()

	tenantId := sqlchelpers.UUIDToStr(tenant.ID)

	event, err := i.eventRepository.CreateEvent(ctx, &repository.CreateEventOpts{
		TenantId:           tenantId,
		Key:                key,
		Data:               data,
		AdditionalMetadata: metadata,
	})

	if err == metered.ErrResourceExhausted {
		return nil, metered.ErrResourceExhausted
	}

	if err != nil {
		return nil, fmt.Errorf("could not create events: %w", err)
	}

	telemetry.WithAttributes(span, telemetry.AttributeKV{
		Key:   "event_id",
		Value: event.ID,
	})

	err = i.mq.AddMessage(context.Background(), msgqueue.EVENT_PROCESSING_QUEUE, eventToTask(event))
	if err != nil {
		return nil, fmt.Errorf("could not add event to task queue: %w", err)

	}

	return event, nil
}

func (i *IngestorImpl) BulkIngestEvent(ctx context.Context, tenant *dbsqlc.Tenant, eventOpts []*repository.CreateEventOpts) ([]*dbsqlc.Event, error) {

	switch tenant.Version {
	case dbsqlc.TenantMajorEngineVersionV0:
		return i.bulkIngestEventV0(ctx, tenant, eventOpts)
	case dbsqlc.TenantMajorEngineVersionV1:
		return i.bulkIngestEventV1(ctx, tenant, eventOpts)
	default:
		return nil, fmt.Errorf("unsupported tenant version: %s", tenant.Version)
	}
}

func (i *IngestorImpl) bulkIngestEventV0(ctx context.Context, tenant *dbsqlc.Tenant, eventOpts []*repository.CreateEventOpts) ([]*dbsqlc.Event, error) {
	ctx, span := telemetry.NewSpan(ctx, "bulk-ingest-event")
	defer span.End()

	tenantId := sqlchelpers.UUIDToStr(tenant.ID)

	events, err := i.eventRepository.BulkCreateEvent(ctx, &repository.BulkCreateEventOpts{
		Events:   eventOpts,
		TenantId: tenantId,
	})

	if err == metered.ErrResourceExhausted {
		return nil, metered.ErrResourceExhausted
	}

	if err != nil {
		return nil, fmt.Errorf("could not create events: %w", err)
	}

	// TODO any attributes we want to add here? could jam in all the event ids? but could be a lot

	// telemetry.WithAttributes(span, telemetry.AttributeKV{
	// 	Key:   "event_id",
	// 	Value: event.ID,
	// })

	for _, event := range events.Events {
		err = i.mq.AddMessage(context.Background(), msgqueue.EVENT_PROCESSING_QUEUE, eventToTask(event))
		if err != nil {
			return nil, fmt.Errorf("could not add event to task queue: %w", err)
		}
	}

	return events.Events, nil
}

func (i *IngestorImpl) IngestReplayedEvent(ctx context.Context, tenant *dbsqlc.Tenant, replayedEvent *dbsqlc.Event) (*dbsqlc.Event, error) {

	switch tenant.Version {
	case dbsqlc.TenantMajorEngineVersionV0:
		return i.ingestReplayedEventV0(ctx, tenant, replayedEvent)
	case dbsqlc.TenantMajorEngineVersionV1:
		return i.ingestReplayedEventV1(ctx, tenant, replayedEvent)
	default:
		return nil, fmt.Errorf("unsupported tenant version: %s", tenant.Version)
	}
}

func (i *IngestorImpl) ingestReplayedEventV0(ctx context.Context, tenant *dbsqlc.Tenant, replayedEvent *dbsqlc.Event) (*dbsqlc.Event, error) {
	ctx, span := telemetry.NewSpan(ctx, "ingest-replayed-event")
	defer span.End()

	tenantId := sqlchelpers.UUIDToStr(tenant.ID)

	replayedId := sqlchelpers.UUIDToStr(replayedEvent.ID)

	event, err := i.eventRepository.CreateEvent(ctx, &repository.CreateEventOpts{
		TenantId:           tenantId,
		Key:                replayedEvent.Key,
		Data:               replayedEvent.Data,
		AdditionalMetadata: replayedEvent.AdditionalMetadata,
		ReplayedEvent:      &replayedId,
	})

	if err == metered.ErrResourceExhausted {
		return nil, metered.ErrResourceExhausted
	}

	if err != nil {
		return nil, fmt.Errorf("could not create event: %w", err)
	}

	err = i.mq.AddMessage(context.Background(), msgqueue.EVENT_PROCESSING_QUEUE, eventToTask(event))

	if err != nil {
		return nil, fmt.Errorf("could not add event to task queue: %w", err)
	}

	return event, nil
}

func eventToTask(e *dbsqlc.Event) *msgqueue.Message {
	eventId := sqlchelpers.UUIDToStr(e.ID)
	tenantId := sqlchelpers.UUIDToStr(e.TenantId)

	payloadTyped := tasktypes.EventTaskPayload{
		EventId:                 eventId,
		EventKey:                e.Key,
		EventData:               string(e.Data),
		EventAdditionalMetadata: string(e.AdditionalMetadata),
	}

	payload, _ := datautils.ToJSONMap(payloadTyped)

	metadata, _ := datautils.ToJSONMap(tasktypes.EventTaskMetadata{
		EventKey: e.Key,
		TenantId: tenantId,
	})

	return &msgqueue.Message{
		ID:       "event",
		Payload:  payload,
		Metadata: metadata,
		Retries:  3,
	}
}

func (i *IngestorImpl) IngestCELEvaluationFailure(ctx context.Context, tenantId, errorText string, source sqlcv1.V1CelEvaluationFailureSource) error {
	return i.ingestCELEvaluationFailure(
		ctx,
		tenantId,
		errorText,
		source,
	)
}<|MERGE_RESOLUTION|>--- conflicted
+++ resolved
@@ -5,6 +5,7 @@
 	"fmt"
 
 	lru "github.com/hashicorp/golang-lru/v2"
+	"github.com/rs/zerolog"
 
 	"github.com/hatchet-dev/hatchet/internal/datautils"
 	"github.com/hatchet-dev/hatchet/internal/msgqueue"
@@ -14,6 +15,7 @@
 	scheduler "github.com/hatchet-dev/hatchet/internal/services/scheduler/v1"
 	"github.com/hatchet-dev/hatchet/internal/services/shared/tasktypes"
 	"github.com/hatchet-dev/hatchet/internal/telemetry"
+	"github.com/hatchet-dev/hatchet/pkg/logger"
 	"github.com/hatchet-dev/hatchet/pkg/repository"
 	"github.com/hatchet-dev/hatchet/pkg/repository/metered"
 	"github.com/hatchet-dev/hatchet/pkg/repository/postgres/dbsqlc"
@@ -46,6 +48,7 @@
 	isLogIngestionEnabled  bool
 	localScheduler         *scheduler.Scheduler
 	localDispatcher        *dispatcher.DispatcherImpl
+	l                      *zerolog.Logger
 }
 
 func WithEventRepository(r repository.EventEngineRepository) IngestorOptFunc {
@@ -114,9 +117,18 @@
 	}
 }
 
+func WithLogger(l *zerolog.Logger) IngestorOptFunc {
+	return func(opts *IngestorOpts) {
+		opts.l = l
+	}
+}
+
 func defaultIngestorOpts() *IngestorOpts {
+	l := logger.NewDefaultLogger("ingestor")
+
 	return &IngestorOpts{
 		isLogIngestionEnabled: true,
+		l:                     &l,
 	}
 }
 
@@ -134,6 +146,8 @@
 	mqv1   msgqueuev1.MessageQueue
 	v      validator.Validator
 	repov1 v1.Repository
+
+	l *zerolog.Logger
 
 	localScheduler  *scheduler.Scheduler
 	localDispatcher *dispatcher.DispatcherImpl
@@ -195,12 +209,9 @@
 		v:                        validator.NewDefaultValidator(),
 		repov1:                   opts.repov1,
 		isLogIngestionEnabled:    opts.isLogIngestionEnabled,
-<<<<<<< HEAD
-		l:                        &logger,
+		l:                        opts.l,
 		localScheduler:           opts.localScheduler,
 		localDispatcher:          opts.localDispatcher,
-=======
->>>>>>> 99837133
 	}, nil
 }
 
