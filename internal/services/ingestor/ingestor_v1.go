--- conflicted
+++ resolved
@@ -161,7 +161,6 @@
 	)
 }
 
-<<<<<<< HEAD
 func createWebhookValidationFailureMsg(tenantId, webhookName, errorText string) (*msgqueue.Message, error) {
 	payloadTyped := tasktypes.FailedWebhookValidationPayload{
 		WebhookName: webhookName,
@@ -197,10 +196,7 @@
 	return nil
 }
 
-func (i *IngestorImpl) ingestCELEvaluationFailure(ctx context.Context, tenantId, errorText string) error {
-=======
 func (i *IngestorImpl) ingestCELEvaluationFailure(ctx context.Context, tenantId, errorText string, source sqlcv1.V1CelEvaluationFailureSource) error {
->>>>>>> a73efca8
 	msg, err := tasktypes.CELEvaluationFailureMessage(
 		tenantId,
 		[]v1.CELEvaluationFailure{
