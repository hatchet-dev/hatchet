package jobs

import (
	"context"
	"errors"
	"fmt"
	"sync"
	"time"

	"github.com/go-co-op/gocron/v2"
	"github.com/goccy/go-json"
	"github.com/rs/zerolog"
	"golang.org/x/sync/errgroup"

	"github.com/hatchet-dev/hatchet/internal/datautils"
	"github.com/hatchet-dev/hatchet/internal/datautils/merge"
	"github.com/hatchet-dev/hatchet/internal/msgqueue"
	"github.com/hatchet-dev/hatchet/internal/services/shared/defaults"
	"github.com/hatchet-dev/hatchet/internal/services/shared/recoveryutils"
	"github.com/hatchet-dev/hatchet/internal/services/shared/tasktypes"
	"github.com/hatchet-dev/hatchet/internal/telemetry"
	"github.com/hatchet-dev/hatchet/internal/telemetry/servertel"
	hatcheterrors "github.com/hatchet-dev/hatchet/pkg/errors"
	"github.com/hatchet-dev/hatchet/pkg/logger"
	"github.com/hatchet-dev/hatchet/pkg/repository"
	"github.com/hatchet-dev/hatchet/pkg/repository/prisma/db"
	"github.com/hatchet-dev/hatchet/pkg/repository/prisma/dbsqlc"
	"github.com/hatchet-dev/hatchet/pkg/repository/prisma/sqlchelpers"
)

type JobsController interface {
	Start(ctx context.Context) error
}

type JobsControllerImpl struct {
	mq          msgqueue.MessageQueue
	l           *zerolog.Logger
	repo        repository.EngineRepository
	dv          datautils.DataDecoderValidator
	s           gocron.Scheduler
	a           *hatcheterrors.Wrapped
	partitionId string

	requeueMutexes  map[string]*sync.Mutex
	reassignMutexes map[string]*sync.Mutex
	timeoutMutexes  map[string]*sync.Mutex
}

type JobsControllerOpt func(*JobsControllerOpts)

type JobsControllerOpts struct {
	mq          msgqueue.MessageQueue
	l           *zerolog.Logger
	repo        repository.EngineRepository
	dv          datautils.DataDecoderValidator
	alerter     hatcheterrors.Alerter
	partitionId string
}

func defaultJobsControllerOpts() *JobsControllerOpts {
	logger := logger.NewDefaultLogger("jobs-controller")
	alerter := hatcheterrors.NoOpAlerter{}

	return &JobsControllerOpts{
		l:       &logger,
		dv:      datautils.NewDataDecoderValidator(),
		alerter: alerter,
	}
}

func WithMessageQueue(mq msgqueue.MessageQueue) JobsControllerOpt {
	return func(opts *JobsControllerOpts) {
		opts.mq = mq
	}
}

func WithLogger(l *zerolog.Logger) JobsControllerOpt {
	return func(opts *JobsControllerOpts) {
		opts.l = l
	}
}

func WithAlerter(a hatcheterrors.Alerter) JobsControllerOpt {
	return func(opts *JobsControllerOpts) {
		opts.alerter = a
	}
}

func WithRepository(r repository.EngineRepository) JobsControllerOpt {
	return func(opts *JobsControllerOpts) {
		opts.repo = r
	}
}

func WithPartitionId(pid string) JobsControllerOpt {
	return func(opts *JobsControllerOpts) {
		opts.partitionId = pid
	}
}

func WithDataDecoderValidator(dv datautils.DataDecoderValidator) JobsControllerOpt {
	return func(opts *JobsControllerOpts) {
		opts.dv = dv
	}
}

func New(fs ...JobsControllerOpt) (*JobsControllerImpl, error) {
	opts := defaultJobsControllerOpts()

	for _, f := range fs {
		f(opts)
	}

	if opts.mq == nil {
		return nil, fmt.Errorf("task queue is required. use WithMessageQueue")
	}

	if opts.repo == nil {
		return nil, fmt.Errorf("repository is required. use WithRepository")
	}

	if opts.partitionId == "" {
		return nil, errors.New("partition id is required. use WithPartitionId")
	}

	newLogger := opts.l.With().Str("service", "jobs-controller").Logger()
	opts.l = &newLogger

	s, err := gocron.NewScheduler(gocron.WithLocation(time.UTC))

	if err != nil {
		return nil, fmt.Errorf("could not create scheduler: %w", err)
	}

	a := hatcheterrors.NewWrapped(opts.alerter)
	a.WithData(map[string]interface{}{"service": "jobs-controller"})

	return &JobsControllerImpl{
		mq:              opts.mq,
		l:               opts.l,
		repo:            opts.repo,
		dv:              opts.dv,
		s:               s,
		a:               a,
		partitionId:     opts.partitionId,
		requeueMutexes:  make(map[string]*sync.Mutex),
		reassignMutexes: make(map[string]*sync.Mutex),
		timeoutMutexes:  make(map[string]*sync.Mutex),
	}, nil
}

func (jc *JobsControllerImpl) Start() (func() error, error) {
	ctx, cancel := context.WithCancel(context.Background())

	wg := sync.WaitGroup{}

	startedAt := time.Now()

	// TODO - make this configurable
	_, err := jc.s.NewJob(
		gocron.DurationJob(time.Second*20),
		gocron.NewTask(
			jc.runPartitionHeartbeat(ctx),
		),
	)

	if err != nil {
		cancel()
		return nil, fmt.Errorf("could not schedule step run requeue: %w", err)
	}

	_, err = jc.s.NewJob(
		gocron.DurationJob(time.Second*15),
		gocron.NewTask(
			jc.runPgStat(),
		),
	)

	if err != nil {
		cancel()
		return nil, fmt.Errorf("could not schedule step run requeue: %w", err)
	}

	_, err = jc.s.NewJob(
		gocron.DurationJob(time.Second*1),
		gocron.NewTask(
			jc.runStepRunReassign(ctx, startedAt),
		),
	)

	if err != nil {
		cancel()
		return nil, fmt.Errorf("could not schedule step run reassign: %w", err)
	}

	_, err = jc.s.NewJob(
		gocron.DurationJob(time.Second*1),
		gocron.NewTask(
			jc.runStepRunTimeout(ctx),
		),
	)

	if err != nil {
		cancel()
		return nil, fmt.Errorf("could not schedule step run timeout: %w", err)
	}

	jc.s.Start()

	f := func(task *msgqueue.Message) error {
		wg.Add(1)
		defer wg.Done()

		err := jc.handleTask(context.Background(), task)
		if err != nil {
			jc.l.Error().Err(err).Msg("could not handle job task")
			return jc.a.WrapErr(fmt.Errorf("could not handle job task: %w", err), map[string]interface{}{"task_id": task.ID}) // nolint: errcheck
		}

		return nil
	}

	cleanupQueue, err := jc.mq.Subscribe(msgqueue.JOB_PROCESSING_QUEUE, f, msgqueue.NoOpHook)

	if err != nil {
		cancel()
		return nil, fmt.Errorf("could not subscribe to job processing queue: %w", err)
	}

	p := &Partition{
		JobsControllerImpl: jc,
		tenantOperations:   make(map[string]*operation),
	}

	partitionCleanup, err := p.Start()

	if err != nil {
		cancel()
		return nil, fmt.Errorf("could not start partition: %w", err)
	}

	cleanup := func() error {
		cancel()

		if err := cleanupQueue(); err != nil {
			return fmt.Errorf("could not cleanup job processing queue: %w", err)
		}

		if err := jc.s.Shutdown(); err != nil {
			return fmt.Errorf("could not shutdown scheduler: %w", err)
		}

		if err := partitionCleanup(); err != nil {
			return fmt.Errorf("could not cleanup partition: %w", err)
		}

		wg.Wait()

		return nil
	}

	return cleanup, nil
}

func (ec *JobsControllerImpl) handleTask(ctx context.Context, task *msgqueue.Message) (err error) {
	defer func() {
		if r := recover(); r != nil {
			recoverErr := recoveryutils.RecoverWithAlert(ec.l, ec.a, r)

			if recoverErr != nil {
				err = recoverErr
			}
		}
	}()

	switch task.ID {
	case "job-run-queued":
		return ec.handleJobRunQueued(ctx, task)
	case "job-run-cancelled":
		return ec.handleJobRunCancelled(ctx, task)
	case "step-run-replay":
		return ec.handleStepRunReplay(ctx, task)
	case "step-run-retry":
		return ec.handleStepRunRetry(ctx, task)
	case "step-run-queued":
		return ec.handleStepRunQueued(ctx, task)
	case "step-run-started":
		return ec.handleStepRunStarted(ctx, task)
	case "step-run-finished":
		return ec.handleStepRunFinished(ctx, task)
	case "step-run-failed":
		return ec.handleStepRunFailed(ctx, task)
	case "step-run-cancelled":
		return ec.handleStepRunCancelled(ctx, task)
	case "step-run-timed-out":
		return ec.handleStepRunTimedOut(ctx, task)
	}
	return fmt.Errorf("unknown task: %s", task.ID)
}

func (ec *JobsControllerImpl) handleJobRunQueued(ctx context.Context, task *msgqueue.Message) error {
	ctx, span := telemetry.NewSpan(ctx, "handle-job-run-queued")
	defer span.End()

	payload := tasktypes.JobRunQueuedTaskPayload{}
	metadata := tasktypes.JobRunQueuedTaskMetadata{}

	err := ec.dv.DecodeAndValidate(task.Payload, &payload)

	if err != nil {
		return fmt.Errorf("could not decode job task payload: %w", err)
	}

	err = ec.dv.DecodeAndValidate(task.Metadata, &metadata)

	if err != nil {
		return fmt.Errorf("could not decode job task metadata: %w", err)
	}

	err = ec.repo.JobRun().SetJobRunStatusRunning(ctx, metadata.TenantId, payload.JobRunId)

	if err != nil {
		return fmt.Errorf("could not set job run status to running: %w", err)
	}

	// list the step runs which are startable
	startableStepRuns, err := ec.repo.StepRun().ListStartableStepRuns(ctx, metadata.TenantId, payload.JobRunId, nil)
	if err != nil {
		return fmt.Errorf("could not list startable step runs: %w", err)
	}

	g := new(errgroup.Group)

	for _, stepRun := range startableStepRuns {
		stepRunCp := stepRun

		g.Go(func() error {
			return ec.mq.AddMessage(
				ctx,
				msgqueue.JOB_PROCESSING_QUEUE,
				tasktypes.StepRunQueuedToTask(stepRunCp),
			)
		})
	}

	err = g.Wait()

	if err != nil {
		ec.l.Err(err).Msg("could not run job run queued")
		return err
	}

	return nil
}

func (ec *JobsControllerImpl) handleJobRunCancelled(ctx context.Context, task *msgqueue.Message) error {
	ctx, span := telemetry.NewSpan(ctx, "handle-job-run-cancelled")
	defer span.End()

	payload := tasktypes.JobRunCancelledTaskPayload{}
	metadata := tasktypes.JobRunCancelledTaskMetadata{}

	err := ec.dv.DecodeAndValidate(task.Payload, &payload)

	if err != nil {
		return fmt.Errorf("could not decode job task payload: %w", err)
	}

	err = ec.dv.DecodeAndValidate(task.Metadata, &metadata)

	if err != nil {
		return fmt.Errorf("could not decode job task metadata: %w", err)
	}

	stepRuns, err := ec.repo.StepRun().ListStepRuns(ctx, metadata.TenantId, &repository.ListStepRunsOpts{
		JobRunId: &payload.JobRunId,
	})

	if err != nil {
		return fmt.Errorf("could not list step runs: %w", err)
	}

	g := new(errgroup.Group)

	for _, stepRun := range stepRuns {
		stepRunCp := stepRun

		reason := "JOB_RUN_CANCELLED"

		if payload.Reason != nil {
			reason = *payload.Reason
		}

		g.Go(func() error {
			return ec.mq.AddMessage(
				ctx,
				msgqueue.JOB_PROCESSING_QUEUE,
				tasktypes.StepRunCancelToTask(stepRunCp, reason),
			)
		})
	}

	err = g.Wait()

	if err != nil {
		ec.l.Err(err).Msg("could not run job run cancelled")
		return err
	}

	return nil
}

func (ec *JobsControllerImpl) handleStepRunRetry(ctx context.Context, task *msgqueue.Message) error {
	ctx, span := telemetry.NewSpan(ctx, "handle-step-run-retry")
	defer span.End()

	payload := tasktypes.StepRunRetryTaskPayload{}
	metadata := tasktypes.StepRunRetryTaskMetadata{}

	err := ec.dv.DecodeAndValidate(task.Payload, &payload)

	if err != nil {
		return fmt.Errorf("could not decode job task payload: %w", err)
	}

	err = ec.dv.DecodeAndValidate(task.Metadata, &metadata)

	if err != nil {
		return fmt.Errorf("could not decode job task metadata: %w", err)
	}

	err = ec.repo.StepRun().ArchiveStepRunResult(ctx, metadata.TenantId, payload.StepRunId)

	if err != nil {
		return fmt.Errorf("could not archive step run result: %w", err)
	}

	stepRun, err := ec.repo.StepRun().GetStepRunForEngine(ctx, metadata.TenantId, payload.StepRunId)

	if err != nil {
		return fmt.Errorf("could not get step run: %w", err)
	}

	data, err := ec.repo.StepRun().GetStepRunDataForEngine(ctx, metadata.TenantId, payload.StepRunId)

	if err != nil {
		return fmt.Errorf("could not get step run data: %w", err)
	}

	inputBytes := data.Input
	retryCount := int(stepRun.SRRetryCount) + 1

	// update step run
	_, _, err = ec.repo.StepRun().UpdateStepRun(
		ctx,
		metadata.TenantId,
		sqlchelpers.UUIDToStr(stepRun.SRID),
		&repository.UpdateStepRunOpts{
			Input:      inputBytes,
			Status:     repository.StepRunStatusPtr(db.StepRunStatusPending),
			IsRerun:    true,
			RetryCount: &retryCount,
			Event: &repository.CreateStepRunEventOpts{
				EventReason: repository.StepRunEventReasonPtr(dbsqlc.StepRunEventReasonRETRYING),
				EventMessage: repository.StringPtr(
					fmt.Sprintf("Retrying step run. This is retry %d / %d", retryCount, stepRun.StepRetries),
				)},
		},
	)

	if err != nil {
		return fmt.Errorf("could not update step run: %w", err)
	}

	// send a task to the taskqueue
	return ec.mq.AddMessage(
		ctx,
		msgqueue.JOB_PROCESSING_QUEUE,
		tasktypes.StepRunQueuedToTask(stepRun),
	)
}

// handleStepRunReplay replays a step run from scratch - it resets the workflow run state, job run state, and
// all cancelled step runs which are children of the step run being replayed.
func (ec *JobsControllerImpl) handleStepRunReplay(ctx context.Context, task *msgqueue.Message) error {
	ctx, span := telemetry.NewSpan(ctx, "handle-step-run-replay")
	defer span.End()

	payload := tasktypes.StepRunReplayTaskPayload{}
	metadata := tasktypes.StepRunReplayTaskMetadata{}

	err := ec.dv.DecodeAndValidate(task.Payload, &payload)

	if err != nil {
		return fmt.Errorf("could not decode job task payload: %w", err)
	}

	err = ec.dv.DecodeAndValidate(task.Metadata, &metadata)

	if err != nil {
		return fmt.Errorf("could not decode job task metadata: %w", err)
	}

	err = ec.repo.StepRun().ArchiveStepRunResult(ctx, metadata.TenantId, payload.StepRunId)

	if err != nil {
		return fmt.Errorf("could not archive step run result: %w", err)
	}

	// Unlink the step run from its existing worker. This is necessary because automatic retries increment the
	// worker semaphore on failure/cancellation, but in this case we don't want to increment the semaphore.
	// FIXME: this is very far decoupled from the actual worker logic, and should be refactored.
	err = ec.repo.StepRun().UnlinkStepRunFromWorker(ctx, metadata.TenantId, payload.StepRunId)

	if err != nil {
		return fmt.Errorf("could not unlink step run from worker: %w", err)
	}

	stepRun, err := ec.repo.StepRun().GetStepRunForEngine(ctx, metadata.TenantId, payload.StepRunId)

	if err != nil {
		return fmt.Errorf("could not get step run: %w", err)
	}

	data, err := ec.repo.StepRun().GetStepRunDataForEngine(ctx, metadata.TenantId, payload.StepRunId)

	if err != nil {
		return fmt.Errorf("could not get step run data: %w", err)
	}

	var inputBytes []byte
	retryCount := int(stepRun.SRRetryCount) + 1

	// update the input schema for the step run based on the new input
	if payload.InputData != "" {
		inputBytes = []byte(payload.InputData)

		// Merge the existing input data with the new input data. We don't blindly trust the
		// input data because the user could have deleted fields that are required by the step.
		// A better solution would be to validate the user input ahead of time.
		// NOTE: this is an expensive operation.
		if currentInput := data.Input; len(currentInput) > 0 {
			inputMap, err := datautils.JSONBytesToMap([]byte(payload.InputData))

			if err != nil {
				return fmt.Errorf("could not convert input data to map: %w", err)
			}

			currentInputMap, err := datautils.JSONBytesToMap(currentInput)

			if err != nil {
				return fmt.Errorf("could not convert current input to map: %w", err)
			}

			currentInputOverridesMap, ok1 := currentInputMap["overrides"].(map[string]interface{})
			inputOverridesMap, ok2 := inputMap["overrides"].(map[string]interface{})

			if ok1 && ok2 {
				mergedInputOverrides := merge.MergeMaps(currentInputOverridesMap, inputOverridesMap)

				inputMap["overrides"] = mergedInputOverrides

				mergedInputBytes, err := json.Marshal(inputMap)

				if err != nil {
					return fmt.Errorf("could not marshal merged input: %w", err)
				}

				inputBytes = mergedInputBytes
			}
		}

		// if the input data has been manually set, we reset the retry count as this is a user-triggered retry
		retryCount = 0
	} else {
		inputBytes = data.Input
	}

	// update step run
	_, err = ec.repo.StepRun().ReplayStepRun(
		ctx,
		metadata.TenantId,
		sqlchelpers.UUIDToStr(stepRun.SRID),
		&repository.UpdateStepRunOpts{
			Input:      inputBytes,
			Status:     repository.StepRunStatusPtr(db.StepRunStatusPending),
			IsRerun:    true,
			RetryCount: &retryCount,
			Event: &repository.CreateStepRunEventOpts{
				EventReason: repository.StepRunEventReasonPtr(dbsqlc.StepRunEventReasonRETRIEDBYUSER),
				EventMessage: repository.StringPtr(
					"This step was manually replayed by a user",
				)},
		},
	)

	if err != nil {
		return fmt.Errorf("could not update step run for replay: %w", err)
	}

	// send a task to the taskqueue
	return ec.mq.AddMessage(
		ctx,
		msgqueue.JOB_PROCESSING_QUEUE,
		tasktypes.StepRunQueuedToTask(stepRun),
	)
}

func (ec *JobsControllerImpl) handleStepRunQueued(ctx context.Context, task *msgqueue.Message) error {
	ctx, span := telemetry.NewSpan(ctx, "handle-step-run-queued")
	defer span.End()

	payload := tasktypes.StepRunTaskPayload{}
	metadata := tasktypes.StepRunTaskMetadata{}

	err := ec.dv.DecodeAndValidate(task.Payload, &payload)

	if err != nil {
		return fmt.Errorf("could not decode job task payload: %w", err)
	}

	err = ec.dv.DecodeAndValidate(task.Metadata, &metadata)

	if err != nil {
		return fmt.Errorf("could not decode job task metadata: %w", err)
	}

	return ec.queueStepRun(ctx, metadata.TenantId, metadata.StepId, payload.StepRunId)
}

func (jc *JobsControllerImpl) runPgStat() func() {
	return func() {
		s := jc.repo.Health().PgStat()

		jc.l.Warn().Msg(fmt.Sprintf(
			"Stat{\n"+
				" Total Connections: %d\n"+
				"  Constructing: %d\n"+
				"  Acquired: %d\n"+
				"  Idle: %d\n"+
				"  Max: %d\n"+
				"  Acquire Duration: %s\n"+
				"  Empty Acquire Count: %d\n"+
				"  Canceled Acquire Count: %d\n"+
				"}",
			s.TotalConns(),
			s.ConstructingConns(),
			s.AcquireCount(),
			s.IdleConns(),
			s.MaxConns(),
			s.AcquireDuration(),
			s.EmptyAcquireCount(),
			s.CanceledAcquireCount(),
		))
	}
}

<<<<<<< HEAD
=======
func (jc *JobsControllerImpl) runPartitionHeartbeat(ctx context.Context) func() {
	return func() {
		ctx, cancel := context.WithTimeout(ctx, 5*time.Second)
		defer cancel()

		ctx, span := telemetry.NewSpan(ctx, "run-partition-heartbeat")
		defer span.End()

		err := jc.repo.Tenant().UpdatePartitionHeartbeat(ctx, jc.partitionId)

		if err != nil {
			jc.l.Err(err).Msg("could not heartbeat partition")
		}
	}

}

func (jc *JobsControllerImpl) runStepRunRequeue(ctx context.Context, startedAt time.Time) func() {
	return func() {
		// if we are within 15 seconds of the started time, then we should not requeue step runs
		if time.Since(startedAt) < 15*time.Second {
			return
		}

		// we set requeueAfter to 4 seconds in the future to avoid requeuing the same step run multiple times
		ctx, cancel := context.WithTimeout(ctx, 4*time.Second)
		defer cancel()

		jc.l.Debug().Msgf("jobs controller: checking step run requeue")

		// list all tenants
		tenants, err := jc.repo.Tenant().ListTenantsByControllerPartition(ctx, jc.partitionId)

		if err != nil {
			jc.l.Err(err).Msg("could not list tenants")
			return
		}

		g := new(errgroup.Group)

		for i := range tenants {
			tenantId := sqlchelpers.UUIDToStr(tenants[i].ID)

			g.Go(func() error {
				return jc.runStepRunRequeueTenant(ctx, tenantId)
			})
		}

		err = g.Wait()

		if err != nil {
			jc.l.Err(err).Msg("could not run step run requeue")
		}
	}
}

>>>>>>> 8cb830e2
func MakeBatched[T any](batchSize int, things []T, fn func(group []T) error) error {
	g := new(errgroup.Group)

	for i := 0; i < len(things); i += batchSize {
		end := i + batchSize
		if end > len(things) {
			end = len(things)
		}

		group := things[i:end]

		g.Go(func() error {
			return fn(group)
		})
	}

	return g.Wait()
}

<<<<<<< HEAD
=======
// handleStepRunRequeue looks for any step runs that haven't been assigned that are past their requeue time
func (ec *JobsControllerImpl) runStepRunRequeueTenant(ctx context.Context, tenantId string) error {

	// we want only one requeue running at a time for a tenant
	if ec.requeueMutexes[tenantId] == nil {
		ec.requeueMutexes[tenantId] = &sync.Mutex{}
	}

	if !ec.requeueMutexes[tenantId].TryLock() {
		return nil
	}

	defer ec.requeueMutexes[tenantId].Unlock()

	ctx, span := telemetry.NewSpan(ctx, "handle-step-run-requeue")
	defer span.End()

	stepRuns, err := ec.repo.StepRun().ListStepRunsToRequeue(ctx, tenantId)

	if err != nil {
		return fmt.Errorf("could not list step runs to requeue for tenant %s: %w", tenantId, err)
	}

	if num := len(stepRuns); num > 0 {
		ec.l.Info().Msgf("requeueing %d step runs", num)
	}

	return MakeBatched(10, stepRuns, func(group []*dbsqlc.GetStepRunForEngineRow) error {
		scheduleCtx, cancel := context.WithTimeout(context.Background(), time.Second*10)
		defer cancel()

		scheduleCtx, span := telemetry.NewSpan(scheduleCtx, "handle-step-run-requeue-step-run")
		defer span.End()

		for k := range group {
			stepRunCp := group[k]
			scheduleTimeoutAt := stepRunCp.SRScheduleTimeoutAt.Time

			// timed out if there was no scheduleTimeoutAt set and the current time is after the step run created at time plus the default schedule timeout,
			// or if the scheduleTimeoutAt is set and the current time is after the scheduleTimeoutAt
			now := time.Now().UTC()
			isTimedOut := !scheduleTimeoutAt.IsZero() && scheduleTimeoutAt.Before(now)

			if isTimedOut {
				err := ec.cancelStepRun(scheduleCtx, tenantId, sqlchelpers.UUIDToStr(stepRunCp.SRID), "SCHEDULING_TIMED_OUT")
				if err != nil {
					return err
				}
			} else {
				err := ec.scheduleStepRun(scheduleCtx, tenantId, stepRunCp)
				if err != nil {
					return err
				}
			}
		}

		return nil
	})
}

>>>>>>> 8cb830e2
func (jc *JobsControllerImpl) runStepRunReassign(ctx context.Context, startedAt time.Time) func() {
	return func() {
		// if we are within 15 seconds of the started time, then we should not reassign step runs
		if time.Since(startedAt) < 15*time.Second {
			return
		}

		// we set requeueAfter to 4 seconds in the future to avoid requeuing the same step run multiple times
		ctx, cancel := context.WithTimeout(ctx, 4*time.Second)
		defer cancel()

		jc.l.Debug().Msgf("jobs controller: checking step run reassignment")

		// list all tenants
		tenants, err := jc.repo.Tenant().ListTenantsByControllerPartition(ctx, jc.partitionId)

		if err != nil {
			jc.l.Err(err).Msg("could not list tenants")
			return
		}

		g := new(errgroup.Group)

		for i := range tenants {
			tenantId := sqlchelpers.UUIDToStr(tenants[i].ID)

			g.Go(func() error {
				return jc.runStepRunReassignTenant(ctx, tenantId)
			})
		}

		err = g.Wait()

		if err != nil {
			jc.l.Err(err).Msg("could not run step run reassign")
		}
	}
}

// runStepRunReassignTenant looks for step runs that have been assigned to a worker but have not started,
// or have been running but the worker has become inactive.
func (ec *JobsControllerImpl) runStepRunReassignTenant(ctx context.Context, tenantId string) error {
	// we want only one requeue running at a time for a tenant
	if ec.reassignMutexes[tenantId] == nil {
		ec.reassignMutexes[tenantId] = &sync.Mutex{}
	}

	if !ec.reassignMutexes[tenantId].TryLock() {
		return nil
	}

	defer ec.reassignMutexes[tenantId].Unlock()

	ctx, span := telemetry.NewSpan(ctx, "handle-step-run-reassign")
	defer span.End()

	stepRuns, err := ec.repo.StepRun().ListStepRunsToReassign(ctx, tenantId)

	if err != nil {
		return fmt.Errorf("could not list step runs to reassign for tenant %s: %w", tenantId, err)
	}

	if num := len(stepRuns); num > 0 {
		ec.l.Info().Msgf("reassigning %d step runs", num)
	}

	return MakeBatched(10, stepRuns, func(group []*dbsqlc.GetStepRunForEngineRow) error {
		scheduleCtx, cancel := context.WithTimeout(context.Background(), time.Minute)
		defer cancel()

		scheduleCtx, span := telemetry.NewSpan(scheduleCtx, "handle-step-run-reassign-step-run")
		defer span.End()

		for i := range group {
			stepRunCp := stepRuns[i]
			// wrap in func to get defer on the span to avoid leaking spans
			stepRunId := sqlchelpers.UUIDToStr(stepRunCp.SRID)

			// if the current time is after the scheduleTimeoutAt, then mark this as timed out
			now := time.Now().UTC().UTC()
			scheduleTimeoutAt := stepRunCp.SRScheduleTimeoutAt.Time

			// timed out if there was no scheduleTimeoutAt set and the current time is after the step run created at time plus the default schedule timeout,
			// or if the scheduleTimeoutAt is set and the current time is after the scheduleTimeoutAt
			isTimedOut := !scheduleTimeoutAt.IsZero() && scheduleTimeoutAt.Before(now)

			if isTimedOut {
				return ec.cancelStepRun(scheduleCtx, tenantId, stepRunId, "SCHEDULING_TIMED_OUT")
			}

			eventData := map[string]interface{}{
				"worker_id": sqlchelpers.UUIDToStr(stepRunCp.SRWorkerId),
			}

			// TODO: batch this query to avoid n+1 issues
			err = ec.repo.StepRun().CreateStepRunEvent(scheduleCtx, tenantId, stepRunId, repository.CreateStepRunEventOpts{
				EventReason:   repository.StepRunEventReasonPtr(dbsqlc.StepRunEventReasonREASSIGNED),
				EventSeverity: repository.StepRunEventSeverityPtr(dbsqlc.StepRunEventSeverityCRITICAL),
				EventMessage:  repository.StringPtr("Worker has become inactive"),
				EventData:     eventData,
			})

			if err != nil {
				return fmt.Errorf("could not create step run event: %w", err)
			}
		}

		return nil
	})
}

func (jc *JobsControllerImpl) runStepRunTimeout(ctx context.Context) func() {
	return func() {
		ctx, cancel := context.WithTimeout(ctx, 5*time.Second)
		defer cancel()

		jc.l.Debug().Msgf("jobs controller: running step run timeout")

		// list all tenants
		tenants, err := jc.repo.Tenant().ListTenantsByControllerPartition(ctx, jc.partitionId)

		if err != nil {
			jc.l.Err(err).Msg("could not list tenants")
			return
		}

		g := new(errgroup.Group)

		for i := range tenants {
			tenantId := sqlchelpers.UUIDToStr(tenants[i].ID)

			g.Go(func() error {
				return jc.runStepRunTimeoutTenant(ctx, tenantId)
			})
		}

		err = g.Wait()

		if err != nil {
			jc.l.Err(err).Msg("could not run step run timeout")
		}
	}
}

// runStepRunTimeoutTenant looks for step runs that are timed out in the tenant.
func (ec *JobsControllerImpl) runStepRunTimeoutTenant(ctx context.Context, tenantId string) error {
	if ec.timeoutMutexes[tenantId] == nil {
		ec.timeoutMutexes[tenantId] = &sync.Mutex{}
	}

	if !ec.timeoutMutexes[tenantId].TryLock() {
		return nil
	}

	defer ec.timeoutMutexes[tenantId].Unlock()

	ctx, span := telemetry.NewSpan(ctx, "handle-step-run-timeout")
	defer span.End()

	stepRuns, err := ec.repo.StepRun().ListStepRunsToTimeout(ctx, tenantId)

	if err != nil {
		return fmt.Errorf("could not list step runs to timeout for tenant %s: %w", tenantId, err)
	}

	if num := len(stepRuns); num > 0 {
		ec.l.Info().Msgf("timing out %d step runs", num)
	}

	return MakeBatched(10, stepRuns, func(group []*dbsqlc.GetStepRunForEngineRow) error {
		scheduleCtx, cancel := context.WithTimeout(context.Background(), time.Minute)
		defer cancel()

		scheduleCtx, span := telemetry.NewSpan(scheduleCtx, "handle-step-run-timeout-step-run")
		defer span.End()

		for i := range stepRuns {
			stepRunCp := stepRuns[i]

			defer span.End()

			stepRunId := sqlchelpers.UUIDToStr(stepRunCp.SRID)

			err = ec.failStepRun(scheduleCtx, tenantId, stepRunId, "TIMED_OUT", time.Now().UTC())
			if err != nil {
				return err
			}
		}

		return nil
	})
}

func (ec *JobsControllerImpl) queueStepRun(ctx context.Context, tenantId, stepId, stepRunId string) error {
	ctx, span := telemetry.NewSpan(ctx, "queue-step-run")
	defer span.End()

	// add the rendered data to the step run
	stepRun, err := ec.repo.StepRun().GetStepRunForEngine(ctx, tenantId, stepRunId)

	errData := map[string]interface{}{
		"tenant_id":   tenantId,
		"step_id":     stepId,
		"step_run_id": stepRunId,
	}

	if err != nil {
		return ec.a.WrapErr(fmt.Errorf("could not get step run: %w", err), errData)
	}

	data, err := ec.repo.StepRun().GetStepRunDataForEngine(ctx, tenantId, stepRunId)

	if err != nil {
		return ec.a.WrapErr(fmt.Errorf("could not get step run data: %w", err), errData)
	}

	servertel.WithStepRunModel(span, stepRun)

	requeueAfterTime := time.Now().Add(4 * time.Second).UTC()

	updateStepOpts := &repository.UpdateStepRunOpts{
		RequeueAfter: &requeueAfterTime,
	}

	// set scheduling timeout
	if scheduleTimeoutAt := stepRun.SRScheduleTimeoutAt.Time; scheduleTimeoutAt.IsZero() {
		scheduleTimeoutAt = getScheduleTimeout(stepRun)

		updateStepOpts.ScheduleTimeoutAt = &scheduleTimeoutAt
	}

	// If the step run input is not set, then we should set it. This will be set upstream if we've rerun
	// the step run manually with new inputs. It will not be set when the step is automatically queued.
	if in := data.Input; len(in) == 0 || string(in) == "{}" {
		lookupDataBytes := data.JobRunLookupData

		if lookupDataBytes != nil {
			lookupData := &datautils.JobRunLookupData{}

			err := json.Unmarshal(lookupDataBytes, lookupData)

			if err != nil {
				return ec.a.WrapErr(fmt.Errorf("could not get job run lookup data: %w", err), errData)
			}

			userData := map[string]interface{}{}

			if setUserData := stepRun.StepCustomUserData; len(setUserData) > 0 {
				err := json.Unmarshal(setUserData, &userData)

				if err != nil {
					return fmt.Errorf("could not unmarshal custom user data: %w", err)
				}
			}

			// input data is the triggering event data and any parent step data
			inputData := datautils.StepRunData{
				Input:       lookupData.Input,
				TriggeredBy: lookupData.TriggeredBy,
				Parents:     lookupData.Steps,
				UserData:    userData,
				Overrides:   map[string]interface{}{},
			}

			inputDataBytes, err := json.Marshal(inputData)

			if err != nil {
				return ec.a.WrapErr(fmt.Errorf("could not convert input data to json: %w", err), errData)
			}

			updateStepOpts.Input = inputDataBytes
		}
	}

	// begin transaction and make sure step run is in a pending status
	// if the step run is no longer is a pending status, we should return with no error
	updateStepOpts.Status = repository.StepRunStatusPtr(db.StepRunStatusPendingAssignment)

	// indicate that the step run is pending assignment
	_, err = ec.repo.StepRun().QueueStepRun(ctx, tenantId, stepRunId, updateStepOpts)

	if err != nil {
		if errors.Is(err, repository.ErrStepRunIsNotPending) {
			ec.l.Debug().Msgf("step run %s is not pending, skipping scheduling", stepRunId)
			return nil
		}

		return ec.a.WrapErr(fmt.Errorf("could not update step run: %w", err), errData)
	}

	// send a message to the tenant partition queue that a step run is ready to be scheduled
	tenant, err := ec.repo.Tenant().GetTenantByID(ctx, tenantId)

	if err != nil {
		return ec.a.WrapErr(fmt.Errorf("could not get tenant: %w", err), errData)
	}

	if tenant.ControllerPartitionId.Valid {
		err = ec.mq.AddMessage(
			ctx,
			msgqueue.QueueTypeFromPartitionID(tenant.ControllerPartitionId.String),
			tasktypes.CheckTenantQueueToTask(tenantId),
		)

		if err != nil {
			return ec.a.WrapErr(fmt.Errorf("could not add message to tenant partition queue: %w", err), errData)
		}
	}

	return nil
}

func (ec *JobsControllerImpl) handleStepRunStarted(ctx context.Context, task *msgqueue.Message) error {
	ctx, span := telemetry.NewSpan(ctx, "handle-step-run-started")
	defer span.End()

	payload := tasktypes.StepRunStartedTaskPayload{}
	metadata := tasktypes.StepRunStartedTaskMetadata{}

	err := ec.dv.DecodeAndValidate(task.Payload, &payload)

	if err != nil {
		return fmt.Errorf("could not decode step run started task payload: %w", err)
	}

	err = ec.dv.DecodeAndValidate(task.Metadata, &metadata)

	if err != nil {
		return fmt.Errorf("could not decode step run started task metadata: %w", err)
	}

	// update the step run in the database
	startedAt, err := time.Parse(time.RFC3339, payload.StartedAt)

	if err != nil {
		return fmt.Errorf("could not parse started at: %w", err)
	}

	stepRun, updateInfo, err := ec.repo.StepRun().UpdateStepRun(ctx, metadata.TenantId, payload.StepRunId, &repository.UpdateStepRunOpts{
		StartedAt: &startedAt,
		Status:    repository.StepRunStatusPtr(db.StepRunStatusRunning),
		Event: &repository.CreateStepRunEventOpts{
			EventReason: repository.StepRunEventReasonPtr(dbsqlc.StepRunEventReasonSTARTED),
			EventMessage: repository.StringPtr(
				fmt.Sprintf("Step run started running on %s", startedAt.Format(time.RFC1123)),
			),
		},
	})

	if err != nil {
		return fmt.Errorf("could not update step run: %w", err)
	}

	defer ec.handleStepRunUpdateInfo(stepRun, updateInfo)

	return nil
}

func (ec *JobsControllerImpl) handleStepRunFinished(ctx context.Context, task *msgqueue.Message) error {
	ctx, span := telemetry.NewSpan(ctx, "handle-step-run-finished")
	defer span.End()

	payload := tasktypes.StepRunFinishedTaskPayload{}
	metadata := tasktypes.StepRunFinishedTaskMetadata{}

	err := ec.dv.DecodeAndValidate(task.Payload, &payload)

	if err != nil {
		return fmt.Errorf("could not decode step run finished task payload: %w", err)
	}

	err = ec.dv.DecodeAndValidate(task.Metadata, &metadata)

	if err != nil {
		return fmt.Errorf("could not decode step run finished task metadata: %w", err)
	}

	// update the step run in the database
	finishedAt, err := time.Parse(time.RFC3339, payload.FinishedAt)

	if err != nil {
		return fmt.Errorf("could not parse started at: %w", err)
	}

	var stepOutput []byte

	if payload.StepOutputData != "" {
		stepOutput = []byte(payload.StepOutputData)
	}

	stepRun, updateInfo, err := ec.repo.StepRun().UpdateStepRun(ctx, metadata.TenantId, payload.StepRunId, &repository.UpdateStepRunOpts{
		FinishedAt: &finishedAt,
		Status:     repository.StepRunStatusPtr(db.StepRunStatusSucceeded),
		Output:     stepOutput,
		Event: &repository.CreateStepRunEventOpts{
			EventReason: repository.StepRunEventReasonPtr(dbsqlc.StepRunEventReasonFINISHED),
			EventMessage: repository.StringPtr(
				fmt.Sprintf("Step run finished on %s", finishedAt.Format(time.RFC1123)),
			)},
	})

	if err != nil {
		return fmt.Errorf("could not update step run: %w", err)
	}

	defer ec.handleStepRunUpdateInfo(stepRun, updateInfo)

	// queue the next step runs
	jobRunId := sqlchelpers.UUIDToStr(stepRun.JobRunId)
	stepRunId := sqlchelpers.UUIDToStr(stepRun.SRID)

	nextStepRuns, err := ec.repo.StepRun().ListStartableStepRuns(ctx, metadata.TenantId, jobRunId, &stepRunId)

	if err != nil {
		return fmt.Errorf("could not list startable step runs: %w", err)
	}

	for _, nextStepRun := range nextStepRuns {
		nextStepId := sqlchelpers.UUIDToStr(nextStepRun.StepId)
		nextStepRunId := sqlchelpers.UUIDToStr(nextStepRun.SRID)

		err = ec.queueStepRun(ctx, metadata.TenantId, nextStepId, nextStepRunId)

		if err != nil {
			return fmt.Errorf("could not queue next step run: %w", err)
		}
	}

	return nil
}

func (ec *JobsControllerImpl) handleStepRunFailed(ctx context.Context, task *msgqueue.Message) error {
	ctx, span := telemetry.NewSpan(ctx, "handle-step-run-failed")
	defer span.End()

	payload := tasktypes.StepRunFailedTaskPayload{}
	metadata := tasktypes.StepRunFailedTaskMetadata{}

	err := ec.dv.DecodeAndValidate(task.Payload, &payload)

	if err != nil {
		return fmt.Errorf("could not decode step run failed task payload: %w", err)
	}

	err = ec.dv.DecodeAndValidate(task.Metadata, &metadata)

	if err != nil {
		return fmt.Errorf("could not decode step run failed task metadata: %w", err)
	}

	failedAt, err := time.Parse(time.RFC3339, payload.FailedAt)
	if err != nil {
		return fmt.Errorf("could not parse failed at: %w", err)
	}

	return ec.failStepRun(ctx, metadata.TenantId, payload.StepRunId, payload.Error, failedAt)
}

func (ec *JobsControllerImpl) failStepRun(ctx context.Context, tenantId, stepRunId, errorReason string, failedAt time.Time) error {
	stepRun, err := ec.repo.StepRun().GetStepRunForEngine(ctx, tenantId, stepRunId)

	if err != nil {
		return fmt.Errorf("could not get step run: %w", err)
	}

	// determine if step run should be retried or not
	shouldRetry := stepRun.SRRetryCount < stepRun.StepRetries

	status := db.StepRunStatusFailed

	if shouldRetry {
		status = db.StepRunStatusPending
	}

	scheduleTimeoutAt := getScheduleTimeout(stepRun)

	eventMessage := fmt.Sprintf("Step run failed on %s", failedAt.Format(time.RFC1123))

	eventReason := dbsqlc.StepRunEventReasonFAILED

	if errorReason == "TIMED_OUT" {
		eventReason = dbsqlc.StepRunEventReasonTIMEDOUT
		eventMessage = fmt.Sprintf("Step exceeded timeout duration (%s)", stepRun.StepTimeout.String)
	}

	if shouldRetry {
		eventMessage += ", and will be retried."
	} else {
		eventMessage += "."
	}

	stepRun, updateInfo, err := ec.repo.StepRun().UpdateStepRun(ctx, tenantId, stepRunId, &repository.UpdateStepRunOpts{
		FinishedAt:        &failedAt,
		Error:             &errorReason,
		Status:            repository.StepRunStatusPtr(status),
		ScheduleTimeoutAt: &scheduleTimeoutAt,
		Event: &repository.CreateStepRunEventOpts{
			EventReason:   repository.StepRunEventReasonPtr(eventReason),
			EventMessage:  repository.StringPtr(eventMessage),
			EventSeverity: repository.StepRunEventSeverityPtr(dbsqlc.StepRunEventSeverityCRITICAL),
		},
	})

	if err != nil {
		return fmt.Errorf("could not update step run: %w", err)
	}

	defer ec.handleStepRunUpdateInfo(stepRun, updateInfo)

	attemptCancel := false

	if errorReason == "TIMED_OUT" {
		attemptCancel = true
	}

	if !stepRun.SRWorkerId.Valid {
		// this is not a fatal error
		ec.l.Warn().Msgf("step run %s has no worker id, skipping cancellation", stepRunId)
		attemptCancel = false
	}

	// Attempt to cancel the previous running step run
	if attemptCancel {

		workerId := sqlchelpers.UUIDToStr(stepRun.SRWorkerId)

		worker, err := ec.repo.Worker().GetWorkerForEngine(ctx, tenantId, workerId)

		if err != nil {
			return fmt.Errorf("could not get worker: %w", err)
		} else if !worker.DispatcherId.Valid {
			return fmt.Errorf("worker has no dispatcher id")
		}

		dispatcherId := sqlchelpers.UUIDToStr(worker.DispatcherId)

		err = ec.mq.AddMessage(
			ctx,
			msgqueue.QueueTypeFromDispatcherID(dispatcherId),
			stepRunCancelledTask(
				tenantId, stepRunId, workerId, dispatcherId, *repository.StringPtr(eventMessage),
				sqlchelpers.UUIDToStr(stepRun.WorkflowRunId), &stepRun.StepRetries, &stepRun.SRRetryCount),
		)

		if err != nil {
			return fmt.Errorf("could not add job assigned task to task queue: %w", err)
		}
	}

	if shouldRetry {
		// send a task to the taskqueue
		return ec.mq.AddMessage(
			ctx,
			msgqueue.JOB_PROCESSING_QUEUE,
			tasktypes.StepRunRetryToTask(stepRun, nil),
		)
	}

	return nil
}

func (ec *JobsControllerImpl) handleStepRunTimedOut(ctx context.Context, task *msgqueue.Message) error {
	ctx, span := telemetry.NewSpan(ctx, "handle-step-run-timed-out")
	defer span.End()

	payload := tasktypes.StepRunTimedOutTaskPayload{}
	metadata := tasktypes.StepRunTimedOutTaskMetadata{}

	err := ec.dv.DecodeAndValidate(task.Payload, &payload)

	if err != nil {
		return fmt.Errorf("could not decode step run timed out task payload: %w", err)
	}

	err = ec.dv.DecodeAndValidate(task.Metadata, &metadata)

	if err != nil {
		return fmt.Errorf("could not decode step run timed out task metadata: %w", err)
	}

	return ec.failStepRun(ctx, metadata.TenantId, payload.StepRunId, "TIMED_OUT", time.Now().UTC())
}

func (ec *JobsControllerImpl) handleStepRunCancelled(ctx context.Context, task *msgqueue.Message) error {
	ctx, span := telemetry.NewSpan(ctx, "handle-step-run-cancelled")
	defer span.End()

	payload := tasktypes.StepRunNotifyCancelTaskPayload{}
	metadata := tasktypes.StepRunNotifyCancelTaskMetadata{}

	err := ec.dv.DecodeAndValidate(task.Payload, &payload)

	if err != nil {
		return fmt.Errorf("could not decode step run notify cancel task payload: %w", err)
	}

	err = ec.dv.DecodeAndValidate(task.Metadata, &metadata)

	if err != nil {
		return fmt.Errorf("could not decode step run notify cancel task metadata: %w", err)
	}

	return ec.cancelStepRun(ctx, metadata.TenantId, payload.StepRunId, payload.CancelledReason)
}

func (ec *JobsControllerImpl) cancelStepRun(ctx context.Context, tenantId, stepRunId, reason string) error {
	ctx, span := telemetry.NewSpan(ctx, "cancel-step-run")
	defer span.End()

	// cancel current step run
	now := time.Now().UTC()

	stepRun, updateInfo, err := ec.repo.StepRun().UpdateStepRun(ctx, tenantId, stepRunId, &repository.UpdateStepRunOpts{
		CancelledAt:     &now,
		CancelledReason: repository.StringPtr(reason),
		Status:          repository.StepRunStatusPtr(db.StepRunStatusCancelled),
		Event: &repository.CreateStepRunEventOpts{
			EventReason: repository.StepRunEventReasonPtr(dbsqlc.StepRunEventReasonCANCELLED),
			EventMessage: repository.StringPtr(
				fmt.Sprintf("Step run was cancelled on %s for the following reason: %s", now.Format(time.RFC1123), reason),
			),
			EventSeverity: repository.StepRunEventSeverityPtr(dbsqlc.StepRunEventSeverityWARNING),
		},
	})

	if err != nil {
		return fmt.Errorf("could not update step run: %w", err)
	}

	defer ec.handleStepRunUpdateInfo(stepRun, updateInfo)

	if !stepRun.SRWorkerId.Valid {
		// this is not a fatal error
		ec.l.Debug().Msgf("step run %s has no worker id, skipping cancellation", stepRunId)

		return nil
	}

	workerId := sqlchelpers.UUIDToStr(stepRun.SRWorkerId)

	worker, err := ec.repo.Worker().GetWorkerForEngine(ctx, tenantId, workerId)

	if err != nil {
		return fmt.Errorf("could not get worker: %w", err)
	} else if !worker.DispatcherId.Valid {
		return fmt.Errorf("worker has no dispatcher id")
	}

	dispatcherId := sqlchelpers.UUIDToStr(worker.DispatcherId)

	err = ec.mq.AddMessage(
		ctx,
		msgqueue.QueueTypeFromDispatcherID(dispatcherId),
		stepRunCancelledTask(tenantId, stepRunId, workerId, dispatcherId, reason,
			sqlchelpers.UUIDToStr(stepRun.WorkflowRunId), &stepRun.StepRetries, &stepRun.SRRetryCount,
		),
	)

	if err != nil {
		return fmt.Errorf("could not add job assigned task to task queue: %w", err)
	}

	return nil
}

func (ec *JobsControllerImpl) handleStepRunUpdateInfo(stepRun *dbsqlc.GetStepRunForEngineRow, updateInfo *repository.StepRunUpdateInfo) {
	defer func() {
		if r := recover(); r != nil {
			recoveryutils.RecoverWithAlert(ec.l, ec.a, r) // nolint:errcheck
		}
	}()

	if updateInfo.WorkflowRunFinalState && stepRun.JobKind == dbsqlc.JobKindDEFAULT {
		err := ec.mq.AddMessage(
			context.Background(),
			msgqueue.WORKFLOW_PROCESSING_QUEUE,
			tasktypes.WorkflowRunFinishedToTask(
				sqlchelpers.UUIDToStr(stepRun.SRTenantId),
				updateInfo.WorkflowRunId,
				updateInfo.WorkflowRunStatus,
			),
		)

		if err != nil {
			ec.l.Error().Err(err).Msg("could not add workflow run finished task to task queue")
		}
	}
}

func stepRunAssignedTask(tenantId, stepRunId, workerId, dispatcherId string) *msgqueue.Message {
	payload, _ := datautils.ToJSONMap(tasktypes.StepRunAssignedTaskPayload{
		StepRunId: stepRunId,
		WorkerId:  workerId,
	})

	metadata, _ := datautils.ToJSONMap(tasktypes.StepRunAssignedTaskMetadata{
		TenantId:     tenantId,
		DispatcherId: dispatcherId,
	})

	return &msgqueue.Message{
		ID:       "step-run-assigned",
		Payload:  payload,
		Metadata: metadata,
		Retries:  3,
	}
}

func stepRunCancelledTask(tenantId, stepRunId, workerId, dispatcherId, cancelledReason string, runId string, retries *int32, retryCount *int32) *msgqueue.Message {
	payload, _ := datautils.ToJSONMap(tasktypes.StepRunCancelledTaskPayload{
		WorkflowRunId:   runId,
		StepRunId:       stepRunId,
		WorkerId:        workerId,
		CancelledReason: cancelledReason,
		StepRetries:     retries,
		RetryCount:      retryCount,
	})

	metadata, _ := datautils.ToJSONMap(tasktypes.StepRunCancelledTaskMetadata{
		TenantId:     tenantId,
		DispatcherId: dispatcherId,
	})

	// TODO add additional metadata
	return &msgqueue.Message{
		ID:       "step-run-cancelled",
		Payload:  payload,
		Metadata: metadata,
		Retries:  3,
	}
}

func getScheduleTimeout(stepRun *dbsqlc.GetStepRunForEngineRow) time.Time {
	var timeoutDuration time.Duration

	// get the schedule timeout from the step
	stepScheduleTimeout := stepRun.StepScheduleTimeout

	if stepScheduleTimeout != "" {
		timeoutDuration, _ = time.ParseDuration(stepScheduleTimeout)
	} else {
		timeoutDuration = defaults.DefaultScheduleTimeout
	}

	return time.Now().UTC().Add(timeoutDuration)
}<|MERGE_RESOLUTION|>--- conflicted
+++ resolved
@@ -655,8 +655,6 @@
 	}
 }
 
-<<<<<<< HEAD
-=======
 func (jc *JobsControllerImpl) runPartitionHeartbeat(ctx context.Context) func() {
 	return func() {
 		ctx, cancel := context.WithTimeout(ctx, 5*time.Second)
@@ -674,46 +672,6 @@
 
 }
 
-func (jc *JobsControllerImpl) runStepRunRequeue(ctx context.Context, startedAt time.Time) func() {
-	return func() {
-		// if we are within 15 seconds of the started time, then we should not requeue step runs
-		if time.Since(startedAt) < 15*time.Second {
-			return
-		}
-
-		// we set requeueAfter to 4 seconds in the future to avoid requeuing the same step run multiple times
-		ctx, cancel := context.WithTimeout(ctx, 4*time.Second)
-		defer cancel()
-
-		jc.l.Debug().Msgf("jobs controller: checking step run requeue")
-
-		// list all tenants
-		tenants, err := jc.repo.Tenant().ListTenantsByControllerPartition(ctx, jc.partitionId)
-
-		if err != nil {
-			jc.l.Err(err).Msg("could not list tenants")
-			return
-		}
-
-		g := new(errgroup.Group)
-
-		for i := range tenants {
-			tenantId := sqlchelpers.UUIDToStr(tenants[i].ID)
-
-			g.Go(func() error {
-				return jc.runStepRunRequeueTenant(ctx, tenantId)
-			})
-		}
-
-		err = g.Wait()
-
-		if err != nil {
-			jc.l.Err(err).Msg("could not run step run requeue")
-		}
-	}
-}
-
->>>>>>> 8cb830e2
 func MakeBatched[T any](batchSize int, things []T, fn func(group []T) error) error {
 	g := new(errgroup.Group)
 
@@ -733,69 +691,6 @@
 	return g.Wait()
 }
 
-<<<<<<< HEAD
-=======
-// handleStepRunRequeue looks for any step runs that haven't been assigned that are past their requeue time
-func (ec *JobsControllerImpl) runStepRunRequeueTenant(ctx context.Context, tenantId string) error {
-
-	// we want only one requeue running at a time for a tenant
-	if ec.requeueMutexes[tenantId] == nil {
-		ec.requeueMutexes[tenantId] = &sync.Mutex{}
-	}
-
-	if !ec.requeueMutexes[tenantId].TryLock() {
-		return nil
-	}
-
-	defer ec.requeueMutexes[tenantId].Unlock()
-
-	ctx, span := telemetry.NewSpan(ctx, "handle-step-run-requeue")
-	defer span.End()
-
-	stepRuns, err := ec.repo.StepRun().ListStepRunsToRequeue(ctx, tenantId)
-
-	if err != nil {
-		return fmt.Errorf("could not list step runs to requeue for tenant %s: %w", tenantId, err)
-	}
-
-	if num := len(stepRuns); num > 0 {
-		ec.l.Info().Msgf("requeueing %d step runs", num)
-	}
-
-	return MakeBatched(10, stepRuns, func(group []*dbsqlc.GetStepRunForEngineRow) error {
-		scheduleCtx, cancel := context.WithTimeout(context.Background(), time.Second*10)
-		defer cancel()
-
-		scheduleCtx, span := telemetry.NewSpan(scheduleCtx, "handle-step-run-requeue-step-run")
-		defer span.End()
-
-		for k := range group {
-			stepRunCp := group[k]
-			scheduleTimeoutAt := stepRunCp.SRScheduleTimeoutAt.Time
-
-			// timed out if there was no scheduleTimeoutAt set and the current time is after the step run created at time plus the default schedule timeout,
-			// or if the scheduleTimeoutAt is set and the current time is after the scheduleTimeoutAt
-			now := time.Now().UTC()
-			isTimedOut := !scheduleTimeoutAt.IsZero() && scheduleTimeoutAt.Before(now)
-
-			if isTimedOut {
-				err := ec.cancelStepRun(scheduleCtx, tenantId, sqlchelpers.UUIDToStr(stepRunCp.SRID), "SCHEDULING_TIMED_OUT")
-				if err != nil {
-					return err
-				}
-			} else {
-				err := ec.scheduleStepRun(scheduleCtx, tenantId, stepRunCp)
-				if err != nil {
-					return err
-				}
-			}
-		}
-
-		return nil
-	})
-}
-
->>>>>>> 8cb830e2
 func (jc *JobsControllerImpl) runStepRunReassign(ctx context.Context, startedAt time.Time) func() {
 	return func() {
 		// if we are within 15 seconds of the started time, then we should not reassign step runs
