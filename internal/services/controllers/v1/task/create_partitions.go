package task

import (
	"context"
	"time"

	"github.com/hatchet-dev/hatchet/internal/telemetry"
	"go.opentelemetry.io/otel/codes"
)

func (tc *TasksControllerImpl) runTaskTablePartition(ctx context.Context) func() {
	return func() {
		ctx, span := telemetry.NewSpan(ctx, "TasksControllerImpl.runTaskTablePartition")
		defer span.End()

		tc.l.Debug().Msgf("partition: running task table partition")

<<<<<<< HEAD
		err := tc.createTablePartition(ctx)
=======
		// get internal tenant
		tenant, err := tc.p.GetInternalTenantForController(ctx)

		if err != nil {
			span.RecordError(err)
			span.SetStatus(codes.Error, "could not get internal tenant")
			tc.l.Error().Err(err).Msg("could not get internal tenant")

			return
		}

		if tenant == nil {
			return
		}

		err = tc.createTablePartition(ctx)
>>>>>>> 392483c5

		if err != nil {
			span.RecordError(err)
			span.SetStatus(codes.Error, "could not create table partition")
			tc.l.Error().Err(err).Msg("could not create table partition")
		}
	}
}

func (tc *TasksControllerImpl) createTablePartition(ctx context.Context) error {
	ctx, span := telemetry.NewSpan(ctx, "TasksControllerImpl.createTablePartition")
	defer span.End()

	qCtx, qCancel := context.WithTimeout(ctx, 10*time.Minute)
	defer qCancel()

	err := tc.repov1.Tasks().UpdateTablePartitions(qCtx)

	if err != nil {
		span.RecordError(err)
		span.SetStatus(codes.Error, "could not create table partition")
		return err
	}

	return nil
}<|MERGE_RESOLUTION|>--- conflicted
+++ resolved
@@ -15,26 +15,7 @@
 
 		tc.l.Debug().Msgf("partition: running task table partition")
 
-<<<<<<< HEAD
 		err := tc.createTablePartition(ctx)
-=======
-		// get internal tenant
-		tenant, err := tc.p.GetInternalTenantForController(ctx)
-
-		if err != nil {
-			span.RecordError(err)
-			span.SetStatus(codes.Error, "could not get internal tenant")
-			tc.l.Error().Err(err).Msg("could not get internal tenant")
-
-			return
-		}
-
-		if tenant == nil {
-			return
-		}
-
-		err = tc.createTablePartition(ctx)
->>>>>>> 392483c5
 
 		if err != nil {
 			span.RecordError(err)
