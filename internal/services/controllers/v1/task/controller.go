package task

import (
	"context"
	"errors"
	"fmt"
	"math"
	"time"

	"github.com/go-co-op/gocron/v2"
	"github.com/google/uuid"
	"github.com/hashicorp/go-multierror"
	"github.com/rs/zerolog"
	"go.opentelemetry.io/otel/codes"
	"golang.org/x/sync/errgroup"

	"github.com/hatchet-dev/hatchet/internal/cel"
	"github.com/hatchet-dev/hatchet/internal/datautils"
	msgqueue "github.com/hatchet-dev/hatchet/internal/msgqueue/v1"
	"github.com/hatchet-dev/hatchet/internal/operation"
	"github.com/hatchet-dev/hatchet/internal/queueutils"
	"github.com/hatchet-dev/hatchet/internal/services/partition"
	"github.com/hatchet-dev/hatchet/internal/services/shared/recoveryutils"
	tasktypes "github.com/hatchet-dev/hatchet/internal/services/shared/tasktypes/v1"
	"github.com/hatchet-dev/hatchet/pkg/config/server"
	"github.com/hatchet-dev/hatchet/pkg/config/shared"
	hatcheterrors "github.com/hatchet-dev/hatchet/pkg/errors"
	"github.com/hatchet-dev/hatchet/pkg/integrations/metrics/prometheus"
	"github.com/hatchet-dev/hatchet/pkg/logger"
	"github.com/hatchet-dev/hatchet/pkg/repository"
	"github.com/hatchet-dev/hatchet/pkg/repository/metered"
	"github.com/hatchet-dev/hatchet/pkg/repository/postgres/sqlchelpers"
	v1 "github.com/hatchet-dev/hatchet/pkg/repository/v1"
	"github.com/hatchet-dev/hatchet/pkg/repository/v1/sqlcv1"
	"github.com/hatchet-dev/hatchet/pkg/telemetry"
)

const BULK_MSG_BATCH_SIZE = 50

type TasksController interface {
	Start(ctx context.Context) error
}

type TasksControllerImpl struct {
	mq                                       msgqueue.MessageQueue
	pubBuffer                                *msgqueue.MQPubBuffer
	l                                        *zerolog.Logger
	queueLogger                              *zerolog.Logger
	pgxStatsLogger                           *zerolog.Logger
	repo                                     repository.EngineRepository
	repov1                                   v1.Repository
	dv                                       datautils.DataDecoderValidator
	s                                        gocron.Scheduler
	a                                        *hatcheterrors.Wrapped
	p                                        *partition.Partition
	celParser                                *cel.CELParser
	opsPoolPollInterval                      time.Duration
	opsPoolJitter                            time.Duration
	timeoutTaskOperations                    *operation.OperationPool
	reassignTaskOperations                   *operation.OperationPool
	retryTaskOperations                      *operation.OperationPool
	emitSleepOperations                      *operation.OperationPool
	evictExpiredIdempotencyKeysOperations    *operation.OperationPool
	processPayloadWALOperations              *queueutils.OperationPool[int64]
	processPayloadExternalCutoversOperations *queueutils.OperationPool[int64]
	replayEnabled                            bool
	analyzeCronInterval                      time.Duration
}

type TasksControllerOpt func(*TasksControllerOpts)

type TasksControllerOpts struct {
	mq                  msgqueue.MessageQueue
	l                   *zerolog.Logger
	repo                repository.EngineRepository
	repov1              v1.Repository
	dv                  datautils.DataDecoderValidator
	alerter             hatcheterrors.Alerter
	p                   *partition.Partition
	queueLogger         *zerolog.Logger
	pgxStatsLogger      *zerolog.Logger
	opsPoolJitter       time.Duration
	opsPoolPollInterval time.Duration
	replayEnabled       bool
	analyzeCronInterval time.Duration
}

func defaultTasksControllerOpts() *TasksControllerOpts {
	l := logger.NewDefaultLogger("tasks-controller")
	alerter := hatcheterrors.NoOpAlerter{}

	queueLogger := logger.NewDefaultLogger("queue")
	pgxStatsLogger := logger.NewDefaultLogger("pgx-stats")

	return &TasksControllerOpts{
		l:                   &l,
		dv:                  datautils.NewDataDecoderValidator(),
		alerter:             alerter,
		queueLogger:         &queueLogger,
		pgxStatsLogger:      &pgxStatsLogger,
		opsPoolJitter:       1500 * time.Millisecond,
		opsPoolPollInterval: 2 * time.Second,
		replayEnabled:       true, // default to enabled for backward compatibility
		analyzeCronInterval: 3 * time.Hour,
	}
}

func WithMessageQueue(mq msgqueue.MessageQueue) TasksControllerOpt {
	return func(opts *TasksControllerOpts) {
		opts.mq = mq
	}
}

func WithLogger(l *zerolog.Logger) TasksControllerOpt {
	return func(opts *TasksControllerOpts) {
		opts.l = l
	}
}

func WithQueueLoggerConfig(lc *shared.LoggerConfigFile) TasksControllerOpt {
	return func(opts *TasksControllerOpts) {
		l := logger.NewStdErr(lc, "queue")
		opts.queueLogger = &l
	}
}

func WithPgxStatsLoggerConfig(lc *shared.LoggerConfigFile) TasksControllerOpt {
	return func(opts *TasksControllerOpts) {
		l := logger.NewStdErr(lc, "pgx-stats")
		opts.pgxStatsLogger = &l
	}
}

func WithAlerter(a hatcheterrors.Alerter) TasksControllerOpt {
	return func(opts *TasksControllerOpts) {
		opts.alerter = a
	}
}

func WithRepository(r repository.EngineRepository) TasksControllerOpt {
	return func(opts *TasksControllerOpts) {
		opts.repo = r
	}
}

func WithV1Repository(r v1.Repository) TasksControllerOpt {
	return func(opts *TasksControllerOpts) {
		opts.repov1 = r
	}
}

func WithPartition(p *partition.Partition) TasksControllerOpt {
	return func(opts *TasksControllerOpts) {
		opts.p = p
	}
}

func WithDataDecoderValidator(dv datautils.DataDecoderValidator) TasksControllerOpt {
	return func(opts *TasksControllerOpts) {
		opts.dv = dv
	}
}

func WithOpsPoolJitter(cf server.ConfigFileOperations) TasksControllerOpt {
	return func(opts *TasksControllerOpts) {
		opts.opsPoolJitter = time.Duration(cf.Jitter) * time.Millisecond
		opts.opsPoolPollInterval = time.Duration(cf.PollInterval) * time.Second
	}
}

func WithReplayEnabled(enabled bool) TasksControllerOpt {
	return func(opts *TasksControllerOpts) {
		opts.replayEnabled = enabled
	}
}

func WithAnalyzeCronInterval(interval time.Duration) TasksControllerOpt {
	return func(opts *TasksControllerOpts) {
		opts.analyzeCronInterval = interval
	}
}

func New(fs ...TasksControllerOpt) (*TasksControllerImpl, error) {
	opts := defaultTasksControllerOpts()

	for _, f := range fs {
		f(opts)
	}

	if opts.mq == nil {
		return nil, fmt.Errorf("task queue is required. use WithMessageQueue")
	}

	if opts.repov1 == nil {
		return nil, fmt.Errorf("v2 repository is required. use WithV2Repository")
	}

	if opts.repo == nil {
		return nil, fmt.Errorf("repository is required. use WithRepository")
	}

	if opts.p == nil {
		return nil, errors.New("partition is required. use WithPartition")
	}

	newLogger := opts.l.With().Str("service", "tasks-controller").Logger()
	opts.l = &newLogger

	s, err := gocron.NewScheduler(gocron.WithLocation(time.UTC))

	if err != nil {
		return nil, fmt.Errorf("could not create scheduler: %w", err)
	}

	a := hatcheterrors.NewWrapped(opts.alerter)
	a.WithData(map[string]interface{}{"service": "tasks-controller"})

	pubBuffer := msgqueue.NewMQPubBuffer(opts.mq)

	t := &TasksControllerImpl{
		mq:                  opts.mq,
		pubBuffer:           pubBuffer,
		l:                   opts.l,
		queueLogger:         opts.queueLogger,
		pgxStatsLogger:      opts.pgxStatsLogger,
		repo:                opts.repo,
		repov1:              opts.repov1,
		dv:                  opts.dv,
		s:                   s,
		a:                   a,
		p:                   opts.p,
		celParser:           cel.NewCELParser(),
		opsPoolJitter:       opts.opsPoolJitter,
		opsPoolPollInterval: opts.opsPoolPollInterval,
		replayEnabled:       opts.replayEnabled,
		analyzeCronInterval: opts.analyzeCronInterval,
	}

	jitter := t.opsPoolJitter
	timeout := time.Second * 30

	t.timeoutTaskOperations = operation.NewOperationPool(opts.p, opts.l, "timeout-step-runs", timeout, "timeout step runs", t.processTaskTimeouts, operation.WithPoolInterval(
		opts.repov1.IntervalSettings(),
		jitter,
		1*time.Second,
		30*time.Second,
		3,
		opts.repov1.Tasks().DefaultTaskActivityGauge,
	))

	t.emitSleepOperations = operation.NewOperationPool(opts.p, opts.l, "emit-sleep-step-runs", timeout, "emit sleep step runs", t.processSleeps, operation.WithPoolInterval(
		opts.repov1.IntervalSettings(),
		jitter,
		1*time.Second,
		30*time.Second,
		3,
		opts.repov1.Tasks().DefaultTaskActivityGauge,
	))

	t.reassignTaskOperations = operation.NewOperationPool(opts.p, opts.l, "reassign-step-runs", timeout, "reassign step runs", t.processTaskReassignments, operation.WithPoolInterval(
		opts.repov1.IntervalSettings(),
		jitter,
		1*time.Second,
		30*time.Second,
		3,
		opts.repov1.Tasks().DefaultTaskActivityGauge,
	))

	t.retryTaskOperations = operation.NewOperationPool(opts.p, opts.l, "retry-step-runs", timeout, "retry step runs", t.processTaskRetryQueueItems, operation.WithPoolInterval(
		opts.repov1.IntervalSettings(),
		jitter,
		1*time.Second,
		30*time.Second,
		3,
		opts.repov1.Tasks().DefaultTaskActivityGauge,
	))

	t.evictExpiredIdempotencyKeysOperations = operation.NewOperationPool(opts.p, opts.l, "evict-expired-idempotency-keys", timeout, "evict expired idempotency keys", t.evictExpiredIdempotencyKeys, operation.WithPoolInterval(
		opts.repov1.IntervalSettings(),
		jitter,
		1*time.Second,
		30*time.Second,
		3,
		opts.repov1.Tasks().DefaultTaskActivityGauge,
	))

	t.processPayloadWALOperations = queueutils.NewOperationPool(opts.l, timeout, "process payload WAL", t.processPayloadWAL).WithJitter(jitter)
	t.processPayloadExternalCutoversOperations = queueutils.NewOperationPool(opts.l, timeout, "process payload external cutovers", t.processPayloadExternalCutovers).WithJitter(jitter)

	return t, nil
}

func (tc *TasksControllerImpl) Start() (func() error, error) {
	mqBuffer := msgqueue.NewMQSubBuffer(msgqueue.TASK_PROCESSING_QUEUE, tc.mq, tc.handleBufferedMsgs)

	tc.s.Start()

	cleanupBuffer, err := mqBuffer.Start()

	if err != nil {
		return nil, fmt.Errorf("could not start message queue buffer: %w", err)
	}

	startupPartitionCtx, cancelStartupPartition := context.WithTimeout(context.Background(), 30*time.Second)
	defer cancelStartupPartition()

	// always create table partition on startup
	if err := tc.createTablePartition(startupPartitionCtx); err != nil {
		return nil, fmt.Errorf("could not create table partition: %w", err)
	}

	ctx, cancel := context.WithCancel(context.Background())

	spanContext, span := telemetry.NewSpan(ctx, "TasksControllerImpl.Start")

	_, err = tc.s.NewJob(
		gocron.DurationJob(time.Minute*15),
		gocron.NewTask(
			tc.runTaskTablePartition(spanContext),
		),
		gocron.WithSingletonMode(gocron.LimitModeReschedule),
	)

	if err != nil {
		wrappedErr := fmt.Errorf("could not schedule task partition method: %w", err)

		cancel()
		span.RecordError(err)
		span.SetStatus(codes.Error, "could not schedule task partition method")
		span.End()

		return nil, wrappedErr
	}

	_, err = tc.s.NewJob(
		gocron.DurationJob(tc.repov1.Payloads().WALProcessInterval()),
		gocron.NewTask(
			tc.runProcessPayloadWAL(spanContext),
		),
	)

	if err != nil {
		wrappedErr := fmt.Errorf("could not schedule process payload WAL: %w", err)

		cancel()
		span.RecordError(err)
		span.SetStatus(codes.Error, "could not run process payload WAL")
		span.End()

		return nil, wrappedErr
	}

	_, err = tc.s.NewJob(
		gocron.DurationJob(tc.repov1.Payloads().ExternalCutoverProcessInterval()),
		gocron.NewTask(
			tc.runProcessPayloadExternalCutovers(spanContext),
		),
	)

	if err != nil {
		wrappedErr := fmt.Errorf("could not schedule process payload external cutovers: %w", err)

		cancel()
		span.RecordError(err)
		span.SetStatus(codes.Error, "could not run process payload external cutovers")
		span.End()

		return nil, wrappedErr
	}

	_, err = tc.s.NewJob(
<<<<<<< HEAD
		gocron.DurationJob(3*time.Hour),
=======
		gocron.DurationJob(tc.analyzeCronInterval),
>>>>>>> 0d355a8d
		gocron.NewTask(
			tc.runAnalyze(spanContext),
		),
		gocron.WithSingletonMode(gocron.LimitModeReschedule),
	)

	if err != nil {
		wrappedErr := fmt.Errorf("could not run analyze: %w", err)

		cancel()
		span.RecordError(err)
		span.SetStatus(codes.Error, "could not run analyze")
		span.End()

		return nil, wrappedErr
	}

	_, err = tc.s.NewJob(
		gocron.DurationJob(1*time.Minute),
		gocron.NewTask(
			tc.runCleanup(spanContext),
		),
	)

	if err != nil {
		wrappedErr := fmt.Errorf("could not run cleanup: %w", err)

		cancel()
		span.RecordError(err)
		span.SetStatus(codes.Error, "could not run cleanup")
		span.End()

		return nil, wrappedErr
	}

	cleanup := func() error {
		cancel()

		if err := cleanupBuffer(); err != nil {
			span.RecordError(err)
			span.SetStatus(codes.Error, "could not cleanup buffer")
			return err
		}

		tc.timeoutTaskOperations.Cleanup()
		tc.reassignTaskOperations.Cleanup()
		tc.retryTaskOperations.Cleanup()
		tc.emitSleepOperations.Cleanup()
		tc.evictExpiredIdempotencyKeysOperations.Cleanup()

		tc.pubBuffer.Stop()

		if err := tc.s.Shutdown(); err != nil {
			err := fmt.Errorf("could not shutdown scheduler: %w", err)

			span.RecordError(err)
			span.SetStatus(codes.Error, "could not shutdown scheduler")
			return err
		}

		span.End()

		return nil
	}

	return cleanup, nil
}

func (tc *TasksControllerImpl) handleBufferedMsgs(tenantId, msgId string, payloads [][]byte) (err error) {
	defer func() {
		if r := recover(); r != nil {
			recoverErr := recoveryutils.RecoverWithAlert(tc.l, tc.a, r)

			if recoverErr != nil {
				err = recoverErr
			}
		}
	}()

	switch msgId {
	case "task-completed":
		return tc.handleTaskCompleted(context.Background(), tenantId, payloads)
	case "task-failed":
		return tc.handleTaskFailed(context.Background(), tenantId, payloads)
	case "task-cancelled":
		return tc.handleTaskCancelled(context.Background(), tenantId, payloads)
	case "cancel-tasks":
		return tc.handleCancelTasks(context.Background(), tenantId, payloads)
	case "replay-tasks":
		return tc.handleReplayTasks(context.Background(), tenantId, payloads)
	case "user-event":
		return tc.handleProcessUserEvents(context.Background(), tenantId, payloads)
	case "internal-event":
		return tc.handleProcessInternalEvents(context.Background(), tenantId, payloads)
	case "task-trigger":
		return tc.handleProcessTaskTrigger(context.Background(), tenantId, payloads)
	}

	return fmt.Errorf("unknown message id: %s", msgId)
}

func (tc *TasksControllerImpl) handleTaskCompleted(ctx context.Context, tenantId string, payloads [][]byte) error {
	ctx, span := telemetry.NewSpan(ctx, "TasksControllerImpl.handleTaskCompleted")
	defer span.End()

	telemetry.WithAttributes(span, telemetry.AttributeKV{Key: "tenant.id", Value: tenantId})

	opts := make([]v1.CompleteTaskOpts, 0)
	idsToData := make(map[int64][]byte)

	msgs := msgqueue.JSONConvert[tasktypes.CompletedTaskPayload](payloads)

	for _, msg := range msgs {
		opts = append(opts, v1.CompleteTaskOpts{
			TaskIdInsertedAtRetryCount: &v1.TaskIdInsertedAtRetryCount{
				Id:         msg.TaskId,
				InsertedAt: msg.InsertedAt,
				RetryCount: msg.RetryCount,
			},
			Output: msg.Output,
		})

		idsToData[msg.TaskId] = msg.Output
	}

	res, err := tc.repov1.Tasks().CompleteTasks(ctx, tenantId, opts)

	if err != nil {
		err = fmt.Errorf("could not complete tasks: %w", err)
		span.RecordError(err)
		span.SetStatus(codes.Error, "could not complete tasks")
		return err
	}

	// instrumentation
	for range res.ReleasedTasks {
		prometheus.SucceededTasks.Inc()
		prometheus.TenantSucceededTasks.WithLabelValues(tenantId).Inc()
	}

	tc.notifyQueuesOnCompletion(ctx, tenantId, res.ReleasedTasks)

	return tc.sendInternalEvents(ctx, tenantId, res.InternalEvents)
}

func (tc *TasksControllerImpl) handleTaskFailed(ctx context.Context, tenantId string, payloads [][]byte) error {
	ctx, span := telemetry.NewSpan(ctx, "TasksControllerImpl.handleTaskFailed")
	defer span.End()

	telemetry.WithAttributes(span, telemetry.AttributeKV{Key: "tenant.id", Value: tenantId})

	opts := make([]v1.FailTaskOpts, 0)

	msgs := msgqueue.JSONConvert[tasktypes.FailedTaskPayload](payloads)
	idsToErrorMsg := make(map[int64]string)

	for _, msg := range msgs {
		opts = append(opts, v1.FailTaskOpts{
			TaskIdInsertedAtRetryCount: &v1.TaskIdInsertedAtRetryCount{
				Id:         msg.TaskId,
				InsertedAt: msg.InsertedAt,
				RetryCount: msg.RetryCount,
			},
			IsAppError:     msg.IsAppError,
			ErrorMessage:   msg.ErrorMsg,
			IsNonRetryable: msg.IsNonRetryable,
		})

		if msg.ErrorMsg != "" {
			idsToErrorMsg[msg.TaskId] = msg.ErrorMsg
		}

		// send failed tasks to the olap repository
		olapMsg, err := tasktypes.MonitoringEventMessageFromInternal(
			tenantId,
			tasktypes.CreateMonitoringEventPayload{
				TaskId:         msg.TaskId,
				RetryCount:     msg.RetryCount,
				EventType:      sqlcv1.V1EventTypeOlapFAILED,
				EventTimestamp: time.Now().UTC(),
				EventPayload:   msg.ErrorMsg,
			},
		)

		if err != nil {
			tc.l.Error().Err(err).Msg("could not create monitoring event message")
			err = fmt.Errorf("could not create monitoring event message: %w", err)
			span.RecordError(err)
			span.SetStatus(codes.Error, "could not create monitoring event message")
			continue
		}

		err = tc.pubBuffer.Pub(ctx, msgqueue.OLAP_QUEUE, olapMsg, false)

		if err != nil {
			tc.l.Error().Err(err).Msg("could not publish monitoring event message")
			err = fmt.Errorf("could not publish monitoring event message: %w", err)
			span.RecordError(err)
			span.SetStatus(codes.Error, "could not publish monitoring event message")
			continue
		}
	}

	res, err := tc.repov1.Tasks().FailTasks(ctx, tenantId, opts)

	if err != nil {
		err = fmt.Errorf("could not fail tasks: %w", err)
		span.RecordError(err)
		span.SetStatus(codes.Error, "could not fail tasks")
		return err
	}

	err = tc.processFailTasksResponse(ctx, tenantId, res)

	if err != nil {
		err = fmt.Errorf("could not process fail tasks response: %w", err)
		span.RecordError(err)
		span.SetStatus(codes.Error, "could not process fail tasks response")
		return err
	}

	return nil
}

func (tc *TasksControllerImpl) processFailTasksResponse(ctx context.Context, tenantId string, res *v1.FailTasksResponse) error {
	ctx, span := telemetry.NewSpan(ctx, "TasksControllerImpl.processFailTasksResponse")
	defer span.End()

	telemetry.WithAttributes(span, telemetry.AttributeKV{Key: "tenant.id", Value: tenantId})

	retriedTaskIds := make(map[int64]struct{})

	for _, task := range res.RetriedTasks {
		retriedTaskIds[task.Id] = struct{}{}
	}

	internalEventsWithoutRetries := make([]v1.InternalTaskEvent, 0)

	for _, e := range res.InternalEvents {
		// if the task is retried, don't send a message to the trigger queue
		if _, ok := retriedTaskIds[e.TaskID]; ok {
			prometheus.RetriedTasks.Inc()
			prometheus.TenantRetriedTasks.WithLabelValues(tenantId).Inc()
			continue
		}

		internalEventsWithoutRetries = append(internalEventsWithoutRetries, e)
		prometheus.FailedTasks.Inc()
		prometheus.TenantFailedTasks.WithLabelValues(tenantId).Inc()
	}

	tc.notifyQueuesOnCompletion(ctx, tenantId, res.ReleasedTasks)

	// TODO: MOVE THIS TO THE DATA LAYER?
	err := tc.sendInternalEvents(ctx, tenantId, internalEventsWithoutRetries)

	if err != nil {
		err = fmt.Errorf("could not send internal events: %w", err)
		span.RecordError(err)
		span.SetStatus(codes.Error, "could not send internal events")
		return err
	}

	var outerErr error

	// send retried tasks to the olap repository
	for _, task := range res.RetriedTasks {
		if task.IsAppError {
			err = tc.pubRetryEvent(ctx, tenantId, task)

			if err != nil {
				err = fmt.Errorf("could not publish retry event: %w", err)
				span.RecordError(err)
				span.SetStatus(codes.Error, "could not publish retry event")
				outerErr = multierror.Append(outerErr, err)
			}
		}
	}

	return outerErr
}

func (tc *TasksControllerImpl) handleTaskCancelled(ctx context.Context, tenantId string, payloads [][]byte) error {
	ctx, span := telemetry.NewSpan(ctx, "TasksControllerImpl.handleTaskCancelled")
	defer span.End()

	telemetry.WithAttributes(span, telemetry.AttributeKV{Key: "tenant.id", Value: tenantId})

	opts := make([]v1.TaskIdInsertedAtRetryCount, 0)

	msgs := msgqueue.JSONConvert[tasktypes.CancelledTaskPayload](payloads)
	shouldTasksNotify := make(map[int64]bool)

	for _, msg := range msgs {
		opts = append(opts, v1.TaskIdInsertedAtRetryCount{
			Id:         msg.TaskId,
			InsertedAt: msg.InsertedAt,
			RetryCount: msg.RetryCount,
		})

		shouldTasksNotify[msg.TaskId] = msg.ShouldNotify
	}

	res, err := tc.repov1.Tasks().CancelTasks(ctx, tenantId, opts)

	if err != nil {
		err = fmt.Errorf("could not cancel tasks: %w", err)
		span.RecordError(err)
		span.SetStatus(codes.Error, "could not cancel tasks")
		return err
	}

	tasksToSendToDispatcher := make([]tasktypes.SignalTaskCancelledPayload, 0)

	for _, task := range res.ReleasedTasks {
		if shouldTasksNotify[task.ID] {
			tasksToSendToDispatcher = append(tasksToSendToDispatcher, tasktypes.SignalTaskCancelledPayload{
				TaskId:     task.ID,
				WorkerId:   sqlchelpers.UUIDToStr(task.WorkerID),
				RetryCount: task.RetryCount,
			})
		}
	}

	// send task cancellations to the dispatcher
	err = tc.sendTaskCancellationsToDispatcher(ctx, tenantId, tasksToSendToDispatcher)

	if err != nil {
		err = fmt.Errorf("could not send task cancellations to dispatcher: %w", err)
		span.RecordError(err)
		span.SetStatus(codes.Error, "could not send task cancellations to dispatcher")
		return err
	}

	tc.notifyQueuesOnCompletion(ctx, tenantId, res.ReleasedTasks)

	// TODO: MOVE THIS TO THE DATA LAYER?
	err = tc.sendInternalEvents(ctx, tenantId, res.InternalEvents)

	if err != nil {
		err = fmt.Errorf("could not send internal events: %w", err)
		span.RecordError(err)
		span.SetStatus(codes.Error, "could not send internal events")
		return err
	}

	var outerErr error

	for _, msg := range msgs {
		taskId := msg.TaskId

		olapMsg, err := tasktypes.MonitoringEventMessageFromInternal(
			tenantId,
			tasktypes.CreateMonitoringEventPayload{
				TaskId:         taskId,
				RetryCount:     msg.RetryCount,
				EventType:      msg.EventType,
				EventTimestamp: time.Now(),
				EventMessage:   msg.EventMessage,
			},
		)

		if err != nil {
			tc.l.Error().Err(err).Msg("could not create monitoring event message")
			err = fmt.Errorf("could not create monitoring event message: %w", err)
			span.RecordError(err)
			span.SetStatus(codes.Error, "could not create monitoring event message")
			outerErr = multierror.Append(outerErr, err)
			continue
		}

		err = tc.pubBuffer.Pub(
			ctx,
			msgqueue.OLAP_QUEUE,
			olapMsg,
			false,
		)

		if err != nil {
			tc.l.Error().Err(err).Msg("could not publish monitoring event message")
			err = fmt.Errorf("could not publish monitoring event message: %w", err)
			span.RecordError(err)
			span.SetStatus(codes.Error, "could not publish monitoring event message")
			outerErr = multierror.Append(outerErr, err)
		}
	}

	// instrumentation
	for range res.ReleasedTasks {
		prometheus.CancelledTasks.Inc()
		prometheus.TenantCancelledTasks.WithLabelValues(tenantId).Inc()
	}

	return err
}

func (tc *TasksControllerImpl) handleCancelTasks(ctx context.Context, tenantId string, payloads [][]byte) error {
	// sure would be nice if we could use our own durable execution primitives here, but that's a bootstrapping
	// problem that we don't have a clean way to solve (yet)
	msgs := msgqueue.JSONConvert[tasktypes.CancelTasksPayload](payloads)
	pubPayloads := make([]tasktypes.CancelledTaskPayload, 0)

	for _, msg := range msgs {
		for _, task := range msg.Tasks {
			pubPayloads = append(pubPayloads, tasktypes.CancelledTaskPayload{
				TaskId:       task.Id,
				InsertedAt:   task.InsertedAt,
				RetryCount:   task.RetryCount,
				EventType:    sqlcv1.V1EventTypeOlapCANCELLED,
				ShouldNotify: true,
			})
		}
	}

	// Batch tasks to cancel in groups of 50 and publish to the message queue. This is a form of backpressure
	// as we don't want to run out of RabbitMQ memory if we publish a very large number of tasks to cancel.
	return queueutils.BatchLinear(BULK_MSG_BATCH_SIZE, pubPayloads, func(pubPayloads []tasktypes.CancelledTaskPayload) error {
		msg, err := msgqueue.NewTenantMessage(
			tenantId,
			"task-cancelled",
			false,
			true,
			pubPayloads...,
		)

		if err != nil {
			return fmt.Errorf("could not create message for task cancellation: %w", err)
		}

		return tc.mq.SendMessage(
			ctx,
			msgqueue.TASK_PROCESSING_QUEUE,
			msg,
		)
	})
}

func (tc *TasksControllerImpl) handleReplayTasks(ctx context.Context, tenantId string, payloads [][]byte) error {
	if !tc.replayEnabled {
		tc.l.Debug().Msg("replay is disabled, skipping handleReplayTasks")
		return nil
	}

	// sure would be nice if we could use our own durable execution primitives here, but that's a bootstrapping
	// problem that we don't have a clean way to solve (yet)
	msgs := msgqueue.JSONConvert[tasktypes.ReplayTasksPayload](payloads)

	taskIdRetryCounts := make([]tasktypes.TaskIdInsertedAtRetryCountWithExternalId, 0)

	for _, msg := range msgs {
		for _, task := range msg.Tasks {
			taskIdRetryCounts = append(taskIdRetryCounts, tasktypes.TaskIdInsertedAtRetryCountWithExternalId{
				TaskIdInsertedAtRetryCount: v1.TaskIdInsertedAtRetryCount{
					Id:         task.Id,
					InsertedAt: task.InsertedAt,
					RetryCount: task.RetryCount,
				},
				WorkflowRunExternalId: task.WorkflowRunExternalId,
			})
		}
	}

	workflowRunIdToTasks := make(map[string][]v1.TaskIdInsertedAtRetryCount)
	for _, task := range taskIdRetryCounts {
		if !task.WorkflowRunExternalId.Valid {
			// Use a random uuid to effectively send tasks one at a time
			randomUuid := uuid.NewString()
			workflowRunIdToTasks[randomUuid] = append(workflowRunIdToTasks[randomUuid], task.TaskIdInsertedAtRetryCount)
		} else {
			workflowRunIdToTasks[task.WorkflowRunExternalId.String()] = append(workflowRunIdToTasks[task.WorkflowRunExternalId.String()], task.TaskIdInsertedAtRetryCount)
		}
	}

	eg := &errgroup.Group{}

	for _, tasks := range workflowRunIdToTasks {
		replayRes, err := tc.repov1.Tasks().ReplayTasks(ctx, tenantId, tasks)

		if err != nil {
			return fmt.Errorf("failed to replay task: %w", err)
		}

		if len(replayRes.ReplayedTasks) > 0 {
			eg.Go(func() error {
				err := tc.signalTasksReplayed(ctx, tenantId, replayRes.ReplayedTasks)

				if err != nil {
					return fmt.Errorf("could not signal replayed tasks: %w", err)
				}

				return nil
			})
		}

		if len(replayRes.UpsertedTasks) > 0 {
			eg.Go(func() error {
				err := tc.signalTasksUpdated(ctx, tenantId, replayRes.UpsertedTasks)

				if err != nil {
					return fmt.Errorf("could not signal queued tasks: %w", err)
				}

				return nil
			})
		}

		if len(replayRes.InternalEventResults.CreatedTasks) > 0 {
			eg.Go(func() error {
				err := tc.signalTasksCreated(ctx, tenantId, replayRes.InternalEventResults.CreatedTasks)

				if err != nil {
					return fmt.Errorf("could not signal created tasks: %w", err)
				}

				return nil
			})
		}
	}

	return eg.Wait()
}

func (tc *TasksControllerImpl) sendTaskCancellationsToDispatcher(ctx context.Context, tenantId string, releasedTasks []tasktypes.SignalTaskCancelledPayload) error {
	workerIds := make([]string, 0)

	for _, task := range releasedTasks {
		workerIds = append(workerIds, task.WorkerId)
	}

	dispatcherIdWorkerIds, err := tc.repo.Worker().GetDispatcherIdsForWorkers(ctx, tenantId, workerIds)

	if err != nil {
		return fmt.Errorf("could not list dispatcher ids for workers: %w", err)
	}

	workerIdToDispatcherId := make(map[string]string)

	for dispatcherId, workerIds := range dispatcherIdWorkerIds {
		for _, workerId := range workerIds {
			workerIdToDispatcherId[workerId] = dispatcherId
		}
	}

	// assemble messages
	dispatcherIdsToPayloads := make(map[string][]tasktypes.SignalTaskCancelledPayload)

	for _, task := range releasedTasks {
		workerId := task.WorkerId
		dispatcherId := workerIdToDispatcherId[workerId]

		dispatcherIdsToPayloads[dispatcherId] = append(dispatcherIdsToPayloads[dispatcherId], task)
	}

	// send messages
	for dispatcherId, payloads := range dispatcherIdsToPayloads {
		msg, err := msgqueue.NewTenantMessage(
			tenantId,
			"task-cancelled",
			false,
			true,
			payloads...,
		)

		if err != nil {
			return fmt.Errorf("could not create message for task cancellation: %w", err)
		}

		err = tc.mq.SendMessage(
			ctx,
			msgqueue.QueueTypeFromDispatcherID(dispatcherId),
			msg,
		)

		if err != nil {
			return fmt.Errorf("could not send message for task cancellation: %w", err)
		}
	}

	return nil
}

func (tc *TasksControllerImpl) notifyQueuesOnCompletion(ctx context.Context, tenantId string, releasedTasks []*sqlcv1.ReleaseTasksRow) {
	if len(releasedTasks) == 0 {
		return
	}

	tenant, err := tc.repo.Tenant().GetTenantByID(ctx, tenantId)

	if err != nil {
		tc.l.Err(err).Msg("could not get tenant")
		return
	}

	if tenant.SchedulerPartitionId.Valid {
		msg, err := tasktypes.NotifyTaskReleased(tenantId, releasedTasks)

		if err != nil {
			tc.l.Err(err).Msg("could not create message for scheduler partition queue")
		} else {
			err = tc.mq.SendMessage(
				ctx,
				msgqueue.QueueTypeFromPartitionIDAndController(tenant.SchedulerPartitionId.String, msgqueue.Scheduler),
				msg,
			)

			if err != nil {
				tc.l.Err(err).Msg("could not add message to scheduler partition queue")
			}
		}
	}

	payloads := make([]tasktypes.CandidateFinalizedPayload, 0, len(releasedTasks))

	for _, releasedTask := range releasedTasks {
		payloads = append(payloads, tasktypes.CandidateFinalizedPayload{
			WorkflowRunId: sqlchelpers.UUIDToStr(releasedTask.WorkflowRunID),
		})
	}

	msg, err := msgqueue.NewTenantMessage(
		tenantId,
		"workflow-run-finished-candidate",
		true,
		false,
		payloads...,
	)

	if err != nil {
		tc.l.Err(err).Msg("could not create message for workflow run finished candidate")
		return
	}

	err = tc.mq.SendMessage(
		ctx,
		msgqueue.TenantEventConsumerQueue(tenantId),
		msg,
	)

	if err != nil {
		tc.l.Err(err).Msg("could not send workflow-run-finished-candidate message")
		return
	}
}

// handleProcessUserEvents is responsible for inserting tasks into the database based on event triggers.
func (tc *TasksControllerImpl) handleProcessUserEvents(ctx context.Context, tenantId string, payloads [][]byte) error {
	ctx, span := telemetry.NewSpan(ctx, "TasksControllerImpl.handleProcessUserEvents")
	defer span.End()

	telemetry.WithAttributes(span, telemetry.AttributeKV{Key: "tenant.id", Value: tenantId})

	msgs := msgqueue.JSONConvert[tasktypes.UserEventTaskPayload](payloads)

	eg := &errgroup.Group{}

	// TODO: run these in the same tx or send as separate messages?
	eg.Go(func() error {
		return tc.handleProcessUserEventTrigger(ctx, tenantId, msgs)
	})

	eg.Go(func() error {
		return tc.handleProcessUserEventMatches(ctx, tenantId, msgs)
	})

	return eg.Wait()
}

// handleProcessEventTrigger is responsible for inserting tasks into the database based on event triggers.
func (tc *TasksControllerImpl) handleProcessUserEventTrigger(ctx context.Context, tenantId string, msgs []*tasktypes.UserEventTaskPayload) error {
	opts := make([]v1.EventTriggerOpts, 0, len(msgs))
	eventIdToOpts := make(map[string]v1.EventTriggerOpts)

	for _, msg := range msgs {
		opt := v1.EventTriggerOpts{
			ExternalId:            msg.EventExternalId,
			Key:                   msg.EventKey,
			Data:                  msg.EventData,
			AdditionalMetadata:    msg.EventAdditionalMetadata,
			Priority:              msg.EventPriority,
			Scope:                 msg.EventScope,
			TriggeringWebhookName: msg.TriggeringWebhookName,
		}

		opts = append(opts, opt)

		eventIdToOpts[msg.EventExternalId] = opt
	}

	result, err := tc.repov1.Triggers().TriggerFromEvents(ctx, tenantId, opts)

	if err != nil {
		return fmt.Errorf("could not trigger tasks from events: %w", err)
	}

	eventTriggerOpts := make([]tasktypes.CreatedEventTriggerPayloadSingleton, 0)

	// FIXME: Should `SeenAt` be set on the SDK when the event is created?
	eventSeenAt := time.Now()

	for eventExternalId, runs := range result.EventExternalIdToRuns {
		opts := eventIdToOpts[eventExternalId]

		if len(runs) == 0 {
			eventTriggerOpts = append(eventTriggerOpts, tasktypes.CreatedEventTriggerPayloadSingleton{
				EventSeenAt:             eventSeenAt,
				EventKey:                opts.Key,
				EventExternalId:         opts.ExternalId,
				EventPayload:            opts.Data,
				EventAdditionalMetadata: opts.AdditionalMetadata,
				TriggeringWebhookName:   opts.TriggeringWebhookName,
				EventScope:              opts.Scope,
			})
		} else {
			for _, run := range runs {
				eventTriggerOpts = append(eventTriggerOpts, tasktypes.CreatedEventTriggerPayloadSingleton{
					MaybeRunId:              &run.Id,
					MaybeRunInsertedAt:      &run.InsertedAt,
					EventSeenAt:             eventSeenAt,
					EventKey:                opts.Key,
					EventExternalId:         opts.ExternalId,
					EventPayload:            opts.Data,
					EventAdditionalMetadata: opts.AdditionalMetadata,
					EventScope:              opts.Scope,
					FilterId:                run.FilterId,
					TriggeringWebhookName:   opts.TriggeringWebhookName,
				})
			}
		}
	}

	msg, err := tasktypes.CreatedEventTriggerMessage(
		tenantId,
		tasktypes.CreatedEventTriggerPayload{
			Payloads: eventTriggerOpts,
		},
	)

	if err != nil {
		return fmt.Errorf("could not create event trigger message: %w", err)
	}

	err = tc.pubBuffer.Pub(ctx, msgqueue.OLAP_QUEUE, msg, false)

	if err != nil {
		return fmt.Errorf("could not trigger tasks from events: %w", err)
	}

	evalFailuresMsg, err := tasktypes.CELEvaluationFailureMessage(
		tenantId,
		result.CELEvaluationFailures,
	)

	if err != nil {
		return fmt.Errorf("could not create CEL evaluation failure message: %w", err)
	}

	err = tc.pubBuffer.Pub(ctx, msgqueue.OLAP_QUEUE, evalFailuresMsg, false)

	if err != nil {
		return fmt.Errorf("could not deliver CEL evaluation failure message: %w", err)
	}

	eg := &errgroup.Group{}

	eg.Go(func() error {
		return tc.signalTasksCreated(ctx, tenantId, result.Tasks)
	})

	eg.Go(func() error {
		return tc.signalDAGsCreated(ctx, tenantId, result.Dags)
	})

	return eg.Wait()
}

// handleProcessUserEventMatches is responsible for signaling or creating tasks based on user event matches.
func (tc *TasksControllerImpl) handleProcessUserEventMatches(ctx context.Context, tenantId string, payloads []*tasktypes.UserEventTaskPayload) error {
	return tc.processUserEventMatches(ctx, tenantId, payloads)
}

// handleProcessEventTrigger is responsible for inserting tasks into the database based on event triggers.
func (tc *TasksControllerImpl) handleProcessInternalEvents(ctx context.Context, tenantId string, payloads [][]byte) error {
	ctx, span := telemetry.NewSpan(ctx, "TasksControllerImpl.handleProcessInternalEvents")
	defer span.End()

	telemetry.WithAttributes(span, telemetry.AttributeKV{Key: "tenant.id", Value: tenantId})

	msgs := msgqueue.JSONConvert[v1.InternalTaskEvent](payloads)

	return tc.processInternalEvents(ctx, tenantId, msgs)
}

// handleProcessEventTrigger is responsible for inserting tasks into the database based on event triggers.
func (tc *TasksControllerImpl) handleProcessTaskTrigger(ctx context.Context, tenantId string, payloads [][]byte) error {
	msgs := msgqueue.JSONConvert[v1.WorkflowNameTriggerOpts](payloads)
	tasks, dags, err := tc.repov1.Triggers().TriggerFromWorkflowNames(ctx, tenantId, msgs)

	if err != nil {
		if err == metered.ErrResourceExhausted {
			tc.l.Warn().Str("tenantId", tenantId).Msg("resource exhausted while triggering workflows from names. Not retrying")

			return nil
		}

		return fmt.Errorf("could not trigger workflows from names: %w", err)
	}

	eg := &errgroup.Group{}

	eg.Go(func() error {
		return tc.signalTasksCreated(ctx, tenantId, tasks)
	})

	eg.Go(func() error {
		return tc.signalDAGsCreated(ctx, tenantId, dags)
	})

	return eg.Wait()
}

func (tc *TasksControllerImpl) sendInternalEvents(ctx context.Context, tenantId string, events []v1.InternalTaskEvent) error {
	ctx, span := telemetry.NewSpan(ctx, "TasksControllerImpl.sendInternalEvents")
	defer span.End()

	telemetry.WithAttributes(span, telemetry.AttributeKV{Key: "tenant.id", Value: tenantId})

	if len(events) == 0 {
		return nil
	}

	msg, err := tasktypes.NewInternalEventMessage(tenantId, time.Now(), events...)

	if err != nil {
		err = fmt.Errorf("could not create internal event message: %w", err)
		span.RecordError(err)
		span.SetStatus(codes.Error, "could not create internal event message")
		return err
	}

	return tc.mq.SendMessage(
		ctx,
		msgqueue.TASK_PROCESSING_QUEUE,
		msg,
	)
}

// processUserEventMatches looks for user event matches
func (tc *TasksControllerImpl) processUserEventMatches(ctx context.Context, tenantId string, events []*tasktypes.UserEventTaskPayload) error {
	candidateMatches := make([]v1.CandidateEventMatch, 0)

	for _, event := range events {
		candidateMatches = append(candidateMatches, v1.CandidateEventMatch{
			ID:             event.EventExternalId,
			EventTimestamp: time.Now(),
			// NOTE: the event type of the V1TaskEvent is the event key for the match condition
			Key:  event.EventKey,
			Data: event.EventData,
		})
	}

	matchResult, err := tc.repov1.Matches().ProcessUserEventMatches(ctx, tenantId, candidateMatches)

	if err != nil {
		return fmt.Errorf("could not process user event matches: %w", err)
	}

	if len(matchResult.CreatedTasks) > 0 {
		err = tc.signalTasksCreated(ctx, tenantId, matchResult.CreatedTasks)

		if err != nil {
			return fmt.Errorf("could not signal created tasks: %w", err)
		}
	}

	return nil
}

func (tc *TasksControllerImpl) processInternalEvents(ctx context.Context, tenantId string, events []*v1.InternalTaskEvent) error {
	candidateMatches := make([]v1.CandidateEventMatch, 0)

	for _, event := range events {
		candidateMatches = append(candidateMatches, v1.CandidateEventMatch{
			ID:             uuid.NewString(),
			EventTimestamp: time.Now(),
			// NOTE: the event type of the V1TaskEvent is the event key for the match condition
			Key:          string(event.EventType),
			Data:         event.Data,
			ResourceHint: &event.TaskExternalID,
		})
	}

	matchResult, err := tc.repov1.Matches().ProcessInternalEventMatches(ctx, tenantId, candidateMatches)

	if err != nil {
		return fmt.Errorf("could not process internal event matches: %w", err)
	}

	if len(matchResult.CreatedTasks) > 0 {
		err = tc.signalTasksCreated(ctx, tenantId, matchResult.CreatedTasks)

		if err != nil {
			return fmt.Errorf("could not signal created tasks: %w", err)
		}
	}

	if len(matchResult.ReplayedTasks) > 0 {
		err = tc.signalTasksReplayedFromMatch(ctx, tenantId, matchResult.ReplayedTasks)

		if err != nil {
			return fmt.Errorf("could not signal replayed tasks: %w", err)
		}
	}

	return nil
}

func (tc *TasksControllerImpl) signalDAGsCreated(ctx context.Context, tenantId string, dags []*v1.DAGWithData) error {
	// notify that tasks have been created
	// TODO: make this transactionally safe?
	for _, dag := range dags {
		dagCp := dag
		msg, err := tasktypes.CreatedDAGMessage(tenantId, dagCp)

		if err != nil {
			tc.l.Err(err).Msg("could not create message for olap queue")
			continue
		}

		err = tc.pubBuffer.Pub(
			ctx,
			msgqueue.OLAP_QUEUE,
			msg,
			false,
		)

		if err != nil {
			tc.l.Err(err).Msg("could not add message to olap queue")
			continue
		}
	}

	return nil
}

func (tc *TasksControllerImpl) signalTasksCreated(ctx context.Context, tenantId string, tasks []*v1.V1TaskWithPayload) error {
	// group tasks by initial states
	queuedTasks := make([]*v1.V1TaskWithPayload, 0)
	failedTasks := make([]*v1.V1TaskWithPayload, 0)
	cancelledTasks := make([]*v1.V1TaskWithPayload, 0)
	skippedTasks := make([]*v1.V1TaskWithPayload, 0)

	for _, task := range tasks {
		switch task.InitialState {
		case sqlcv1.V1TaskInitialStateQUEUED:
			queuedTasks = append(queuedTasks, task)
		case sqlcv1.V1TaskInitialStateFAILED:
			failedTasks = append(failedTasks, task)
		case sqlcv1.V1TaskInitialStateCANCELLED:
			cancelledTasks = append(cancelledTasks, task)
		case sqlcv1.V1TaskInitialStateSKIPPED:
			skippedTasks = append(skippedTasks, task)
		}

		msg, err := tasktypes.CreatedTaskMessage(tenantId, task)

		if err != nil {
			tc.l.Err(err).Msg("could not create message for olap queue")
			continue
		}

		err = tc.pubBuffer.Pub(
			ctx,
			msgqueue.OLAP_QUEUE,
			msg,
			false,
		)

		if err != nil {
			tc.l.Err(err).Msg("could not add message to olap queue")
			continue
		}
	}

	eg := &errgroup.Group{}

	if len(queuedTasks) > 0 {
		eg.Go(func() error {
			err := tc.signalTasksCreatedAndQueued(ctx, tenantId, queuedTasks)

			if err != nil {
				return fmt.Errorf("could not signal created tasks: %w", err)
			}

			return nil
		})
	}

	if len(failedTasks) > 0 {
		eg.Go(func() error {
			err := tc.signalTasksCreatedAndFailed(ctx, tenantId, failedTasks)

			if err != nil {
				return fmt.Errorf("could not signal created tasks: %w", err)
			}

			return nil
		})
	}

	if len(cancelledTasks) > 0 {
		eg.Go(func() error {
			err := tc.signalTasksCreatedAndCancelled(ctx, tenantId, cancelledTasks)

			if err != nil {
				return fmt.Errorf("could not signal created tasks: %w", err)
			}

			return nil
		})
	}

	if len(skippedTasks) > 0 {
		eg.Go(func() error {
			err := tc.signalTasksCreatedAndSkipped(ctx, tenantId, skippedTasks)

			if err != nil {
				return fmt.Errorf("could not signal created tasks: %w", err)
			}

			return nil
		})
	}

	return eg.Wait()
}

func (tc *TasksControllerImpl) signalTasksReplayedFromMatch(ctx context.Context, tenantId string, tasks []*v1.V1TaskWithPayload) error {
	if !tc.replayEnabled {
		tc.l.Debug().Msg("replay is disabled, skipping signalTasksReplayedFromMatch")
		return nil
	}

	// group tasks by initial states
	queuedTasks := make([]*v1.V1TaskWithPayload, 0)
	failedTasks := make([]*v1.V1TaskWithPayload, 0)
	cancelledTasks := make([]*v1.V1TaskWithPayload, 0)
	skippedTasks := make([]*v1.V1TaskWithPayload, 0)

	for _, task := range tasks {
		switch task.InitialState {
		case sqlcv1.V1TaskInitialStateQUEUED:
			queuedTasks = append(queuedTasks, task)
		case sqlcv1.V1TaskInitialStateFAILED:
			failedTasks = append(failedTasks, task)
		case sqlcv1.V1TaskInitialStateCANCELLED:
			cancelledTasks = append(cancelledTasks, task)
		case sqlcv1.V1TaskInitialStateSKIPPED:
			skippedTasks = append(skippedTasks, task)
		}
	}

	eg := &errgroup.Group{}

	if len(queuedTasks) > 0 {
		eg.Go(func() error {
			err := tc.signalTasksCreatedAndQueued(ctx, tenantId, queuedTasks)

			if err != nil {
				return fmt.Errorf("could not signal created tasks: %w", err)
			}

			return nil
		})
	}

	if len(failedTasks) > 0 {
		eg.Go(func() error {
			err := tc.signalTasksCreatedAndFailed(ctx, tenantId, failedTasks)

			if err != nil {
				return fmt.Errorf("could not signal created tasks: %w", err)
			}

			return nil
		})
	}

	if len(cancelledTasks) > 0 {
		eg.Go(func() error {
			err := tc.signalTasksCreatedAndCancelled(ctx, tenantId, cancelledTasks)

			if err != nil {
				return fmt.Errorf("could not signal created tasks: %w", err)
			}

			return nil
		})
	}

	if len(skippedTasks) > 0 {
		eg.Go(func() error {
			err := tc.signalTasksCreatedAndSkipped(ctx, tenantId, skippedTasks)

			if err != nil {
				return fmt.Errorf("could not signal created tasks: %w", err)
			}

			return nil
		})
	}

	return eg.Wait()
}

func (tc *TasksControllerImpl) signalTasksUpdated(ctx context.Context, tenantId string, tasks []*v1.V1TaskWithPayload) error {
	// group tasks by initial states
	queuedTasks := make([]*v1.V1TaskWithPayload, 0)
	failedTasks := make([]*v1.V1TaskWithPayload, 0)
	cancelledTasks := make([]*v1.V1TaskWithPayload, 0)
	skippedTasks := make([]*v1.V1TaskWithPayload, 0)

	for _, task := range tasks {
		switch task.InitialState {
		case sqlcv1.V1TaskInitialStateQUEUED:
			queuedTasks = append(queuedTasks, task)
		case sqlcv1.V1TaskInitialStateFAILED:
			failedTasks = append(failedTasks, task)
		case sqlcv1.V1TaskInitialStateCANCELLED:
			cancelledTasks = append(cancelledTasks, task)
		case sqlcv1.V1TaskInitialStateSKIPPED:
			skippedTasks = append(skippedTasks, task)
		}
	}

	eg := &errgroup.Group{}

	if len(queuedTasks) > 0 {
		eg.Go(func() error {
			err := tc.signalTasksCreatedAndQueued(ctx, tenantId, queuedTasks)

			if err != nil {
				return fmt.Errorf("could not signal created tasks: %w", err)
			}

			return nil
		})
	}

	if len(failedTasks) > 0 {
		eg.Go(func() error {
			err := tc.signalTasksCreatedAndFailed(ctx, tenantId, failedTasks)

			if err != nil {
				return fmt.Errorf("could not signal created tasks: %w", err)
			}

			return nil
		})
	}

	if len(cancelledTasks) > 0 {
		eg.Go(func() error {
			err := tc.signalTasksCreatedAndCancelled(ctx, tenantId, cancelledTasks)

			if err != nil {
				return fmt.Errorf("could not signal created tasks: %w", err)
			}

			return nil
		})
	}

	if len(skippedTasks) > 0 {
		eg.Go(func() error {
			err := tc.signalTasksCreatedAndSkipped(ctx, tenantId, skippedTasks)

			if err != nil {
				return fmt.Errorf("could not signal created tasks: %w", err)
			}

			return nil
		})
	}

	return eg.Wait()
}

func (tc *TasksControllerImpl) signalTasksCreatedAndQueued(ctx context.Context, tenantId string, tasks []*v1.V1TaskWithPayload) error {
	// get all unique queues and notify them
	queues := make(map[string]struct{})

	for _, task := range tasks {
		queues[task.Queue] = struct{}{}
	}

	tenant, err := tc.repo.Tenant().GetTenantByID(ctx, tenantId)

	if err != nil {
		return err
	}

	if tenant.SchedulerPartitionId.Valid {
		msg, err := tasktypes.NotifyTaskCreated(tenantId, tasks)

		if err != nil {
			tc.l.Err(err).Msg("could not create message for scheduler partition queue")
		} else {
			err = tc.mq.SendMessage(
				ctx,
				msgqueue.QueueTypeFromPartitionIDAndController(tenant.SchedulerPartitionId.String, msgqueue.Scheduler),
				msg,
			)

			if err != nil {
				tc.l.Err(err).Msg("could not add message to scheduler partition queue")
			}
		}
	}

	// notify that tasks have been created
	// TODO: make this transactionally safe?
	for _, task := range tasks {
		msg := ""

		if len(task.ConcurrencyKeys) > 0 {
			msg = "concurrency keys evaluated as:"

			for _, key := range task.ConcurrencyKeys {
				msg += fmt.Sprintf(" %s", key)
			}
		}

		olapMsg, err := tasktypes.MonitoringEventMessageFromInternal(
			tenantId,
			tasktypes.CreateMonitoringEventPayload{
				TaskId:         task.ID,
				RetryCount:     task.RetryCount,
				EventType:      sqlcv1.V1EventTypeOlapQUEUED,
				EventTimestamp: time.Now(),
				EventMessage:   msg,
			},
		)

		if err != nil {
			tc.l.Err(err).Msg("could not create monitoring event message")
			continue
		}

		err = tc.pubBuffer.Pub(
			ctx,
			msgqueue.OLAP_QUEUE,
			olapMsg,
			false,
		)

		if err != nil {
			tc.l.Err(err).Msg("could not add monitoring event message to olap queue")
			continue
		}
	}

	// instrumentation
	go func() {
		for range tasks {
			prometheus.CreatedTasks.Inc()
			prometheus.TenantCreatedTasks.WithLabelValues(tenantId).Inc()
		}
	}()

	return nil
}

func (tc *TasksControllerImpl) signalTasksCreatedAndCancelled(ctx context.Context, tenantId string, tasks []*v1.V1TaskWithPayload) error {
	internalEvents := make([]v1.InternalTaskEvent, 0)

	for _, task := range tasks {
		taskExternalId := sqlchelpers.UUIDToStr(task.ExternalID)

		dataBytes := v1.NewCancelledTaskOutputEventFromTask(task).Bytes()

		internalEvents = append(internalEvents, v1.InternalTaskEvent{
			TenantID:       tenantId,
			TaskID:         task.ID,
			TaskExternalID: taskExternalId,
			RetryCount:     task.RetryCount,
			EventType:      sqlcv1.V1TaskEventTypeCANCELLED,
			Data:           dataBytes,
		})
	}

	err := tc.sendInternalEvents(ctx, tenantId, internalEvents)

	if err != nil {
		return err
	}

	// notify that tasks have been cancelled
	// TODO: make this transactionally safe?
	for _, task := range tasks {
		msg, err := tasktypes.MonitoringEventMessageFromInternal(tenantId, tasktypes.CreateMonitoringEventPayload{
			TaskId:         task.ID,
			RetryCount:     task.RetryCount,
			EventType:      sqlcv1.V1EventTypeOlapCANCELLED,
			EventTimestamp: time.Now(),
		})

		if err != nil {
			tc.l.Err(err).Msg("could not create message for olap queue")
			continue
		}

		err = tc.pubBuffer.Pub(
			ctx,
			msgqueue.OLAP_QUEUE,
			msg,
			false,
		)

		if err != nil {
			tc.l.Err(err).Msg("could not add message to olap queue")
			continue
		}
	}

	// instrumentation
	go func() {
		for range tasks {
			prometheus.CreatedTasks.Inc()
			prometheus.TenantCreatedTasks.WithLabelValues(tenantId).Inc()
			prometheus.CancelledTasks.Inc()
			prometheus.TenantCancelledTasks.WithLabelValues(tenantId).Inc()
		}
	}()

	return nil
}

func (tc *TasksControllerImpl) signalTasksCreatedAndFailed(ctx context.Context, tenantId string, tasks []*v1.V1TaskWithPayload) error {
	internalEvents := make([]v1.InternalTaskEvent, 0)

	for _, task := range tasks {
		taskExternalId := sqlchelpers.UUIDToStr(task.ExternalID)

		dataBytes := v1.NewFailedTaskOutputEventFromTask(task).Bytes()

		internalEvents = append(internalEvents, v1.InternalTaskEvent{
			TenantID:       tenantId,
			TaskID:         task.ID,
			TaskExternalID: taskExternalId,
			RetryCount:     task.RetryCount,
			EventType:      sqlcv1.V1TaskEventTypeFAILED,
			Data:           dataBytes,
		})
	}

	err := tc.sendInternalEvents(ctx, tenantId, internalEvents)

	if err != nil {
		return err
	}

	// notify that tasks have been cancelled
	// TODO: make this transactionally safe?
	for _, task := range tasks {
		msg, err := tasktypes.MonitoringEventMessageFromInternal(tenantId, tasktypes.CreateMonitoringEventPayload{
			TaskId:         task.ID,
			RetryCount:     task.RetryCount,
			EventType:      sqlcv1.V1EventTypeOlapFAILED,
			EventPayload:   task.InitialStateReason.String,
			EventTimestamp: time.Now(),
		})

		if err != nil {
			tc.l.Err(err).Msg("could not create message for olap queue")
			continue
		}

		err = tc.pubBuffer.Pub(
			ctx,
			msgqueue.OLAP_QUEUE,
			msg,
			false,
		)

		if err != nil {
			tc.l.Err(err).Msg("could not add message to olap queue")
			continue
		}
	}

	// instrumentation
	go func() {
		for range tasks {
			prometheus.CreatedTasks.Inc()
			prometheus.TenantCreatedTasks.WithLabelValues(tenantId).Inc()
			prometheus.FailedTasks.Inc()
			prometheus.TenantFailedTasks.WithLabelValues(tenantId).Inc()
		}
	}()

	return nil
}

func (tc *TasksControllerImpl) signalTasksCreatedAndSkipped(ctx context.Context, tenantId string, tasks []*v1.V1TaskWithPayload) error {
	internalEvents := make([]v1.InternalTaskEvent, 0)

	for _, task := range tasks {
		taskExternalId := sqlchelpers.UUIDToStr(task.ExternalID)

		dataBytes := v1.NewSkippedTaskOutputEventFromTask(task).Bytes()

		internalEvents = append(internalEvents, v1.InternalTaskEvent{
			TenantID:       tenantId,
			TaskID:         task.ID,
			TaskExternalID: taskExternalId,
			RetryCount:     task.RetryCount,
			EventType:      sqlcv1.V1TaskEventTypeCOMPLETED,
			Data:           dataBytes,
		})
	}

	err := tc.sendInternalEvents(ctx, tenantId, internalEvents)

	if err != nil {
		return err
	}

	// notify that tasks have been cancelled
	// TODO: make this transactionally safe?
	for _, task := range tasks {
		msg, err := tasktypes.MonitoringEventMessageFromInternal(tenantId, tasktypes.CreateMonitoringEventPayload{
			TaskId:         task.ID,
			RetryCount:     task.RetryCount,
			EventType:      sqlcv1.V1EventTypeOlapSKIPPED,
			EventTimestamp: time.Now(),
		})

		if err != nil {
			tc.l.Err(err).Msg("could not create message for olap queue")
			continue
		}

		err = tc.pubBuffer.Pub(
			ctx,
			msgqueue.OLAP_QUEUE,
			msg,
			false,
		)

		if err != nil {
			tc.l.Err(err).Msg("could not add message to olap queue")
			continue
		}
	}

	// instrumentation
	go func() {
		for range tasks {
			prometheus.CreatedTasks.Inc()
			prometheus.TenantCreatedTasks.WithLabelValues(tenantId).Inc()
			prometheus.SkippedTasks.Inc()
			prometheus.TenantSkippedTasks.WithLabelValues(tenantId).Inc()
		}
	}()

	return nil
}

func (tc *TasksControllerImpl) signalTasksReplayed(ctx context.Context, tenantId string, tasks []v1.TaskIdInsertedAtRetryCount) error {
	if !tc.replayEnabled {
		tc.l.Debug().Msg("replay is disabled, skipping signalTasksReplayed")
		return nil
	}

	// notify that tasks have been created
	// TODO: make this transactionally safe?
	for _, task := range tasks {
		msg := "Task was replayed, resetting task result."

		olapMsg, err := tasktypes.MonitoringEventMessageFromInternal(
			tenantId,
			tasktypes.CreateMonitoringEventPayload{
				TaskId:         task.Id,
				RetryCount:     task.RetryCount,
				EventType:      sqlcv1.V1EventTypeOlapRETRIEDBYUSER,
				EventTimestamp: time.Now(),
				EventMessage:   msg,
			},
		)

		if err != nil {
			tc.l.Err(err).Msg("could not create monitoring event message")
			continue
		}

		err = tc.pubBuffer.Pub(
			ctx,
			msgqueue.OLAP_QUEUE,
			olapMsg,
			false,
		)

		if err != nil {
			tc.l.Err(err).Msg("could not add monitoring event message to olap queue")
			continue
		}
	}

	return nil
}

func (tc *TasksControllerImpl) pubRetryEvent(ctx context.Context, tenantId string, task v1.RetriedTask) error {
	taskId := task.Id

	retryMsg := fmt.Sprintf("This is retry number %d.", task.AppRetryCount)

	if task.RetryBackoffFactor.Valid && task.RetryMaxBackoff.Valid {
		maxBackoffSeconds := int(task.RetryMaxBackoff.Int32)
		backoffFactor := task.RetryBackoffFactor.Float64

		// compute the backoff duration
		durationMilliseconds := 1000 * min(float64(maxBackoffSeconds), math.Pow(backoffFactor, float64(task.AppRetryCount)))
		retryDur := time.Duration(int(durationMilliseconds)) * time.Millisecond
		retryTime := time.Now().Add(retryDur)

		retryMsg = fmt.Sprintf("%s Retrying in %s (%s).", retryMsg, retryDur.String(), retryTime.Format(time.RFC3339))
	}

	olapMsg, err := tasktypes.MonitoringEventMessageFromInternal(
		tenantId,
		tasktypes.CreateMonitoringEventPayload{
			TaskId:         taskId,
			RetryCount:     task.RetryCount,
			EventType:      sqlcv1.V1EventTypeOlapRETRYING,
			EventTimestamp: time.Now(),
			EventMessage:   retryMsg,
		},
	)

	if err != nil {
		return fmt.Errorf("could not create monitoring event message: %w", err)
	}

	err = tc.pubBuffer.Pub(
		ctx,
		msgqueue.OLAP_QUEUE,
		olapMsg,
		false,
	)

	if err != nil {
		return fmt.Errorf("could not publish monitoring event message: %w", err)
	}

	if !task.RetryBackoffFactor.Valid {
		olapMsg, err = tasktypes.MonitoringEventMessageFromInternal(
			tenantId,
			tasktypes.CreateMonitoringEventPayload{
				TaskId:         taskId,
				RetryCount:     task.RetryCount,
				EventType:      sqlcv1.V1EventTypeOlapQUEUED,
				EventTimestamp: time.Now(),
			},
		)

		if err != nil {
			return fmt.Errorf("could not create monitoring event message: %w", err)
		}

		err = tc.pubBuffer.Pub(
			ctx,
			msgqueue.OLAP_QUEUE,
			olapMsg,
			false,
		)

		if err != nil {
			return fmt.Errorf("could not publish monitoring event message: %w", err)
		}
	}

	return nil
}<|MERGE_RESOLUTION|>--- conflicted
+++ resolved
@@ -369,11 +369,7 @@
 	}
 
 	_, err = tc.s.NewJob(
-<<<<<<< HEAD
-		gocron.DurationJob(3*time.Hour),
-=======
 		gocron.DurationJob(tc.analyzeCronInterval),
->>>>>>> 0d355a8d
 		gocron.NewTask(
 			tc.runAnalyze(spanContext),
 		),
