package task

import (
	"context"
	"errors"
	"fmt"
	"math"
	"time"

	"github.com/go-co-op/gocron/v2"
	"github.com/google/uuid"
	"github.com/hashicorp/go-multierror"
	"github.com/rs/zerolog"
	"go.opentelemetry.io/otel/codes"
	"golang.org/x/sync/errgroup"

	"github.com/hatchet-dev/hatchet/internal/cel"
	"github.com/hatchet-dev/hatchet/internal/datautils"
	msgqueue "github.com/hatchet-dev/hatchet/internal/msgqueue/v1"
	"github.com/hatchet-dev/hatchet/internal/operation"
	"github.com/hatchet-dev/hatchet/internal/queueutils"
	"github.com/hatchet-dev/hatchet/internal/services/partition"
	"github.com/hatchet-dev/hatchet/internal/services/shared/recoveryutils"
	tasktypes "github.com/hatchet-dev/hatchet/internal/services/shared/tasktypes/v1"
	"github.com/hatchet-dev/hatchet/internal/telemetry"
	"github.com/hatchet-dev/hatchet/pkg/config/server"
	"github.com/hatchet-dev/hatchet/pkg/config/shared"
	hatcheterrors "github.com/hatchet-dev/hatchet/pkg/errors"
	"github.com/hatchet-dev/hatchet/pkg/integrations/metrics/prometheus"
	"github.com/hatchet-dev/hatchet/pkg/logger"
	"github.com/hatchet-dev/hatchet/pkg/repository"
	"github.com/hatchet-dev/hatchet/pkg/repository/metered"
	"github.com/hatchet-dev/hatchet/pkg/repository/postgres/sqlchelpers"
	v1 "github.com/hatchet-dev/hatchet/pkg/repository/v1"
	"github.com/hatchet-dev/hatchet/pkg/repository/v1/sqlcv1"
)

const BULK_MSG_BATCH_SIZE = 50

type TasksController interface {
	Start(ctx context.Context) error
}

type TasksControllerImpl struct {
<<<<<<< HEAD
	mq                                    msgqueue.MessageQueue
	pubBuffer                             *msgqueue.MQPubBuffer
	l                                     *zerolog.Logger
	queueLogger                           *zerolog.Logger
	pgxStatsLogger                        *zerolog.Logger
	repo                                  repository.EngineRepository
	repov1                                v1.Repository
	dv                                    datautils.DataDecoderValidator
	s                                     gocron.Scheduler
	a                                     *hatcheterrors.Wrapped
	p                                     *partition.Partition
	celParser                             *cel.CELParser
	opsPoolPollInterval                   time.Duration
	opsPoolJitter                         time.Duration
	timeoutTaskOperations                 *operation.OperationPool
	reassignTaskOperations                *operation.OperationPool
	retryTaskOperations                   *operation.OperationPool
	emitSleepOperations                   *operation.OperationPool
	processPayloadWALOperations           *queueutils.OperationPool[int64]
	evictExpiredIdempotencyKeysOperations *queueutils.OperationPool[string]
	replayEnabled                         bool
=======
	mq                                       msgqueue.MessageQueue
	pubBuffer                                *msgqueue.MQPubBuffer
	l                                        *zerolog.Logger
	queueLogger                              *zerolog.Logger
	pgxStatsLogger                           *zerolog.Logger
	repo                                     repository.EngineRepository
	repov1                                   v1.Repository
	dv                                       datautils.DataDecoderValidator
	s                                        gocron.Scheduler
	a                                        *hatcheterrors.Wrapped
	p                                        *partition.Partition
	celParser                                *cel.CELParser
	opsPoolPollInterval                      time.Duration
	opsPoolJitter                            time.Duration
	timeoutTaskOperations                    *queueutils.OperationPool[string]
	reassignTaskOperations                   *queueutils.OperationPool[string]
	retryTaskOperations                      *queueutils.OperationPool[string]
	emitSleepOperations                      *queueutils.OperationPool[string]
	processPayloadWALOperations              *queueutils.OperationPool[int64]
	processPayloadExternalCutoversOperations *queueutils.OperationPool[int64]
	evictExpiredIdempotencyKeysOperations    *queueutils.OperationPool[string]
	replayEnabled                            bool
	analyzeCronInterval                      time.Duration
>>>>>>> d7c375f9
}

type TasksControllerOpt func(*TasksControllerOpts)

type TasksControllerOpts struct {
	mq                  msgqueue.MessageQueue
	l                   *zerolog.Logger
	repo                repository.EngineRepository
	repov1              v1.Repository
	dv                  datautils.DataDecoderValidator
	alerter             hatcheterrors.Alerter
	p                   *partition.Partition
	queueLogger         *zerolog.Logger
	pgxStatsLogger      *zerolog.Logger
	opsPoolJitter       time.Duration
	opsPoolPollInterval time.Duration
	replayEnabled       bool
	analyzeCronInterval time.Duration
}

func defaultTasksControllerOpts() *TasksControllerOpts {
	l := logger.NewDefaultLogger("tasks-controller")
	alerter := hatcheterrors.NoOpAlerter{}

	queueLogger := logger.NewDefaultLogger("queue")
	pgxStatsLogger := logger.NewDefaultLogger("pgx-stats")

	return &TasksControllerOpts{
		l:                   &l,
		dv:                  datautils.NewDataDecoderValidator(),
		alerter:             alerter,
		queueLogger:         &queueLogger,
		pgxStatsLogger:      &pgxStatsLogger,
		opsPoolJitter:       1500 * time.Millisecond,
		opsPoolPollInterval: 2 * time.Second,
		replayEnabled:       true, // default to enabled for backward compatibility
		analyzeCronInterval: 3 * time.Hour,
	}
}

func WithMessageQueue(mq msgqueue.MessageQueue) TasksControllerOpt {
	return func(opts *TasksControllerOpts) {
		opts.mq = mq
	}
}

func WithLogger(l *zerolog.Logger) TasksControllerOpt {
	return func(opts *TasksControllerOpts) {
		opts.l = l
	}
}

func WithQueueLoggerConfig(lc *shared.LoggerConfigFile) TasksControllerOpt {
	return func(opts *TasksControllerOpts) {
		l := logger.NewStdErr(lc, "queue")
		opts.queueLogger = &l
	}
}

func WithPgxStatsLoggerConfig(lc *shared.LoggerConfigFile) TasksControllerOpt {
	return func(opts *TasksControllerOpts) {
		l := logger.NewStdErr(lc, "pgx-stats")
		opts.pgxStatsLogger = &l
	}
}

func WithAlerter(a hatcheterrors.Alerter) TasksControllerOpt {
	return func(opts *TasksControllerOpts) {
		opts.alerter = a
	}
}

func WithRepository(r repository.EngineRepository) TasksControllerOpt {
	return func(opts *TasksControllerOpts) {
		opts.repo = r
	}
}

func WithV1Repository(r v1.Repository) TasksControllerOpt {
	return func(opts *TasksControllerOpts) {
		opts.repov1 = r
	}
}

func WithPartition(p *partition.Partition) TasksControllerOpt {
	return func(opts *TasksControllerOpts) {
		opts.p = p
	}
}

func WithDataDecoderValidator(dv datautils.DataDecoderValidator) TasksControllerOpt {
	return func(opts *TasksControllerOpts) {
		opts.dv = dv
	}
}

func WithOpsPoolJitter(cf server.ConfigFileOperations) TasksControllerOpt {
	return func(opts *TasksControllerOpts) {
		opts.opsPoolJitter = time.Duration(cf.Jitter) * time.Millisecond
		opts.opsPoolPollInterval = time.Duration(cf.PollInterval) * time.Second
	}
}

func WithReplayEnabled(enabled bool) TasksControllerOpt {
	return func(opts *TasksControllerOpts) {
		opts.replayEnabled = enabled
	}
}

func WithAnalyzeCronInterval(interval time.Duration) TasksControllerOpt {
	return func(opts *TasksControllerOpts) {
		opts.analyzeCronInterval = interval
	}
}

func New(fs ...TasksControllerOpt) (*TasksControllerImpl, error) {
	opts := defaultTasksControllerOpts()

	for _, f := range fs {
		f(opts)
	}

	if opts.mq == nil {
		return nil, fmt.Errorf("task queue is required. use WithMessageQueue")
	}

	if opts.repov1 == nil {
		return nil, fmt.Errorf("v2 repository is required. use WithV2Repository")
	}

	if opts.repo == nil {
		return nil, fmt.Errorf("repository is required. use WithRepository")
	}

	if opts.p == nil {
		return nil, errors.New("partition is required. use WithPartition")
	}

	newLogger := opts.l.With().Str("service", "tasks-controller").Logger()
	opts.l = &newLogger

	s, err := gocron.NewScheduler(gocron.WithLocation(time.UTC))

	if err != nil {
		return nil, fmt.Errorf("could not create scheduler: %w", err)
	}

	a := hatcheterrors.NewWrapped(opts.alerter)
	a.WithData(map[string]interface{}{"service": "tasks-controller"})

	pubBuffer := msgqueue.NewMQPubBuffer(opts.mq)

	t := &TasksControllerImpl{
		mq:                  opts.mq,
		pubBuffer:           pubBuffer,
		l:                   opts.l,
		queueLogger:         opts.queueLogger,
		pgxStatsLogger:      opts.pgxStatsLogger,
		repo:                opts.repo,
		repov1:              opts.repov1,
		dv:                  opts.dv,
		s:                   s,
		a:                   a,
		p:                   opts.p,
		celParser:           cel.NewCELParser(),
		opsPoolJitter:       opts.opsPoolJitter,
		opsPoolPollInterval: opts.opsPoolPollInterval,
		replayEnabled:       opts.replayEnabled,
		analyzeCronInterval: opts.analyzeCronInterval,
	}

	jitter := t.opsPoolJitter
	timeout := time.Second * 30

	t.timeoutTaskOperations = operation.NewOperationPool(opts.p, opts.l, "timeout-step-runs", timeout, "timeout step runs", t.processTaskTimeouts, operation.WithPoolInterval(
		opts.repov1.IntervalSettings(),
		jitter,
		1*time.Second,
		30*time.Second,
		3,
		opts.repov1.Tasks().DefaultTaskActivityGauge,
	))

	t.emitSleepOperations = operation.NewOperationPool(opts.p, opts.l, "emit-sleep-step-runs", timeout, "emit sleep step runs", t.processSleeps, operation.WithPoolInterval(
		opts.repov1.IntervalSettings(),
		jitter,
		1*time.Second,
		30*time.Second,
		3,
		opts.repov1.Tasks().DefaultTaskActivityGauge,
	))

	t.reassignTaskOperations = operation.NewOperationPool(opts.p, opts.l, "reassign-step-runs", timeout, "reassign step runs", t.processTaskReassignments, operation.WithPoolInterval(
		opts.repov1.IntervalSettings(),
		jitter,
		1*time.Second,
		30*time.Second,
		3,
		opts.repov1.Tasks().DefaultTaskActivityGauge,
	))

	t.retryTaskOperations = operation.NewOperationPool(opts.p, opts.l, "retry-step-runs", timeout, "retry step runs", t.processTaskRetryQueueItems, operation.WithPoolInterval(
		opts.repov1.IntervalSettings(),
		jitter,
		1*time.Second,
		30*time.Second,
		3,
		opts.repov1.Tasks().DefaultTaskActivityGauge,
	))

	t.processPayloadWALOperations = queueutils.NewOperationPool(opts.l, timeout, "process payload WAL", t.processPayloadWAL).WithJitter(jitter)
	t.processPayloadExternalCutoversOperations = queueutils.NewOperationPool(opts.l, timeout, "process payload external cutovers", t.processPayloadExternalCutovers).WithJitter(jitter)
	t.evictExpiredIdempotencyKeysOperations = queueutils.NewOperationPool(opts.l, timeout, "evict expired idempotency keys", t.evictExpiredIdempotencyKeys).WithJitter(jitter)

	return t, nil
}

func (tc *TasksControllerImpl) Start() (func() error, error) {
	mqBuffer := msgqueue.NewMQSubBuffer(msgqueue.TASK_PROCESSING_QUEUE, tc.mq, tc.handleBufferedMsgs)

	tc.s.Start()

	cleanupBuffer, err := mqBuffer.Start()

	if err != nil {
		return nil, fmt.Errorf("could not start message queue buffer: %w", err)
	}

	startupPartitionCtx, cancelStartupPartition := context.WithTimeout(context.Background(), 30*time.Second)
	defer cancelStartupPartition()

	// always create table partition on startup
	if err := tc.createTablePartition(startupPartitionCtx); err != nil {
		return nil, fmt.Errorf("could not create table partition: %w", err)
	}

	ctx, cancel := context.WithCancel(context.Background())

	spanContext, span := telemetry.NewSpan(ctx, "TasksControllerImpl.Start")

	_, err = tc.s.NewJob(
		gocron.DurationJob(time.Minute*15),
		gocron.NewTask(
			tc.runTaskTablePartition(spanContext),
		),
		gocron.WithSingletonMode(gocron.LimitModeReschedule),
	)

	if err != nil {
		wrappedErr := fmt.Errorf("could not schedule task partition method: %w", err)

		cancel()
		span.RecordError(err)
		span.SetStatus(codes.Error, "could not schedule task partition method")
		span.End()

		return nil, wrappedErr
	}

	_, err = tc.s.NewJob(
		gocron.DurationJob(tc.repov1.Payloads().WALProcessInterval()),
		gocron.NewTask(
			tc.runProcessPayloadWAL(ctx),
		),
	)

	if err != nil {
		wrappedErr := fmt.Errorf("could not schedule process payload WAL: %w", err)

		cancel()
		span.RecordError(err)
		span.SetStatus(codes.Error, "could not run process payload WAL")
		span.End()

		return nil, wrappedErr
	}

	_, err = tc.s.NewJob(
		gocron.DurationJob(tc.repov1.Payloads().ExternalCutoverProcessInterval()),
		gocron.NewTask(
			tc.runProcessPayloadExternalCutovers(spanContext),
		),
	)

	if err != nil {
		wrappedErr := fmt.Errorf("could not schedule process payload external cutovers: %w", err)

		cancel()
		span.RecordError(err)
		span.SetStatus(codes.Error, "could not run process payload external cutovers")
		span.End()

		return nil, wrappedErr
	}

	_, err = tc.s.NewJob(
		gocron.DurationJob(tc.analyzeCronInterval),
		gocron.NewTask(
			tc.runAnalyze(ctx),
		),
		gocron.WithSingletonMode(gocron.LimitModeReschedule),
	)

	if err != nil {
		wrappedErr := fmt.Errorf("could not run analyze: %w", err)

		cancel()
		span.RecordError(err)
		span.SetStatus(codes.Error, "could not run analyze")
		span.End()

		return nil, wrappedErr
	}

	_, err = tc.s.NewJob(
		gocron.DurationJob(tc.opsPoolPollInterval),
		gocron.NewTask(
			tc.runTenantEvictExpiredIdempotencyKeys(spanContext),
		),
	)

	if err != nil {
		wrappedErr := fmt.Errorf("failed to evict expired idempotency keys for tenant: %w", err)

		cancel()
		span.RecordError(err)
		span.SetStatus(codes.Error, "failed to evict expired idempotency keys for tenant")
		span.End()

		return nil, wrappedErr
	}

	cleanup := func() error {
		cancel()

		if err := cleanupBuffer(); err != nil {
			span.RecordError(err)
			span.SetStatus(codes.Error, "could not cleanup buffer")
			return err
		}

		tc.pubBuffer.Stop()

		if err := tc.s.Shutdown(); err != nil {
			err := fmt.Errorf("could not shutdown scheduler: %w", err)

			span.RecordError(err)
			span.SetStatus(codes.Error, "could not shutdown scheduler")
			return err
		}

		span.End()

		return nil
	}

	return cleanup, nil
}

func (tc *TasksControllerImpl) handleBufferedMsgs(tenantId, msgId string, payloads [][]byte) (err error) {
	defer func() {
		if r := recover(); r != nil {
			recoverErr := recoveryutils.RecoverWithAlert(tc.l, tc.a, r)

			if recoverErr != nil {
				err = recoverErr
			}
		}
	}()

	switch msgId {
	case "task-completed":
		return tc.handleTaskCompleted(context.Background(), tenantId, payloads)
	case "task-failed":
		return tc.handleTaskFailed(context.Background(), tenantId, payloads)
	case "task-cancelled":
		return tc.handleTaskCancelled(context.Background(), tenantId, payloads)
	case "cancel-tasks":
		return tc.handleCancelTasks(context.Background(), tenantId, payloads)
	case "replay-tasks":
		return tc.handleReplayTasks(context.Background(), tenantId, payloads)
	case "user-event":
		return tc.handleProcessUserEvents(context.Background(), tenantId, payloads)
	case "internal-event":
		return tc.handleProcessInternalEvents(context.Background(), tenantId, payloads)
	case "task-trigger":
		return tc.handleProcessTaskTrigger(context.Background(), tenantId, payloads)
	}

	return fmt.Errorf("unknown message id: %s", msgId)
}

func (tc *TasksControllerImpl) handleTaskCompleted(ctx context.Context, tenantId string, payloads [][]byte) error {
	ctx, span := telemetry.NewSpan(ctx, "TasksControllerImpl.handleTaskCompleted")
	defer span.End()

	telemetry.WithAttributes(span, telemetry.AttributeKV{Key: "tenant_id", Value: tenantId})

	opts := make([]v1.CompleteTaskOpts, 0)
	idsToData := make(map[int64][]byte)

	msgs := msgqueue.JSONConvert[tasktypes.CompletedTaskPayload](payloads)

	for _, msg := range msgs {
		opts = append(opts, v1.CompleteTaskOpts{
			TaskIdInsertedAtRetryCount: &v1.TaskIdInsertedAtRetryCount{
				Id:         msg.TaskId,
				InsertedAt: msg.InsertedAt,
				RetryCount: msg.RetryCount,
			},
			Output: msg.Output,
		})

		idsToData[msg.TaskId] = msg.Output
	}

	res, err := tc.repov1.Tasks().CompleteTasks(ctx, tenantId, opts)

	if err != nil {
		err = fmt.Errorf("could not complete tasks: %w", err)
		span.RecordError(err)
		span.SetStatus(codes.Error, "could not complete tasks")
		return err
	}

	// instrumentation
	for range res.ReleasedTasks {
		prometheus.SucceededTasks.Inc()
		prometheus.TenantSucceededTasks.WithLabelValues(tenantId).Inc()
	}

	tc.notifyQueuesOnCompletion(ctx, tenantId, res.ReleasedTasks)

	return tc.sendInternalEvents(ctx, tenantId, res.InternalEvents)
}

func (tc *TasksControllerImpl) handleTaskFailed(ctx context.Context, tenantId string, payloads [][]byte) error {
	ctx, span := telemetry.NewSpan(ctx, "TasksControllerImpl.handleTaskFailed")
	defer span.End()

	telemetry.WithAttributes(span, telemetry.AttributeKV{Key: "tenant_id", Value: tenantId})

	opts := make([]v1.FailTaskOpts, 0)

	msgs := msgqueue.JSONConvert[tasktypes.FailedTaskPayload](payloads)
	idsToErrorMsg := make(map[int64]string)

	for _, msg := range msgs {
		opts = append(opts, v1.FailTaskOpts{
			TaskIdInsertedAtRetryCount: &v1.TaskIdInsertedAtRetryCount{
				Id:         msg.TaskId,
				InsertedAt: msg.InsertedAt,
				RetryCount: msg.RetryCount,
			},
			IsAppError:     msg.IsAppError,
			ErrorMessage:   msg.ErrorMsg,
			IsNonRetryable: msg.IsNonRetryable,
		})

		if msg.ErrorMsg != "" {
			idsToErrorMsg[msg.TaskId] = msg.ErrorMsg
		}

		// send failed tasks to the olap repository
		olapMsg, err := tasktypes.MonitoringEventMessageFromInternal(
			tenantId,
			tasktypes.CreateMonitoringEventPayload{
				TaskId:         msg.TaskId,
				RetryCount:     msg.RetryCount,
				EventType:      sqlcv1.V1EventTypeOlapFAILED,
				EventTimestamp: time.Now().UTC(),
				EventPayload:   msg.ErrorMsg,
			},
		)

		if err != nil {
			tc.l.Error().Err(err).Msg("could not create monitoring event message")
			err = fmt.Errorf("could not create monitoring event message: %w", err)
			span.RecordError(err)
			span.SetStatus(codes.Error, "could not create monitoring event message")
			continue
		}

		err = tc.pubBuffer.Pub(ctx, msgqueue.OLAP_QUEUE, olapMsg, false)

		if err != nil {
			tc.l.Error().Err(err).Msg("could not publish monitoring event message")
			err = fmt.Errorf("could not publish monitoring event message: %w", err)
			span.RecordError(err)
			span.SetStatus(codes.Error, "could not publish monitoring event message")
			continue
		}
	}

	res, err := tc.repov1.Tasks().FailTasks(ctx, tenantId, opts)

	if err != nil {
		err = fmt.Errorf("could not fail tasks: %w", err)
		span.RecordError(err)
		span.SetStatus(codes.Error, "could not fail tasks")
		return err
	}

	err = tc.processFailTasksResponse(ctx, tenantId, res)

	if err != nil {
		err = fmt.Errorf("could not process fail tasks response: %w", err)
		span.RecordError(err)
		span.SetStatus(codes.Error, "could not process fail tasks response")
		return err
	}

	return nil
}

func (tc *TasksControllerImpl) processFailTasksResponse(ctx context.Context, tenantId string, res *v1.FailTasksResponse) error {
	ctx, span := telemetry.NewSpan(ctx, "TasksControllerImpl.processFailTasksResponse")
	defer span.End()

	telemetry.WithAttributes(span, telemetry.AttributeKV{Key: "tenant_id", Value: tenantId})

	retriedTaskIds := make(map[int64]struct{})

	for _, task := range res.RetriedTasks {
		retriedTaskIds[task.Id] = struct{}{}
	}

	internalEventsWithoutRetries := make([]v1.InternalTaskEvent, 0)

	for _, e := range res.InternalEvents {
		// if the task is retried, don't send a message to the trigger queue
		if _, ok := retriedTaskIds[e.TaskID]; ok {
			prometheus.RetriedTasks.Inc()
			prometheus.TenantRetriedTasks.WithLabelValues(tenantId).Inc()
			continue
		}

		internalEventsWithoutRetries = append(internalEventsWithoutRetries, e)
		prometheus.FailedTasks.Inc()
		prometheus.TenantFailedTasks.WithLabelValues(tenantId).Inc()
	}

	tc.notifyQueuesOnCompletion(ctx, tenantId, res.ReleasedTasks)

	// TODO: MOVE THIS TO THE DATA LAYER?
	err := tc.sendInternalEvents(ctx, tenantId, internalEventsWithoutRetries)

	if err != nil {
		err = fmt.Errorf("could not send internal events: %w", err)
		span.RecordError(err)
		span.SetStatus(codes.Error, "could not send internal events")
		return err
	}

	var outerErr error

	// send retried tasks to the olap repository
	for _, task := range res.RetriedTasks {
		if task.IsAppError {
			err = tc.pubRetryEvent(ctx, tenantId, task)

			if err != nil {
				err = fmt.Errorf("could not publish retry event: %w", err)
				span.RecordError(err)
				span.SetStatus(codes.Error, "could not publish retry event")
				outerErr = multierror.Append(outerErr, err)
			}
		}
	}

	return outerErr
}

func (tc *TasksControllerImpl) handleTaskCancelled(ctx context.Context, tenantId string, payloads [][]byte) error {
	ctx, span := telemetry.NewSpan(ctx, "TasksControllerImpl.handleTaskCancelled")
	defer span.End()

	telemetry.WithAttributes(span, telemetry.AttributeKV{Key: "tenant_id", Value: tenantId})

	opts := make([]v1.TaskIdInsertedAtRetryCount, 0)

	msgs := msgqueue.JSONConvert[tasktypes.CancelledTaskPayload](payloads)
	shouldTasksNotify := make(map[int64]bool)

	for _, msg := range msgs {
		opts = append(opts, v1.TaskIdInsertedAtRetryCount{
			Id:         msg.TaskId,
			InsertedAt: msg.InsertedAt,
			RetryCount: msg.RetryCount,
		})

		shouldTasksNotify[msg.TaskId] = msg.ShouldNotify
	}

	res, err := tc.repov1.Tasks().CancelTasks(ctx, tenantId, opts)

	if err != nil {
		err = fmt.Errorf("could not cancel tasks: %w", err)
		span.RecordError(err)
		span.SetStatus(codes.Error, "could not cancel tasks")
		return err
	}

	tasksToSendToDispatcher := make([]tasktypes.SignalTaskCancelledPayload, 0)

	for _, task := range res.ReleasedTasks {
		if shouldTasksNotify[task.ID] {
			tasksToSendToDispatcher = append(tasksToSendToDispatcher, tasktypes.SignalTaskCancelledPayload{
				TaskId:     task.ID,
				WorkerId:   sqlchelpers.UUIDToStr(task.WorkerID),
				RetryCount: task.RetryCount,
			})
		}
	}

	// send task cancellations to the dispatcher
	err = tc.sendTaskCancellationsToDispatcher(ctx, tenantId, tasksToSendToDispatcher)

	if err != nil {
		err = fmt.Errorf("could not send task cancellations to dispatcher: %w", err)
		span.RecordError(err)
		span.SetStatus(codes.Error, "could not send task cancellations to dispatcher")
		return err
	}

	tc.notifyQueuesOnCompletion(ctx, tenantId, res.ReleasedTasks)

	// TODO: MOVE THIS TO THE DATA LAYER?
	err = tc.sendInternalEvents(ctx, tenantId, res.InternalEvents)

	if err != nil {
		err = fmt.Errorf("could not send internal events: %w", err)
		span.RecordError(err)
		span.SetStatus(codes.Error, "could not send internal events")
		return err
	}

	var outerErr error

	for _, msg := range msgs {
		taskId := msg.TaskId

		olapMsg, err := tasktypes.MonitoringEventMessageFromInternal(
			tenantId,
			tasktypes.CreateMonitoringEventPayload{
				TaskId:         taskId,
				RetryCount:     msg.RetryCount,
				EventType:      msg.EventType,
				EventTimestamp: time.Now(),
				EventMessage:   msg.EventMessage,
			},
		)

		if err != nil {
			tc.l.Error().Err(err).Msg("could not create monitoring event message")
			err = fmt.Errorf("could not create monitoring event message: %w", err)
			span.RecordError(err)
			span.SetStatus(codes.Error, "could not create monitoring event message")
			outerErr = multierror.Append(outerErr, err)
			continue
		}

		err = tc.pubBuffer.Pub(
			ctx,
			msgqueue.OLAP_QUEUE,
			olapMsg,
			false,
		)

		if err != nil {
			tc.l.Error().Err(err).Msg("could not publish monitoring event message")
			err = fmt.Errorf("could not publish monitoring event message: %w", err)
			span.RecordError(err)
			span.SetStatus(codes.Error, "could not publish monitoring event message")
			outerErr = multierror.Append(outerErr, err)
		}
	}

	// instrumentation
	for range res.ReleasedTasks {
		prometheus.CancelledTasks.Inc()
		prometheus.TenantCancelledTasks.WithLabelValues(tenantId).Inc()
	}

	return err
}

func (tc *TasksControllerImpl) handleCancelTasks(ctx context.Context, tenantId string, payloads [][]byte) error {
	// sure would be nice if we could use our own durable execution primitives here, but that's a bootstrapping
	// problem that we don't have a clean way to solve (yet)
	msgs := msgqueue.JSONConvert[tasktypes.CancelTasksPayload](payloads)
	pubPayloads := make([]tasktypes.CancelledTaskPayload, 0)

	for _, msg := range msgs {
		for _, task := range msg.Tasks {
			pubPayloads = append(pubPayloads, tasktypes.CancelledTaskPayload{
				TaskId:       task.Id,
				InsertedAt:   task.InsertedAt,
				RetryCount:   task.RetryCount,
				EventType:    sqlcv1.V1EventTypeOlapCANCELLED,
				ShouldNotify: true,
			})
		}
	}

	// Batch tasks to cancel in groups of 50 and publish to the message queue. This is a form of backpressure
	// as we don't want to run out of RabbitMQ memory if we publish a very large number of tasks to cancel.
	return queueutils.BatchLinear(BULK_MSG_BATCH_SIZE, pubPayloads, func(pubPayloads []tasktypes.CancelledTaskPayload) error {
		msg, err := msgqueue.NewTenantMessage(
			tenantId,
			"task-cancelled",
			false,
			true,
			pubPayloads...,
		)

		if err != nil {
			return fmt.Errorf("could not create message for task cancellation: %w", err)
		}

		return tc.mq.SendMessage(
			ctx,
			msgqueue.TASK_PROCESSING_QUEUE,
			msg,
		)
	})
}

func (tc *TasksControllerImpl) handleReplayTasks(ctx context.Context, tenantId string, payloads [][]byte) error {
	if !tc.replayEnabled {
		tc.l.Debug().Msg("replay is disabled, skipping handleReplayTasks")
		return nil
	}

	// sure would be nice if we could use our own durable execution primitives here, but that's a bootstrapping
	// problem that we don't have a clean way to solve (yet)
	msgs := msgqueue.JSONConvert[tasktypes.ReplayTasksPayload](payloads)

	taskIdRetryCounts := make([]tasktypes.TaskIdInsertedAtRetryCountWithExternalId, 0)

	for _, msg := range msgs {
		for _, task := range msg.Tasks {
			taskIdRetryCounts = append(taskIdRetryCounts, tasktypes.TaskIdInsertedAtRetryCountWithExternalId{
				TaskIdInsertedAtRetryCount: v1.TaskIdInsertedAtRetryCount{
					Id:         task.Id,
					InsertedAt: task.InsertedAt,
					RetryCount: task.RetryCount,
				},
				WorkflowRunExternalId: task.WorkflowRunExternalId,
			})
		}
	}

	workflowRunIdToTasks := make(map[string][]v1.TaskIdInsertedAtRetryCount)
	for _, task := range taskIdRetryCounts {
		if !task.WorkflowRunExternalId.Valid {
			// Use a random uuid to effectively send tasks one at a time
			randomUuid := uuid.NewString()
			workflowRunIdToTasks[randomUuid] = append(workflowRunIdToTasks[randomUuid], task.TaskIdInsertedAtRetryCount)
		} else {
			workflowRunIdToTasks[task.WorkflowRunExternalId.String()] = append(workflowRunIdToTasks[task.WorkflowRunExternalId.String()], task.TaskIdInsertedAtRetryCount)
		}
	}

	eg := &errgroup.Group{}

	for _, tasks := range workflowRunIdToTasks {
		replayRes, err := tc.repov1.Tasks().ReplayTasks(ctx, tenantId, tasks)

		if err != nil {
			return fmt.Errorf("failed to replay task: %w", err)
		}

		if len(replayRes.ReplayedTasks) > 0 {
			eg.Go(func() error {
				err := tc.signalTasksReplayed(ctx, tenantId, replayRes.ReplayedTasks)

				if err != nil {
					return fmt.Errorf("could not signal replayed tasks: %w", err)
				}

				return nil
			})
		}

		if len(replayRes.UpsertedTasks) > 0 {
			eg.Go(func() error {
				err := tc.signalTasksUpdated(ctx, tenantId, replayRes.UpsertedTasks)

				if err != nil {
					return fmt.Errorf("could not signal queued tasks: %w", err)
				}

				return nil
			})
		}

		if len(replayRes.InternalEventResults.CreatedTasks) > 0 {
			eg.Go(func() error {
				err := tc.signalTasksCreated(ctx, tenantId, replayRes.InternalEventResults.CreatedTasks)

				if err != nil {
					return fmt.Errorf("could not signal created tasks: %w", err)
				}

				return nil
			})
		}
	}

	return eg.Wait()
}

func (tc *TasksControllerImpl) sendTaskCancellationsToDispatcher(ctx context.Context, tenantId string, releasedTasks []tasktypes.SignalTaskCancelledPayload) error {
	workerIds := make([]string, 0)

	for _, task := range releasedTasks {
		workerIds = append(workerIds, task.WorkerId)
	}

	dispatcherIdWorkerIds, err := tc.repo.Worker().GetDispatcherIdsForWorkers(ctx, tenantId, workerIds)

	if err != nil {
		return fmt.Errorf("could not list dispatcher ids for workers: %w", err)
	}

	workerIdToDispatcherId := make(map[string]string)

	for dispatcherId, workerIds := range dispatcherIdWorkerIds {
		for _, workerId := range workerIds {
			workerIdToDispatcherId[workerId] = dispatcherId
		}
	}

	// assemble messages
	dispatcherIdsToPayloads := make(map[string][]tasktypes.SignalTaskCancelledPayload)

	for _, task := range releasedTasks {
		workerId := task.WorkerId
		dispatcherId := workerIdToDispatcherId[workerId]

		dispatcherIdsToPayloads[dispatcherId] = append(dispatcherIdsToPayloads[dispatcherId], task)
	}

	// send messages
	for dispatcherId, payloads := range dispatcherIdsToPayloads {
		msg, err := msgqueue.NewTenantMessage(
			tenantId,
			"task-cancelled",
			false,
			true,
			payloads...,
		)

		if err != nil {
			return fmt.Errorf("could not create message for task cancellation: %w", err)
		}

		err = tc.mq.SendMessage(
			ctx,
			msgqueue.QueueTypeFromDispatcherID(dispatcherId),
			msg,
		)

		if err != nil {
			return fmt.Errorf("could not send message for task cancellation: %w", err)
		}
	}

	return nil
}

func (tc *TasksControllerImpl) notifyQueuesOnCompletion(ctx context.Context, tenantId string, releasedTasks []*sqlcv1.ReleaseTasksRow) {
	if len(releasedTasks) == 0 {
		return
	}

	tenant, err := tc.repo.Tenant().GetTenantByID(ctx, tenantId)

	if err != nil {
		tc.l.Err(err).Msg("could not get tenant")
		return
	}

	if tenant.SchedulerPartitionId.Valid {
		msg, err := tasktypes.NotifyTaskReleased(tenantId, releasedTasks)

		if err != nil {
			tc.l.Err(err).Msg("could not create message for scheduler partition queue")
		} else {
			err = tc.mq.SendMessage(
				ctx,
				msgqueue.QueueTypeFromPartitionIDAndController(tenant.SchedulerPartitionId.String, msgqueue.Scheduler),
				msg,
			)

			if err != nil {
				tc.l.Err(err).Msg("could not add message to scheduler partition queue")
			}
		}
	}

	payloads := make([]tasktypes.CandidateFinalizedPayload, 0, len(releasedTasks))

	for _, releasedTask := range releasedTasks {
		payloads = append(payloads, tasktypes.CandidateFinalizedPayload{
			WorkflowRunId: sqlchelpers.UUIDToStr(releasedTask.WorkflowRunID),
		})
	}

	msg, err := msgqueue.NewTenantMessage(
		tenantId,
		"workflow-run-finished-candidate",
		true,
		false,
		payloads...,
	)

	if err != nil {
		tc.l.Err(err).Msg("could not create message for workflow run finished candidate")
		return
	}

	err = tc.mq.SendMessage(
		ctx,
		msgqueue.TenantEventConsumerQueue(tenantId),
		msg,
	)

	if err != nil {
		tc.l.Err(err).Msg("could not send workflow-run-finished-candidate message")
		return
	}
}

// handleProcessUserEvents is responsible for inserting tasks into the database based on event triggers.
func (tc *TasksControllerImpl) handleProcessUserEvents(ctx context.Context, tenantId string, payloads [][]byte) error {
	ctx, span := telemetry.NewSpan(ctx, "TasksControllerImpl.handleProcessUserEvents")
	defer span.End()

	telemetry.WithAttributes(span, telemetry.AttributeKV{Key: "tenant_id", Value: tenantId})

	msgs := msgqueue.JSONConvert[tasktypes.UserEventTaskPayload](payloads)

	eg := &errgroup.Group{}

	// TODO: run these in the same tx or send as separate messages?
	eg.Go(func() error {
		return tc.handleProcessUserEventTrigger(ctx, tenantId, msgs)
	})

	eg.Go(func() error {
		return tc.handleProcessUserEventMatches(ctx, tenantId, msgs)
	})

	return eg.Wait()
}

// handleProcessEventTrigger is responsible for inserting tasks into the database based on event triggers.
func (tc *TasksControllerImpl) handleProcessUserEventTrigger(ctx context.Context, tenantId string, msgs []*tasktypes.UserEventTaskPayload) error {
	opts := make([]v1.EventTriggerOpts, 0, len(msgs))
	eventIdToOpts := make(map[string]v1.EventTriggerOpts)

	for _, msg := range msgs {
		opt := v1.EventTriggerOpts{
			ExternalId:            msg.EventExternalId,
			Key:                   msg.EventKey,
			Data:                  msg.EventData,
			AdditionalMetadata:    msg.EventAdditionalMetadata,
			Priority:              msg.EventPriority,
			Scope:                 msg.EventScope,
			TriggeringWebhookName: msg.TriggeringWebhookName,
		}

		opts = append(opts, opt)

		eventIdToOpts[msg.EventExternalId] = opt
	}

	result, err := tc.repov1.Triggers().TriggerFromEvents(ctx, tenantId, opts)

	if err != nil {
		return fmt.Errorf("could not trigger tasks from events: %w", err)
	}

	eventTriggerOpts := make([]tasktypes.CreatedEventTriggerPayloadSingleton, 0)

	// FIXME: Should `SeenAt` be set on the SDK when the event is created?
	eventSeenAt := time.Now()

	for eventExternalId, runs := range result.EventExternalIdToRuns {
		opts := eventIdToOpts[eventExternalId]

		if len(runs) == 0 {
			eventTriggerOpts = append(eventTriggerOpts, tasktypes.CreatedEventTriggerPayloadSingleton{
				EventSeenAt:             eventSeenAt,
				EventKey:                opts.Key,
				EventExternalId:         opts.ExternalId,
				EventPayload:            opts.Data,
				EventAdditionalMetadata: opts.AdditionalMetadata,
				TriggeringWebhookName:   opts.TriggeringWebhookName,
				EventScope:              opts.Scope,
			})
		} else {
			for _, run := range runs {
				eventTriggerOpts = append(eventTriggerOpts, tasktypes.CreatedEventTriggerPayloadSingleton{
					MaybeRunId:              &run.Id,
					MaybeRunInsertedAt:      &run.InsertedAt,
					EventSeenAt:             eventSeenAt,
					EventKey:                opts.Key,
					EventExternalId:         opts.ExternalId,
					EventPayload:            opts.Data,
					EventAdditionalMetadata: opts.AdditionalMetadata,
					EventScope:              opts.Scope,
					FilterId:                run.FilterId,
					TriggeringWebhookName:   opts.TriggeringWebhookName,
				})
			}
		}
	}

	msg, err := tasktypes.CreatedEventTriggerMessage(
		tenantId,
		tasktypes.CreatedEventTriggerPayload{
			Payloads: eventTriggerOpts,
		},
	)

	if err != nil {
		return fmt.Errorf("could not create event trigger message: %w", err)
	}

	err = tc.pubBuffer.Pub(ctx, msgqueue.OLAP_QUEUE, msg, false)

	if err != nil {
		return fmt.Errorf("could not trigger tasks from events: %w", err)
	}

	evalFailuresMsg, err := tasktypes.CELEvaluationFailureMessage(
		tenantId,
		result.CELEvaluationFailures,
	)

	if err != nil {
		return fmt.Errorf("could not create CEL evaluation failure message: %w", err)
	}

	err = tc.pubBuffer.Pub(ctx, msgqueue.OLAP_QUEUE, evalFailuresMsg, false)

	if err != nil {
		return fmt.Errorf("could not deliver CEL evaluation failure message: %w", err)
	}

	eg := &errgroup.Group{}

	eg.Go(func() error {
		return tc.signalTasksCreated(ctx, tenantId, result.Tasks)
	})

	eg.Go(func() error {
		return tc.signalDAGsCreated(ctx, tenantId, result.Dags)
	})

	return eg.Wait()
}

// handleProcessUserEventMatches is responsible for signaling or creating tasks based on user event matches.
func (tc *TasksControllerImpl) handleProcessUserEventMatches(ctx context.Context, tenantId string, payloads []*tasktypes.UserEventTaskPayload) error {
	return tc.processUserEventMatches(ctx, tenantId, payloads)
}

// handleProcessEventTrigger is responsible for inserting tasks into the database based on event triggers.
func (tc *TasksControllerImpl) handleProcessInternalEvents(ctx context.Context, tenantId string, payloads [][]byte) error {
	ctx, span := telemetry.NewSpan(ctx, "TasksControllerImpl.handleProcessInternalEvents")
	defer span.End()

	telemetry.WithAttributes(span, telemetry.AttributeKV{Key: "tenant_id", Value: tenantId})

	msgs := msgqueue.JSONConvert[v1.InternalTaskEvent](payloads)

	return tc.processInternalEvents(ctx, tenantId, msgs)
}

// handleProcessEventTrigger is responsible for inserting tasks into the database based on event triggers.
func (tc *TasksControllerImpl) handleProcessTaskTrigger(ctx context.Context, tenantId string, payloads [][]byte) error {
	msgs := msgqueue.JSONConvert[v1.WorkflowNameTriggerOpts](payloads)
	tasks, dags, err := tc.repov1.Triggers().TriggerFromWorkflowNames(ctx, tenantId, msgs)

	if err != nil {
		if err == metered.ErrResourceExhausted {
			tc.l.Warn().Str("tenantId", tenantId).Msg("resource exhausted while triggering workflows from names. Not retrying")

			return nil
		}

		return fmt.Errorf("could not trigger workflows from names: %w", err)
	}

	eg := &errgroup.Group{}

	eg.Go(func() error {
		return tc.signalTasksCreated(ctx, tenantId, tasks)
	})

	eg.Go(func() error {
		return tc.signalDAGsCreated(ctx, tenantId, dags)
	})

	return eg.Wait()
}

func (tc *TasksControllerImpl) sendInternalEvents(ctx context.Context, tenantId string, events []v1.InternalTaskEvent) error {
	ctx, span := telemetry.NewSpan(ctx, "TasksControllerImpl.sendInternalEvents")
	defer span.End()

	telemetry.WithAttributes(span, telemetry.AttributeKV{Key: "tenant_id", Value: tenantId})

	if len(events) == 0 {
		return nil
	}

	msg, err := tasktypes.NewInternalEventMessage(tenantId, time.Now(), events...)

	if err != nil {
		err = fmt.Errorf("could not create internal event message: %w", err)
		span.RecordError(err)
		span.SetStatus(codes.Error, "could not create internal event message")
		return err
	}

	return tc.mq.SendMessage(
		ctx,
		msgqueue.TASK_PROCESSING_QUEUE,
		msg,
	)
}

// processUserEventMatches looks for user event matches
func (tc *TasksControllerImpl) processUserEventMatches(ctx context.Context, tenantId string, events []*tasktypes.UserEventTaskPayload) error {
	candidateMatches := make([]v1.CandidateEventMatch, 0)

	for _, event := range events {
		candidateMatches = append(candidateMatches, v1.CandidateEventMatch{
			ID:             event.EventExternalId,
			EventTimestamp: time.Now(),
			// NOTE: the event type of the V1TaskEvent is the event key for the match condition
			Key:  event.EventKey,
			Data: event.EventData,
		})
	}

	matchResult, err := tc.repov1.Matches().ProcessUserEventMatches(ctx, tenantId, candidateMatches)

	if err != nil {
		return fmt.Errorf("could not process user event matches: %w", err)
	}

	if len(matchResult.CreatedTasks) > 0 {
		err = tc.signalTasksCreated(ctx, tenantId, matchResult.CreatedTasks)

		if err != nil {
			return fmt.Errorf("could not signal created tasks: %w", err)
		}
	}

	return nil
}

func (tc *TasksControllerImpl) processInternalEvents(ctx context.Context, tenantId string, events []*v1.InternalTaskEvent) error {
	candidateMatches := make([]v1.CandidateEventMatch, 0)

	for _, event := range events {
		candidateMatches = append(candidateMatches, v1.CandidateEventMatch{
			ID:             uuid.NewString(),
			EventTimestamp: time.Now(),
			// NOTE: the event type of the V1TaskEvent is the event key for the match condition
			Key:          string(event.EventType),
			Data:         event.Data,
			ResourceHint: &event.TaskExternalID,
		})
	}

	matchResult, err := tc.repov1.Matches().ProcessInternalEventMatches(ctx, tenantId, candidateMatches)

	if err != nil {
		return fmt.Errorf("could not process internal event matches: %w", err)
	}

	if len(matchResult.CreatedTasks) > 0 {
		err = tc.signalTasksCreated(ctx, tenantId, matchResult.CreatedTasks)

		if err != nil {
			return fmt.Errorf("could not signal created tasks: %w", err)
		}
	}

	if len(matchResult.ReplayedTasks) > 0 {
		err = tc.signalTasksReplayedFromMatch(ctx, tenantId, matchResult.ReplayedTasks)

		if err != nil {
			return fmt.Errorf("could not signal replayed tasks: %w", err)
		}
	}

	return nil
}

func (tc *TasksControllerImpl) signalDAGsCreated(ctx context.Context, tenantId string, dags []*v1.DAGWithData) error {
	// notify that tasks have been created
	// TODO: make this transactionally safe?
	for _, dag := range dags {
		dagCp := dag
		msg, err := tasktypes.CreatedDAGMessage(tenantId, dagCp)

		if err != nil {
			tc.l.Err(err).Msg("could not create message for olap queue")
			continue
		}

		err = tc.pubBuffer.Pub(
			ctx,
			msgqueue.OLAP_QUEUE,
			msg,
			false,
		)

		if err != nil {
			tc.l.Err(err).Msg("could not add message to olap queue")
			continue
		}
	}

	return nil
}

func (tc *TasksControllerImpl) signalTasksCreated(ctx context.Context, tenantId string, tasks []*v1.V1TaskWithPayload) error {
	// group tasks by initial states
	queuedTasks := make([]*v1.V1TaskWithPayload, 0)
	failedTasks := make([]*v1.V1TaskWithPayload, 0)
	cancelledTasks := make([]*v1.V1TaskWithPayload, 0)
	skippedTasks := make([]*v1.V1TaskWithPayload, 0)

	for _, task := range tasks {
		switch task.InitialState {
		case sqlcv1.V1TaskInitialStateQUEUED:
			queuedTasks = append(queuedTasks, task)
		case sqlcv1.V1TaskInitialStateFAILED:
			failedTasks = append(failedTasks, task)
		case sqlcv1.V1TaskInitialStateCANCELLED:
			cancelledTasks = append(cancelledTasks, task)
		case sqlcv1.V1TaskInitialStateSKIPPED:
			skippedTasks = append(skippedTasks, task)
		}

		msg, err := tasktypes.CreatedTaskMessage(tenantId, task)

		if err != nil {
			tc.l.Err(err).Msg("could not create message for olap queue")
			continue
		}

		err = tc.pubBuffer.Pub(
			ctx,
			msgqueue.OLAP_QUEUE,
			msg,
			false,
		)

		if err != nil {
			tc.l.Err(err).Msg("could not add message to olap queue")
			continue
		}
	}

	eg := &errgroup.Group{}

	if len(queuedTasks) > 0 {
		eg.Go(func() error {
			err := tc.signalTasksCreatedAndQueued(ctx, tenantId, queuedTasks)

			if err != nil {
				return fmt.Errorf("could not signal created tasks: %w", err)
			}

			return nil
		})
	}

	if len(failedTasks) > 0 {
		eg.Go(func() error {
			err := tc.signalTasksCreatedAndFailed(ctx, tenantId, failedTasks)

			if err != nil {
				return fmt.Errorf("could not signal created tasks: %w", err)
			}

			return nil
		})
	}

	if len(cancelledTasks) > 0 {
		eg.Go(func() error {
			err := tc.signalTasksCreatedAndCancelled(ctx, tenantId, cancelledTasks)

			if err != nil {
				return fmt.Errorf("could not signal created tasks: %w", err)
			}

			return nil
		})
	}

	if len(skippedTasks) > 0 {
		eg.Go(func() error {
			err := tc.signalTasksCreatedAndSkipped(ctx, tenantId, skippedTasks)

			if err != nil {
				return fmt.Errorf("could not signal created tasks: %w", err)
			}

			return nil
		})
	}

	return eg.Wait()
}

func (tc *TasksControllerImpl) signalTasksReplayedFromMatch(ctx context.Context, tenantId string, tasks []*v1.V1TaskWithPayload) error {
	if !tc.replayEnabled {
		tc.l.Debug().Msg("replay is disabled, skipping signalTasksReplayedFromMatch")
		return nil
	}

	// group tasks by initial states
	queuedTasks := make([]*v1.V1TaskWithPayload, 0)
	failedTasks := make([]*v1.V1TaskWithPayload, 0)
	cancelledTasks := make([]*v1.V1TaskWithPayload, 0)
	skippedTasks := make([]*v1.V1TaskWithPayload, 0)

	for _, task := range tasks {
		switch task.InitialState {
		case sqlcv1.V1TaskInitialStateQUEUED:
			queuedTasks = append(queuedTasks, task)
		case sqlcv1.V1TaskInitialStateFAILED:
			failedTasks = append(failedTasks, task)
		case sqlcv1.V1TaskInitialStateCANCELLED:
			cancelledTasks = append(cancelledTasks, task)
		case sqlcv1.V1TaskInitialStateSKIPPED:
			skippedTasks = append(skippedTasks, task)
		}
	}

	eg := &errgroup.Group{}

	if len(queuedTasks) > 0 {
		eg.Go(func() error {
			err := tc.signalTasksCreatedAndQueued(ctx, tenantId, queuedTasks)

			if err != nil {
				return fmt.Errorf("could not signal created tasks: %w", err)
			}

			return nil
		})
	}

	if len(failedTasks) > 0 {
		eg.Go(func() error {
			err := tc.signalTasksCreatedAndFailed(ctx, tenantId, failedTasks)

			if err != nil {
				return fmt.Errorf("could not signal created tasks: %w", err)
			}

			return nil
		})
	}

	if len(cancelledTasks) > 0 {
		eg.Go(func() error {
			err := tc.signalTasksCreatedAndCancelled(ctx, tenantId, cancelledTasks)

			if err != nil {
				return fmt.Errorf("could not signal created tasks: %w", err)
			}

			return nil
		})
	}

	if len(skippedTasks) > 0 {
		eg.Go(func() error {
			err := tc.signalTasksCreatedAndSkipped(ctx, tenantId, skippedTasks)

			if err != nil {
				return fmt.Errorf("could not signal created tasks: %w", err)
			}

			return nil
		})
	}

	return eg.Wait()
}

func (tc *TasksControllerImpl) signalTasksUpdated(ctx context.Context, tenantId string, tasks []*v1.V1TaskWithPayload) error {
	// group tasks by initial states
	queuedTasks := make([]*v1.V1TaskWithPayload, 0)
	failedTasks := make([]*v1.V1TaskWithPayload, 0)
	cancelledTasks := make([]*v1.V1TaskWithPayload, 0)
	skippedTasks := make([]*v1.V1TaskWithPayload, 0)

	for _, task := range tasks {
		switch task.InitialState {
		case sqlcv1.V1TaskInitialStateQUEUED:
			queuedTasks = append(queuedTasks, task)
		case sqlcv1.V1TaskInitialStateFAILED:
			failedTasks = append(failedTasks, task)
		case sqlcv1.V1TaskInitialStateCANCELLED:
			cancelledTasks = append(cancelledTasks, task)
		case sqlcv1.V1TaskInitialStateSKIPPED:
			skippedTasks = append(skippedTasks, task)
		}
	}

	eg := &errgroup.Group{}

	if len(queuedTasks) > 0 {
		eg.Go(func() error {
			err := tc.signalTasksCreatedAndQueued(ctx, tenantId, queuedTasks)

			if err != nil {
				return fmt.Errorf("could not signal created tasks: %w", err)
			}

			return nil
		})
	}

	if len(failedTasks) > 0 {
		eg.Go(func() error {
			err := tc.signalTasksCreatedAndFailed(ctx, tenantId, failedTasks)

			if err != nil {
				return fmt.Errorf("could not signal created tasks: %w", err)
			}

			return nil
		})
	}

	if len(cancelledTasks) > 0 {
		eg.Go(func() error {
			err := tc.signalTasksCreatedAndCancelled(ctx, tenantId, cancelledTasks)

			if err != nil {
				return fmt.Errorf("could not signal created tasks: %w", err)
			}

			return nil
		})
	}

	if len(skippedTasks) > 0 {
		eg.Go(func() error {
			err := tc.signalTasksCreatedAndSkipped(ctx, tenantId, skippedTasks)

			if err != nil {
				return fmt.Errorf("could not signal created tasks: %w", err)
			}

			return nil
		})
	}

	return eg.Wait()
}

func (tc *TasksControllerImpl) signalTasksCreatedAndQueued(ctx context.Context, tenantId string, tasks []*v1.V1TaskWithPayload) error {
	// get all unique queues and notify them
	queues := make(map[string]struct{})

	for _, task := range tasks {
		queues[task.Queue] = struct{}{}
	}

	tenant, err := tc.repo.Tenant().GetTenantByID(ctx, tenantId)

	if err != nil {
		return err
	}

	if tenant.SchedulerPartitionId.Valid {
		msg, err := tasktypes.NotifyTaskCreated(tenantId, tasks)

		if err != nil {
			tc.l.Err(err).Msg("could not create message for scheduler partition queue")
		} else {
			err = tc.mq.SendMessage(
				ctx,
				msgqueue.QueueTypeFromPartitionIDAndController(tenant.SchedulerPartitionId.String, msgqueue.Scheduler),
				msg,
			)

			if err != nil {
				tc.l.Err(err).Msg("could not add message to scheduler partition queue")
			}
		}
	}

	// notify that tasks have been created
	// TODO: make this transactionally safe?
	for _, task := range tasks {
		msg := ""

		if len(task.ConcurrencyKeys) > 0 {
			msg = "concurrency keys evaluated as:"

			for _, key := range task.ConcurrencyKeys {
				msg += fmt.Sprintf(" %s", key)
			}
		}

		olapMsg, err := tasktypes.MonitoringEventMessageFromInternal(
			tenantId,
			tasktypes.CreateMonitoringEventPayload{
				TaskId:         task.ID,
				RetryCount:     task.RetryCount,
				EventType:      sqlcv1.V1EventTypeOlapQUEUED,
				EventTimestamp: time.Now(),
				EventMessage:   msg,
			},
		)

		if err != nil {
			tc.l.Err(err).Msg("could not create monitoring event message")
			continue
		}

		err = tc.pubBuffer.Pub(
			ctx,
			msgqueue.OLAP_QUEUE,
			olapMsg,
			false,
		)

		if err != nil {
			tc.l.Err(err).Msg("could not add monitoring event message to olap queue")
			continue
		}
	}

	// instrumentation
	go func() {
		for range tasks {
			prometheus.CreatedTasks.Inc()
			prometheus.TenantCreatedTasks.WithLabelValues(tenantId).Inc()
		}
	}()

	return nil
}

func (tc *TasksControllerImpl) signalTasksCreatedAndCancelled(ctx context.Context, tenantId string, tasks []*v1.V1TaskWithPayload) error {
	internalEvents := make([]v1.InternalTaskEvent, 0)

	for _, task := range tasks {
		taskExternalId := sqlchelpers.UUIDToStr(task.ExternalID)

		dataBytes := v1.NewCancelledTaskOutputEventFromTask(task).Bytes()

		internalEvents = append(internalEvents, v1.InternalTaskEvent{
			TenantID:       tenantId,
			TaskID:         task.ID,
			TaskExternalID: taskExternalId,
			RetryCount:     task.RetryCount,
			EventType:      sqlcv1.V1TaskEventTypeCANCELLED,
			Data:           dataBytes,
		})
	}

	err := tc.sendInternalEvents(ctx, tenantId, internalEvents)

	if err != nil {
		return err
	}

	// notify that tasks have been cancelled
	// TODO: make this transactionally safe?
	for _, task := range tasks {
		msg, err := tasktypes.MonitoringEventMessageFromInternal(tenantId, tasktypes.CreateMonitoringEventPayload{
			TaskId:         task.ID,
			RetryCount:     task.RetryCount,
			EventType:      sqlcv1.V1EventTypeOlapCANCELLED,
			EventTimestamp: time.Now(),
		})

		if err != nil {
			tc.l.Err(err).Msg("could not create message for olap queue")
			continue
		}

		err = tc.pubBuffer.Pub(
			ctx,
			msgqueue.OLAP_QUEUE,
			msg,
			false,
		)

		if err != nil {
			tc.l.Err(err).Msg("could not add message to olap queue")
			continue
		}
	}

	// instrumentation
	go func() {
		for range tasks {
			prometheus.CreatedTasks.Inc()
			prometheus.TenantCreatedTasks.WithLabelValues(tenantId).Inc()
			prometheus.CancelledTasks.Inc()
			prometheus.TenantCancelledTasks.WithLabelValues(tenantId).Inc()
		}
	}()

	return nil
}

func (tc *TasksControllerImpl) signalTasksCreatedAndFailed(ctx context.Context, tenantId string, tasks []*v1.V1TaskWithPayload) error {
	internalEvents := make([]v1.InternalTaskEvent, 0)

	for _, task := range tasks {
		taskExternalId := sqlchelpers.UUIDToStr(task.ExternalID)

		dataBytes := v1.NewFailedTaskOutputEventFromTask(task).Bytes()

		internalEvents = append(internalEvents, v1.InternalTaskEvent{
			TenantID:       tenantId,
			TaskID:         task.ID,
			TaskExternalID: taskExternalId,
			RetryCount:     task.RetryCount,
			EventType:      sqlcv1.V1TaskEventTypeFAILED,
			Data:           dataBytes,
		})
	}

	err := tc.sendInternalEvents(ctx, tenantId, internalEvents)

	if err != nil {
		return err
	}

	// notify that tasks have been cancelled
	// TODO: make this transactionally safe?
	for _, task := range tasks {
		msg, err := tasktypes.MonitoringEventMessageFromInternal(tenantId, tasktypes.CreateMonitoringEventPayload{
			TaskId:         task.ID,
			RetryCount:     task.RetryCount,
			EventType:      sqlcv1.V1EventTypeOlapFAILED,
			EventPayload:   task.InitialStateReason.String,
			EventTimestamp: time.Now(),
		})

		if err != nil {
			tc.l.Err(err).Msg("could not create message for olap queue")
			continue
		}

		err = tc.pubBuffer.Pub(
			ctx,
			msgqueue.OLAP_QUEUE,
			msg,
			false,
		)

		if err != nil {
			tc.l.Err(err).Msg("could not add message to olap queue")
			continue
		}
	}

	// instrumentation
	go func() {
		for range tasks {
			prometheus.CreatedTasks.Inc()
			prometheus.TenantCreatedTasks.WithLabelValues(tenantId).Inc()
			prometheus.FailedTasks.Inc()
			prometheus.TenantFailedTasks.WithLabelValues(tenantId).Inc()
		}
	}()

	return nil
}

func (tc *TasksControllerImpl) signalTasksCreatedAndSkipped(ctx context.Context, tenantId string, tasks []*v1.V1TaskWithPayload) error {
	internalEvents := make([]v1.InternalTaskEvent, 0)

	for _, task := range tasks {
		taskExternalId := sqlchelpers.UUIDToStr(task.ExternalID)

		dataBytes := v1.NewSkippedTaskOutputEventFromTask(task).Bytes()

		internalEvents = append(internalEvents, v1.InternalTaskEvent{
			TenantID:       tenantId,
			TaskID:         task.ID,
			TaskExternalID: taskExternalId,
			RetryCount:     task.RetryCount,
			EventType:      sqlcv1.V1TaskEventTypeCOMPLETED,
			Data:           dataBytes,
		})
	}

	err := tc.sendInternalEvents(ctx, tenantId, internalEvents)

	if err != nil {
		return err
	}

	// notify that tasks have been cancelled
	// TODO: make this transactionally safe?
	for _, task := range tasks {
		msg, err := tasktypes.MonitoringEventMessageFromInternal(tenantId, tasktypes.CreateMonitoringEventPayload{
			TaskId:         task.ID,
			RetryCount:     task.RetryCount,
			EventType:      sqlcv1.V1EventTypeOlapSKIPPED,
			EventTimestamp: time.Now(),
		})

		if err != nil {
			tc.l.Err(err).Msg("could not create message for olap queue")
			continue
		}

		err = tc.pubBuffer.Pub(
			ctx,
			msgqueue.OLAP_QUEUE,
			msg,
			false,
		)

		if err != nil {
			tc.l.Err(err).Msg("could not add message to olap queue")
			continue
		}
	}

	// instrumentation
	go func() {
		for range tasks {
			prometheus.CreatedTasks.Inc()
			prometheus.TenantCreatedTasks.WithLabelValues(tenantId).Inc()
			prometheus.SkippedTasks.Inc()
			prometheus.TenantSkippedTasks.WithLabelValues(tenantId).Inc()
		}
	}()

	return nil
}

func (tc *TasksControllerImpl) signalTasksReplayed(ctx context.Context, tenantId string, tasks []v1.TaskIdInsertedAtRetryCount) error {
	if !tc.replayEnabled {
		tc.l.Debug().Msg("replay is disabled, skipping signalTasksReplayed")
		return nil
	}

	// notify that tasks have been created
	// TODO: make this transactionally safe?
	for _, task := range tasks {
		msg := "Task was replayed, resetting task result."

		olapMsg, err := tasktypes.MonitoringEventMessageFromInternal(
			tenantId,
			tasktypes.CreateMonitoringEventPayload{
				TaskId:         task.Id,
				RetryCount:     task.RetryCount,
				EventType:      sqlcv1.V1EventTypeOlapRETRIEDBYUSER,
				EventTimestamp: time.Now(),
				EventMessage:   msg,
			},
		)

		if err != nil {
			tc.l.Err(err).Msg("could not create monitoring event message")
			continue
		}

		err = tc.pubBuffer.Pub(
			ctx,
			msgqueue.OLAP_QUEUE,
			olapMsg,
			false,
		)

		if err != nil {
			tc.l.Err(err).Msg("could not add monitoring event message to olap queue")
			continue
		}
	}

	return nil
}

func (tc *TasksControllerImpl) pubRetryEvent(ctx context.Context, tenantId string, task v1.RetriedTask) error {
	taskId := task.Id

	retryMsg := fmt.Sprintf("This is retry number %d.", task.AppRetryCount)

	if task.RetryBackoffFactor.Valid && task.RetryMaxBackoff.Valid {
		maxBackoffSeconds := int(task.RetryMaxBackoff.Int32)
		backoffFactor := task.RetryBackoffFactor.Float64

		// compute the backoff duration
		durationMilliseconds := 1000 * min(float64(maxBackoffSeconds), math.Pow(backoffFactor, float64(task.AppRetryCount)))
		retryDur := time.Duration(int(durationMilliseconds)) * time.Millisecond
		retryTime := time.Now().Add(retryDur)

		retryMsg = fmt.Sprintf("%s Retrying in %s (%s).", retryMsg, retryDur.String(), retryTime.Format(time.RFC3339))
	}

	olapMsg, err := tasktypes.MonitoringEventMessageFromInternal(
		tenantId,
		tasktypes.CreateMonitoringEventPayload{
			TaskId:         taskId,
			RetryCount:     task.RetryCount,
			EventType:      sqlcv1.V1EventTypeOlapRETRYING,
			EventTimestamp: time.Now(),
			EventMessage:   retryMsg,
		},
	)

	if err != nil {
		return fmt.Errorf("could not create monitoring event message: %w", err)
	}

	err = tc.pubBuffer.Pub(
		ctx,
		msgqueue.OLAP_QUEUE,
		olapMsg,
		false,
	)

	if err != nil {
		return fmt.Errorf("could not publish monitoring event message: %w", err)
	}

	if !task.RetryBackoffFactor.Valid {
		olapMsg, err = tasktypes.MonitoringEventMessageFromInternal(
			tenantId,
			tasktypes.CreateMonitoringEventPayload{
				TaskId:         taskId,
				RetryCount:     task.RetryCount,
				EventType:      sqlcv1.V1EventTypeOlapQUEUED,
				EventTimestamp: time.Now(),
			},
		)

		if err != nil {
			return fmt.Errorf("could not create monitoring event message: %w", err)
		}

		err = tc.pubBuffer.Pub(
			ctx,
			msgqueue.OLAP_QUEUE,
			olapMsg,
			false,
		)

		if err != nil {
			return fmt.Errorf("could not publish monitoring event message: %w", err)
		}
	}

	return nil
}<|MERGE_RESOLUTION|>--- conflicted
+++ resolved
@@ -42,29 +42,6 @@
 }
 
 type TasksControllerImpl struct {
-<<<<<<< HEAD
-	mq                                    msgqueue.MessageQueue
-	pubBuffer                             *msgqueue.MQPubBuffer
-	l                                     *zerolog.Logger
-	queueLogger                           *zerolog.Logger
-	pgxStatsLogger                        *zerolog.Logger
-	repo                                  repository.EngineRepository
-	repov1                                v1.Repository
-	dv                                    datautils.DataDecoderValidator
-	s                                     gocron.Scheduler
-	a                                     *hatcheterrors.Wrapped
-	p                                     *partition.Partition
-	celParser                             *cel.CELParser
-	opsPoolPollInterval                   time.Duration
-	opsPoolJitter                         time.Duration
-	timeoutTaskOperations                 *operation.OperationPool
-	reassignTaskOperations                *operation.OperationPool
-	retryTaskOperations                   *operation.OperationPool
-	emitSleepOperations                   *operation.OperationPool
-	processPayloadWALOperations           *queueutils.OperationPool[int64]
-	evictExpiredIdempotencyKeysOperations *queueutils.OperationPool[string]
-	replayEnabled                         bool
-=======
 	mq                                       msgqueue.MessageQueue
 	pubBuffer                                *msgqueue.MQPubBuffer
 	l                                        *zerolog.Logger
@@ -79,16 +56,15 @@
 	celParser                                *cel.CELParser
 	opsPoolPollInterval                      time.Duration
 	opsPoolJitter                            time.Duration
-	timeoutTaskOperations                    *queueutils.OperationPool[string]
-	reassignTaskOperations                   *queueutils.OperationPool[string]
-	retryTaskOperations                      *queueutils.OperationPool[string]
-	emitSleepOperations                      *queueutils.OperationPool[string]
+	timeoutTaskOperations                    *operation.OperationPool
+	reassignTaskOperations                   *operation.OperationPool
+	retryTaskOperations                      *operation.OperationPool
+	emitSleepOperations                      *operation.OperationPool
 	processPayloadWALOperations              *queueutils.OperationPool[int64]
 	processPayloadExternalCutoversOperations *queueutils.OperationPool[int64]
 	evictExpiredIdempotencyKeysOperations    *queueutils.OperationPool[string]
 	replayEnabled                            bool
 	analyzeCronInterval                      time.Duration
->>>>>>> d7c375f9
 }
 
 type TasksControllerOpt func(*TasksControllerOpts)
