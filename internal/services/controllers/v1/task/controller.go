--- conflicted
+++ resolved
@@ -353,11 +353,7 @@
 	_, err = tc.s.NewJob(
 		gocron.DurationJob(tc.repov1.Payloads().ExternalCutoverProcessInterval()),
 		gocron.NewTask(
-<<<<<<< HEAD
-			tc.runAnalyze(spanContext),
-=======
 			tc.runProcessPayloadExternalCutovers(spanContext),
->>>>>>> b16be655
 		),
 	)
 
@@ -375,7 +371,7 @@
 	_, err = tc.s.NewJob(
 		gocron.DurationJob(tc.analyzeCronInterval),
 		gocron.NewTask(
-			tc.runAnalyze(ctx),
+			tc.runAnalyze(spanContext),
 		),
 		gocron.WithSingletonMode(gocron.LimitModeReschedule),
 	)
