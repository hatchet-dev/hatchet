--- conflicted
+++ resolved
@@ -41,28 +41,6 @@
 }
 
 type TasksControllerImpl struct {
-<<<<<<< HEAD
-	mq                          msgqueue.MessageQueue
-	pubBuffer                   *msgqueue.MQPubBuffer
-	l                           *zerolog.Logger
-	queueLogger                 *zerolog.Logger
-	pgxStatsLogger              *zerolog.Logger
-	repo                        repository.EngineRepository
-	repov1                      v1.Repository
-	dv                          datautils.DataDecoderValidator
-	s                           gocron.Scheduler
-	a                           *hatcheterrors.Wrapped
-	p                           *partition.Partition
-	celParser                   *cel.CELParser
-	opsPoolPollInterval         time.Duration
-	opsPoolJitter               time.Duration
-	timeoutTaskOperations       *queueutils.OperationPool[string]
-	reassignTaskOperations      *queueutils.OperationPool[string]
-	retryTaskOperations         *queueutils.OperationPool[string]
-	emitSleepOperations         *queueutils.OperationPool[string]
-	processPayloadWALOperations *queueutils.OperationPool[int64]
-	replayEnabled               bool
-=======
 	mq                                    msgqueue.MessageQueue
 	pubBuffer                             *msgqueue.MQPubBuffer
 	l                                     *zerolog.Logger
@@ -77,13 +55,13 @@
 	celParser                             *cel.CELParser
 	opsPoolPollInterval                   time.Duration
 	opsPoolJitter                         time.Duration
-	timeoutTaskOperations                 *queueutils.OperationPool
-	reassignTaskOperations                *queueutils.OperationPool
-	retryTaskOperations                   *queueutils.OperationPool
-	emitSleepOperations                   *queueutils.OperationPool
-	evictExpiredIdempotencyKeysOperations *queueutils.OperationPool
+	timeoutTaskOperations                 *queueutils.OperationPool[string]
+	reassignTaskOperations                *queueutils.OperationPool[string]
+	retryTaskOperations                   *queueutils.OperationPool[string]
+	emitSleepOperations                   *queueutils.OperationPool[string]
+	processPayloadWALOperations           *queueutils.OperationPool[int64]
+	evictExpiredIdempotencyKeysOperations *queueutils.OperationPool[string]
 	replayEnabled                         bool
->>>>>>> f385964f
 }
 
 type TasksControllerOpt func(*TasksControllerOpts)
@@ -253,11 +231,8 @@
 	t.emitSleepOperations = queueutils.NewOperationPool(opts.l, timeout, "emit sleep step runs", t.processSleeps).WithJitter(jitter)
 	t.reassignTaskOperations = queueutils.NewOperationPool(opts.l, timeout, "reassign step runs", t.processTaskReassignments).WithJitter(jitter)
 	t.retryTaskOperations = queueutils.NewOperationPool(opts.l, timeout, "retry step runs", t.processTaskRetryQueueItems).WithJitter(jitter)
-<<<<<<< HEAD
 	t.processPayloadWALOperations = queueutils.NewOperationPool[int64](opts.l, timeout, "process payload WAL", t.processPayloadWAL).WithJitter(jitter)
-=======
 	t.evictExpiredIdempotencyKeysOperations = queueutils.NewOperationPool(opts.l, timeout, "evict expired idempotency keys", t.evictExpiredIdempotencyKeys).WithJitter(jitter)
->>>>>>> f385964f
 
 	return t, nil
 }
@@ -377,7 +352,6 @@
 	}
 
 	_, err = tc.s.NewJob(
-<<<<<<< HEAD
 		// TODO: Make this configurable
 		gocron.DurationJob(time.Second*15),
 		gocron.NewTask(
@@ -386,9 +360,17 @@
 	)
 
 	if err != nil {
+		wrappedErr := fmt.Errorf("could not schedule process payload WAL: %w", err)
+
 		cancel()
-		return nil, fmt.Errorf("could not schedule process payload WAL: %w", err)
-=======
+		span.RecordError(err)
+		span.SetStatus(codes.Error, "could not run analyze")
+		span.End()
+
+		return nil, wrappedErr
+	}
+
+	_, err = tc.s.NewJob(
 		gocron.DailyJob(1, gocron.NewAtTimes(
 			// 5AM UTC
 			gocron.NewAtTime(5, 0, 0),
@@ -426,7 +408,6 @@
 		span.End()
 
 		return nil, wrappedErr
->>>>>>> f385964f
 	}
 
 	cleanup := func() error {
