package olap

import (
	"context"
	"errors"
	"fmt"
	"hash/fnv"
	"math/rand"
	"sync"
	"time"

	"github.com/go-co-op/gocron/v2"
	"github.com/google/uuid"
	"github.com/jackc/pgx/v5/pgtype"
	"github.com/rs/zerolog"

	"github.com/hatchet-dev/hatchet/internal/datautils"
	"github.com/hatchet-dev/hatchet/internal/integrations/alerting"
	msgqueue "github.com/hatchet-dev/hatchet/internal/msgqueue/v1"
	"github.com/hatchet-dev/hatchet/internal/queueutils"
	"github.com/hatchet-dev/hatchet/internal/services/partition"
	"github.com/hatchet-dev/hatchet/internal/services/shared/recoveryutils"
	tasktypes "github.com/hatchet-dev/hatchet/internal/services/shared/tasktypes/v1"
	"github.com/hatchet-dev/hatchet/pkg/config/server"
	hatcheterrors "github.com/hatchet-dev/hatchet/pkg/errors"
	"github.com/hatchet-dev/hatchet/pkg/logger"
	"github.com/hatchet-dev/hatchet/pkg/repository/postgres/sqlchelpers"
	v1 "github.com/hatchet-dev/hatchet/pkg/repository/v1"
	"github.com/hatchet-dev/hatchet/pkg/repository/v1/sqlcv1"
)

type OLAPController interface {
	Start(ctx context.Context) error
}

type OLAPControllerImpl struct {
	mq                           msgqueue.MessageQueue
	l                            *zerolog.Logger
	repo                         v1.Repository
	dv                           datautils.DataDecoderValidator
	a                            *hatcheterrors.Wrapped
	p                            *partition.Partition
	s                            gocron.Scheduler
	ta                           *alerting.TenantAlertManager
	processTenantAlertOperations *queueutils.OperationPool[string]
	samplingHashThreshold        *int64
	olapConfig                   *server.ConfigFileOperations
	prometheusMetricsEnabled     bool
	analyzeCronInterval          time.Duration
	taskPrometheusUpdateCh       chan taskPrometheusUpdate
	taskPrometheusWorkerCtx      context.Context
	taskPrometheusWorkerCancel   context.CancelFunc
	dagPrometheusUpdateCh        chan dagPrometheusUpdate
	dagPrometheusWorkerCtx       context.Context
	dagPrometheusWorkerCancel    context.CancelFunc
	statusUpdateBatchSizeLimits  v1.StatusUpdateBatchSizeLimits
}

type OLAPControllerOpt func(*OLAPControllerOpts)

type OLAPControllerOpts struct {
	mq                          msgqueue.MessageQueue
	l                           *zerolog.Logger
	repo                        v1.Repository
	dv                          datautils.DataDecoderValidator
	alerter                     hatcheterrors.Alerter
	p                           *partition.Partition
	ta                          *alerting.TenantAlertManager
	samplingHashThreshold       *int64
	olapConfig                  *server.ConfigFileOperations
	prometheusMetricsEnabled    bool
	analyzeCronInterval         time.Duration
	statusUpdateBatchSizeLimits v1.StatusUpdateBatchSizeLimits
}

func defaultOLAPControllerOpts() *OLAPControllerOpts {
	l := logger.NewDefaultLogger("olap-controller")
	alerter := hatcheterrors.NoOpAlerter{}

	return &OLAPControllerOpts{
		l:                        &l,
		dv:                       datautils.NewDataDecoderValidator(),
		alerter:                  alerter,
		prometheusMetricsEnabled: false,
		analyzeCronInterval:      3 * time.Hour,
	}
}

func WithMessageQueue(mq msgqueue.MessageQueue) OLAPControllerOpt {
	return func(opts *OLAPControllerOpts) {
		opts.mq = mq
	}
}

func WithLogger(l *zerolog.Logger) OLAPControllerOpt {
	return func(opts *OLAPControllerOpts) {
		opts.l = l
	}
}

func WithAlerter(a hatcheterrors.Alerter) OLAPControllerOpt {
	return func(opts *OLAPControllerOpts) {
		opts.alerter = a
	}
}

func WithRepository(r v1.Repository) OLAPControllerOpt {
	return func(opts *OLAPControllerOpts) {
		opts.repo = r
	}
}

func WithPartition(p *partition.Partition) OLAPControllerOpt {
	return func(opts *OLAPControllerOpts) {
		opts.p = p
	}
}

func WithDataDecoderValidator(dv datautils.DataDecoderValidator) OLAPControllerOpt {
	return func(opts *OLAPControllerOpts) {
		opts.dv = dv
	}
}

func WithTenantAlertManager(ta *alerting.TenantAlertManager) OLAPControllerOpt {
	return func(opts *OLAPControllerOpts) {
		opts.ta = ta
	}
}

func WithSamplingConfig(c server.ConfigFileSampling) OLAPControllerOpt {
	return func(opts *OLAPControllerOpts) {
		if c.Enabled && c.SamplingRate != 1.0 {
			// convert the rate into a hash threshold
			hashThreshold := int64(c.SamplingRate * 100)

			opts.samplingHashThreshold = &hashThreshold
		}
	}
}

func WithOperationsConfig(c server.ConfigFileOperations) OLAPControllerOpt {
	return func(opts *OLAPControllerOpts) {
		opts.olapConfig = &c
	}
}

func WithPrometheusMetricsEnabled(enabled bool) OLAPControllerOpt {
	return func(opts *OLAPControllerOpts) {
		opts.prometheusMetricsEnabled = enabled
	}
}

func WithAnalyzeCronInterval(interval time.Duration) OLAPControllerOpt {
	return func(opts *OLAPControllerOpts) {
		opts.analyzeCronInterval = interval
	}
}

func WithOLAPStatusUpdateBatchSizeLimits(limits v1.StatusUpdateBatchSizeLimits) OLAPControllerOpt {
	return func(opts *OLAPControllerOpts) {
		opts.statusUpdateBatchSizeLimits = limits
	}
}

func New(fs ...OLAPControllerOpt) (*OLAPControllerImpl, error) {
	opts := defaultOLAPControllerOpts()

	for _, f := range fs {
		f(opts)
	}

	if opts.mq == nil {
		return nil, fmt.Errorf("task queue is required. use WithMessageQueue")
	}

	if opts.repo == nil {
		return nil, fmt.Errorf("repository is required. use WithRepository")
	}

	if opts.p == nil {
		return nil, errors.New("partition is required. use WithPartition")
	}

	if opts.ta == nil {
		return nil, errors.New("tenant alerter is required. use WithTenantAlertManager")
	}

	newLogger := opts.l.With().Str("service", "olap-controller").Logger()
	opts.l = &newLogger

	s, err := gocron.NewScheduler(gocron.WithLocation(time.UTC))

	if err != nil {
		return nil, fmt.Errorf("could not create scheduler: %w", err)
	}

	a := hatcheterrors.NewWrapped(opts.alerter)
	a.WithData(map[string]interface{}{"service": "olap-controller"})

	// Channel size = 2 * batch_size * num_partitions for overhead
	// batch_size = 1000, num_partitions from partition config
	numPartitions := 4
	prometheusChannelSize := 2 * 1000 * numPartitions

	taskPrometheusUpdateCh := make(chan taskPrometheusUpdate, prometheusChannelSize)
	dagPrometheusUpdateCh := make(chan dagPrometheusUpdate, prometheusChannelSize)

	o := &OLAPControllerImpl{
		mq:                          opts.mq,
		l:                           opts.l,
		s:                           s,
		p:                           opts.p,
		repo:                        opts.repo,
		dv:                          opts.dv,
		a:                           a,
		ta:                          opts.ta,
		samplingHashThreshold:       opts.samplingHashThreshold,
		olapConfig:                  opts.olapConfig,
		prometheusMetricsEnabled:    opts.prometheusMetricsEnabled,
		analyzeCronInterval:         opts.analyzeCronInterval,
		taskPrometheusUpdateCh:      taskPrometheusUpdateCh,
		dagPrometheusUpdateCh:       dagPrometheusUpdateCh,
		statusUpdateBatchSizeLimits: opts.statusUpdateBatchSizeLimits,
	}

	// Default jitter value
	jitter := 1500 * time.Millisecond

	// Override with config value if available
	if o.olapConfig != nil && o.olapConfig.Jitter > 0 {
		jitter = time.Duration(o.olapConfig.Jitter) * time.Millisecond
	}

	// Default timeout
	timeout := 15 * time.Second

	o.processTenantAlertOperations = queueutils.NewOperationPool(
		opts.l,
		timeout,
		"process tenant alerts",
		o.processTenantAlerts,
	).WithJitter(jitter)

	return o, nil
}

func (o *OLAPControllerImpl) Start() (func() error, error) {
	cleanupHeavyReadMQ, heavyReadMQ := o.mq.Clone()
	heavyReadMQ.SetQOS(2000)

	o.s.Start()

	mqBuffer := msgqueue.NewMQSubBuffer(msgqueue.OLAP_QUEUE, heavyReadMQ, o.handleBufferedMsgs)

	wg := sync.WaitGroup{}

	startupPartitionCtx, cancelStartupPartition := context.WithTimeout(context.Background(), 30*time.Second)
	defer cancelStartupPartition()

	// always create table partition on startup
	if err := o.createTablePartition(startupPartitionCtx); err != nil {
		return nil, fmt.Errorf("could not create table partition: %w", err)
	}

	ctx, cancel := context.WithCancel(context.Background())

	// Start prometheus workers if metrics are enabled
	if o.prometheusMetricsEnabled {
		o.taskPrometheusWorkerCtx, o.taskPrometheusWorkerCancel = context.WithCancel(context.Background())
		wg.Add(1)
		go func() {
			defer wg.Done()
			o.runTaskPrometheusUpdateWorker()
		}()

		o.dagPrometheusWorkerCtx, o.dagPrometheusWorkerCancel = context.WithCancel(context.Background())
		wg.Add(1)
		go func() {
			defer wg.Done()
			o.runDAGPrometheusUpdateWorker()
		}()
	}

	_, err := o.s.NewJob(
		gocron.DurationJob(time.Minute*15),
		gocron.NewTask(
			o.runOLAPTablePartition(ctx),
		),
		gocron.WithSingletonMode(gocron.LimitModeReschedule),
	)

	if err != nil {
		cancel()
		return nil, fmt.Errorf("could not schedule task table partition: %w", err)
	}

	// Default poll interval
	pollIntervalSec := 2

	// Override with config value if available
	if o.olapConfig != nil && o.olapConfig.PollInterval > 0 {
		pollIntervalSec = o.olapConfig.PollInterval
	}

	_, err = o.s.NewJob(
		gocron.DurationJob(time.Second*time.Duration(pollIntervalSec)),
		gocron.NewTask(
			o.runTaskStatusUpdates(ctx),
		),
		gocron.WithSingletonMode(gocron.LimitModeReschedule),
	)

	if err != nil {
		cancel()
		return nil, fmt.Errorf("could not schedule task status updates: %w", err)
	}

	_, err = o.s.NewJob(
		gocron.DurationJob(time.Second*time.Duration(pollIntervalSec)),
		gocron.NewTask(
			o.runDAGStatusUpdates(ctx),
		),
		gocron.WithSingletonMode(gocron.LimitModeReschedule),
	)

	if err != nil {
		cancel()
		return nil, fmt.Errorf("could not schedule dag status updates: %w", err)
	}

	_, err = o.s.NewJob(
		gocron.DurationJob(time.Second*60),
		gocron.NewTask(
			o.runTenantProcessAlerts(ctx),
		),
		gocron.WithSingletonMode(gocron.LimitModeReschedule),
	)

	if err != nil {
		cancel()
		return nil, fmt.Errorf("could not schedule process tenant alerts: %w", err)
	}

	_, err = o.s.NewJob(
<<<<<<< HEAD
		gocron.DurationJob(3*time.Hour),
=======
		gocron.DurationJob(o.analyzeCronInterval),
>>>>>>> 0d355a8d
		gocron.NewTask(
			o.runAnalyze(ctx),
		),
		gocron.WithSingletonMode(gocron.LimitModeReschedule),
	)

	if err != nil {
		cancel()
		return nil, fmt.Errorf("could not run analyze: %w", err)
	}

	cleanupBuffer, err := mqBuffer.Start()

	if err != nil {
		cancel()
		return nil, fmt.Errorf("could not start message queue buffer: %w", err)
	}

	cleanup := func() error {
		cancel()

		// Stop prometheus workers if running
		if o.taskPrometheusWorkerCancel != nil {
			o.taskPrometheusWorkerCancel()
		}
		if o.dagPrometheusWorkerCancel != nil {
			o.dagPrometheusWorkerCancel()
		}

		if err := cleanupBuffer(); err != nil {
			return err
		}

		if err := cleanupHeavyReadMQ(); err != nil {
			return err
		}

		if err := o.s.Shutdown(); err != nil {
			return err
		}

		wg.Wait()

		// Close prometheus channels after all workers are done
		if o.taskPrometheusUpdateCh != nil {
			close(o.taskPrometheusUpdateCh)
		}
		if o.dagPrometheusUpdateCh != nil {
			close(o.dagPrometheusUpdateCh)
		}

		return nil
	}

	return cleanup, nil
}

func (tc *OLAPControllerImpl) handleBufferedMsgs(tenantId, msgId string, payloads [][]byte) (err error) {
	defer func() {
		if r := recover(); r != nil {
			recoverErr := recoveryutils.RecoverWithAlert(tc.l, tc.a, r)

			if recoverErr != nil {
				err = recoverErr
			}
		}
	}()

	switch msgId {
	case "created-task":
		return tc.handleCreatedTask(context.Background(), tenantId, payloads)
	case "created-dag":
		return tc.handleCreatedDAG(context.Background(), tenantId, payloads)
	case "create-monitoring-event":
		return tc.handleCreateMonitoringEvent(context.Background(), tenantId, payloads)
	case "created-event-trigger":
		return tc.handleCreateEventTriggers(context.Background(), tenantId, payloads)
	case "failed-webhook-validation":
		return tc.handleFailedWebhookValidation(context.Background(), tenantId, payloads)
	case "cel-evaluation-failure":
		return tc.handleCelEvaluationFailure(context.Background(), tenantId, payloads)
	case "offload-payload":
		return tc.handlePayloadOffload(context.Background(), tenantId, payloads)
	}

	return fmt.Errorf("unknown message id: %s", msgId)
}

func (tc *OLAPControllerImpl) handlePayloadOffload(ctx context.Context, tenantId string, payloads [][]byte) error {
	offloads := make([]v1.OffloadPayloadOpts, 0)

	msgs := msgqueue.JSONConvert[v1.OLAPPayloadsToOffload](payloads)

	for _, msg := range msgs {
		for _, payload := range msg.Payloads {
			if !tc.sample(payload.ExternalId.String()) {
				tc.l.Debug().Msgf("skipping payload offload external id %s", payload.ExternalId)
				continue
			}

			offloads = append(offloads, v1.OffloadPayloadOpts(payload))
		}
	}

	return tc.repo.OLAP().OffloadPayloads(ctx, tenantId, offloads)
}

func (tc *OLAPControllerImpl) handleCelEvaluationFailure(ctx context.Context, tenantId string, payloads [][]byte) error {
	failures := make([]v1.CELEvaluationFailure, 0)

	msgs := msgqueue.JSONConvert[tasktypes.CELEvaluationFailures](payloads)

	for _, msg := range msgs {
		for _, failure := range msg.Failures {
			if !tc.sample(failure.ErrorMessage) {
				tc.l.Debug().Msgf("skipping CEL evaluation failure %s for source %s", failure.ErrorMessage, failure.Source)
				continue
			}

			failures = append(failures, failure)
		}
	}

	return tc.repo.OLAP().StoreCELEvaluationFailures(ctx, tenantId, failures)
}

// handleCreatedTask is responsible for flushing a created task to the OLAP repository
func (tc *OLAPControllerImpl) handleCreatedTask(ctx context.Context, tenantId string, payloads [][]byte) error {
	createTaskOpts := make([]*v1.V1TaskWithPayload, 0)

	msgs := msgqueue.JSONConvert[tasktypes.CreatedTaskPayload](payloads)

	for _, msg := range msgs {
		if !tc.sample(sqlchelpers.UUIDToStr(msg.WorkflowRunID)) {
			tc.l.Debug().Msgf("skipping task %d for workflow run %s", msg.ID, sqlchelpers.UUIDToStr(msg.WorkflowRunID))
			continue
		}

		createTaskOpts = append(createTaskOpts, msg.V1TaskWithPayload)
	}

	return tc.repo.OLAP().CreateTasks(ctx, tenantId, createTaskOpts)
}

// handleCreatedTask is responsible for flushing a created task to the OLAP repository
func (tc *OLAPControllerImpl) handleCreatedDAG(ctx context.Context, tenantId string, payloads [][]byte) error {
	createDAGOpts := make([]*v1.DAGWithData, 0)
	msgs := msgqueue.JSONConvert[tasktypes.CreatedDAGPayload](payloads)

	for _, msg := range msgs {
		if !tc.sample(sqlchelpers.UUIDToStr(msg.ExternalID)) {
			tc.l.Debug().Msgf("skipping dag %s", sqlchelpers.UUIDToStr(msg.ExternalID))
			continue
		}

		createDAGOpts = append(createDAGOpts, msg.DAGWithData)
	}

	return tc.repo.OLAP().CreateDAGs(ctx, tenantId, createDAGOpts)
}

func (tc *OLAPControllerImpl) handleCreateEventTriggers(ctx context.Context, tenantId string, payloads [][]byte) error {
	msgs := msgqueue.JSONConvert[tasktypes.CreatedEventTriggerPayload](payloads)

	seenEventKeysSet := make(map[string]bool)

	bulkCreateTriggersParams := make([]v1.EventTriggersFromExternalId, 0)

	tenantIds := make([]pgtype.UUID, 0)
	externalIds := make([]pgtype.UUID, 0)
	seenAts := make([]pgtype.Timestamptz, 0)
	keys := make([]string, 0)
	payloadstoInsert := make([][]byte, 0)
	additionalMetadatas := make([][]byte, 0)
	scopes := make([]pgtype.Text, 0)
	triggeringWebhookNames := make([]pgtype.Text, 0)

	for _, msg := range msgs {
		for _, payload := range msg.Payloads {
			if payload.MaybeRunId != nil && payload.MaybeRunInsertedAt != nil {
				var filterId pgtype.UUID

				if payload.FilterId != nil {
					filterId = sqlchelpers.UUIDFromStr(*payload.FilterId)
				}

				bulkCreateTriggersParams = append(bulkCreateTriggersParams, v1.EventTriggersFromExternalId{
					RunID:           *payload.MaybeRunId,
					RunInsertedAt:   sqlchelpers.TimestamptzFromTime(*payload.MaybeRunInsertedAt),
					EventExternalId: sqlchelpers.UUIDFromStr(payload.EventExternalId),
					EventSeenAt:     sqlchelpers.TimestamptzFromTime(payload.EventSeenAt),
					FilterId:        filterId,
				})
			}

			_, eventAlreadySeen := seenEventKeysSet[payload.EventExternalId]

			if eventAlreadySeen {
				continue
			}

			seenEventKeysSet[payload.EventExternalId] = true
			tenantIds = append(tenantIds, sqlchelpers.UUIDFromStr(tenantId))
			externalIds = append(externalIds, sqlchelpers.UUIDFromStr(payload.EventExternalId))
			seenAts = append(seenAts, sqlchelpers.TimestamptzFromTime(payload.EventSeenAt))
			keys = append(keys, payload.EventKey)
			payloadstoInsert = append(payloadstoInsert, payload.EventPayload)
			additionalMetadatas = append(additionalMetadatas, payload.EventAdditionalMetadata)

			var scope pgtype.Text
			if payload.EventScope != nil {
				scope = sqlchelpers.TextFromStr(*payload.EventScope)
			}

			scopes = append(scopes, scope)

			var triggeringWebhookName pgtype.Text
			if payload.TriggeringWebhookName != nil {
				triggeringWebhookName = sqlchelpers.TextFromStr(*payload.TriggeringWebhookName)
			}

			triggeringWebhookNames = append(triggeringWebhookNames, triggeringWebhookName)
		}
	}

	bulkCreateEventParams := sqlcv1.BulkCreateEventsParams{
		Tenantids:              tenantIds,
		Externalids:            externalIds,
		Seenats:                seenAts,
		Keys:                   keys,
		Payloads:               payloadstoInsert,
		Additionalmetadatas:    additionalMetadatas,
		Scopes:                 scopes,
		TriggeringWebhookNames: triggeringWebhookNames,
	}

	return tc.repo.OLAP().BulkCreateEventsAndTriggers(
		ctx,
		bulkCreateEventParams,
		bulkCreateTriggersParams,
	)
}

// handleCreateMonitoringEvent is responsible for sending a group of monitoring events to the OLAP repository
func (tc *OLAPControllerImpl) handleCreateMonitoringEvent(ctx context.Context, tenantId string, payloads [][]byte) error {
	msgs := msgqueue.JSONConvert[tasktypes.CreateMonitoringEventPayload](payloads)

	taskIdsToLookup := make([]int64, len(msgs))

	for i, msg := range msgs {
		taskIdsToLookup[i] = msg.TaskId
	}

	metas, err := tc.repo.Tasks().ListTaskMetas(ctx, tenantId, taskIdsToLookup)

	if err != nil {
		return err
	}

	taskIdsToMetas := make(map[int64]*sqlcv1.ListTaskMetasRow)

	for _, taskMeta := range metas {
		taskIdsToMetas[taskMeta.ID] = taskMeta
	}

	taskIds := make([]int64, 0)
	taskInsertedAts := make([]pgtype.Timestamptz, 0)
	retryCounts := make([]int32, 0)
	workerIds := make([]string, 0)
	workflowIds := make([]pgtype.UUID, 0)
	eventTypes := make([]sqlcv1.V1EventTypeOlap, 0)
	readableStatuses := make([]sqlcv1.V1ReadableStatusOlap, 0)
	eventPayloads := make([]string, 0)
	eventMessages := make([]string, 0)
	timestamps := make([]pgtype.Timestamptz, 0)
	eventExternalIds := make([]pgtype.UUID, 0)

	for _, msg := range msgs {
		taskMeta := taskIdsToMetas[msg.TaskId]

		if taskMeta == nil {
			tc.l.Error().Msgf("could not find task meta for task id %d", msg.TaskId)
			continue
		}

		if !tc.sample(sqlchelpers.UUIDToStr(taskMeta.WorkflowRunID)) {
			tc.l.Debug().Msgf("skipping task %d for workflow run %s", msg.TaskId, sqlchelpers.UUIDToStr(taskMeta.WorkflowRunID))
			continue
		}

		taskIds = append(taskIds, msg.TaskId)
		taskInsertedAts = append(taskInsertedAts, taskMeta.InsertedAt)
		workflowIds = append(workflowIds, taskMeta.WorkflowID)
		retryCounts = append(retryCounts, msg.RetryCount)
		eventTypes = append(eventTypes, msg.EventType)
		eventPayloads = append(eventPayloads, msg.EventPayload)
		eventMessages = append(eventMessages, msg.EventMessage)
		timestamps = append(timestamps, sqlchelpers.TimestamptzFromTime(msg.EventTimestamp))
		eventExternalIds = append(eventExternalIds, sqlchelpers.UUIDFromStr(uuid.New().String()))

		if msg.WorkerId != nil {
			workerIds = append(workerIds, *msg.WorkerId)
		} else {
			workerIds = append(workerIds, "")
		}

		switch msg.EventType {
		case sqlcv1.V1EventTypeOlapRETRYING:
			readableStatuses = append(readableStatuses, sqlcv1.V1ReadableStatusOlapQUEUED)
		case sqlcv1.V1EventTypeOlapREASSIGNED:
			readableStatuses = append(readableStatuses, sqlcv1.V1ReadableStatusOlapQUEUED)
		case sqlcv1.V1EventTypeOlapRETRIEDBYUSER:
			readableStatuses = append(readableStatuses, sqlcv1.V1ReadableStatusOlapQUEUED)
		case sqlcv1.V1EventTypeOlapCREATED:
			readableStatuses = append(readableStatuses, sqlcv1.V1ReadableStatusOlapQUEUED)
		case sqlcv1.V1EventTypeOlapQUEUED:
			readableStatuses = append(readableStatuses, sqlcv1.V1ReadableStatusOlapQUEUED)
		case sqlcv1.V1EventTypeOlapREQUEUEDNOWORKER:
			readableStatuses = append(readableStatuses, sqlcv1.V1ReadableStatusOlapQUEUED)
		case sqlcv1.V1EventTypeOlapREQUEUEDRATELIMIT:
			readableStatuses = append(readableStatuses, sqlcv1.V1ReadableStatusOlapQUEUED)
		case sqlcv1.V1EventTypeOlapASSIGNED:
			readableStatuses = append(readableStatuses, sqlcv1.V1ReadableStatusOlapRUNNING)
		case sqlcv1.V1EventTypeOlapACKNOWLEDGED:
			readableStatuses = append(readableStatuses, sqlcv1.V1ReadableStatusOlapRUNNING)
		case sqlcv1.V1EventTypeOlapSENTTOWORKER:
			readableStatuses = append(readableStatuses, sqlcv1.V1ReadableStatusOlapRUNNING)
		case sqlcv1.V1EventTypeOlapSLOTRELEASED:
			readableStatuses = append(readableStatuses, sqlcv1.V1ReadableStatusOlapRUNNING)
		case sqlcv1.V1EventTypeOlapSTARTED:
			readableStatuses = append(readableStatuses, sqlcv1.V1ReadableStatusOlapRUNNING)
		case sqlcv1.V1EventTypeOlapTIMEOUTREFRESHED:
			readableStatuses = append(readableStatuses, sqlcv1.V1ReadableStatusOlapRUNNING)
		case sqlcv1.V1EventTypeOlapSCHEDULINGTIMEDOUT:
			readableStatuses = append(readableStatuses, sqlcv1.V1ReadableStatusOlapFAILED)
		case sqlcv1.V1EventTypeOlapFINISHED:
			readableStatuses = append(readableStatuses, sqlcv1.V1ReadableStatusOlapCOMPLETED)
		case sqlcv1.V1EventTypeOlapFAILED:
			readableStatuses = append(readableStatuses, sqlcv1.V1ReadableStatusOlapFAILED)
		case sqlcv1.V1EventTypeOlapCANCELLED:
			readableStatuses = append(readableStatuses, sqlcv1.V1ReadableStatusOlapCANCELLED)
		case sqlcv1.V1EventTypeOlapTIMEDOUT:
			readableStatuses = append(readableStatuses, sqlcv1.V1ReadableStatusOlapFAILED)
		case sqlcv1.V1EventTypeOlapRATELIMITERROR:
			readableStatuses = append(readableStatuses, sqlcv1.V1ReadableStatusOlapFAILED)
		case sqlcv1.V1EventTypeOlapSKIPPED:
			readableStatuses = append(readableStatuses, sqlcv1.V1ReadableStatusOlapCOMPLETED)
		}
	}

	opts := make([]sqlcv1.CreateTaskEventsOLAPParams, 0)

	for i, taskId := range taskIds {
		var workerId pgtype.UUID

		if workerIds[i] != "" {
			workerId = sqlchelpers.UUIDFromStr(workerIds[i])
		}

		event := sqlcv1.CreateTaskEventsOLAPParams{
			TenantID:               sqlchelpers.UUIDFromStr(tenantId),
			TaskID:                 taskId,
			TaskInsertedAt:         taskInsertedAts[i],
			WorkflowID:             workflowIds[i],
			EventType:              eventTypes[i],
			EventTimestamp:         timestamps[i],
			ReadableStatus:         readableStatuses[i],
			RetryCount:             retryCounts[i],
			WorkerID:               workerId,
			AdditionalEventMessage: sqlchelpers.TextFromStr(eventMessages[i]),
			ExternalID:             eventExternalIds[i],
		}

		switch eventTypes[i] {
		case sqlcv1.V1EventTypeOlapFINISHED:
			if eventPayloads[i] != "" {
				event.Output = []byte(eventPayloads[i])
			}
		case sqlcv1.V1EventTypeOlapFAILED:
			event.ErrorMessage = sqlchelpers.TextFromStr(eventPayloads[i])
		case sqlcv1.V1EventTypeOlapCANCELLED:
			event.AdditionalEventMessage = sqlchelpers.TextFromStr(eventMessages[i])
		}

		opts = append(opts, event)
	}

	err = tc.repo.OLAP().CreateTaskEvents(ctx, tenantId, opts)

	if err != nil {
		return err
	}

	if !tc.repo.OLAP().PayloadStore().ExternalStoreEnabled() {
		return nil
	}

	offloadToExternalOpts := make([]v1.OffloadToExternalStoreOpts, 0)
	idInsertedAtToExternalId := make(map[v1.IdInsertedAt]pgtype.UUID)

	for _, opt := range opts {
		// generating a dummy id + inserted at to use for creating the external keys for the task events
		// we do this since we don't have the id + inserted at of the events themselves on the opts, and we don't
		// actually need those for anything once the keys are created.
		dummyId := rand.Int63()
		// randomly jitter the inserted at time by +/- 300ms to make collisions virtually impossible
		dummyInsertedAt := time.Now().Add(time.Duration(rand.Intn(2*300+1)-300) * time.Millisecond)

		idInsertedAtToExternalId[v1.IdInsertedAt{
			ID:         dummyId,
			InsertedAt: sqlchelpers.TimestamptzFromTime(dummyInsertedAt),
		}] = opt.ExternalID

		offloadToExternalOpts = append(offloadToExternalOpts, v1.OffloadToExternalStoreOpts{
			StorePayloadOpts: &v1.StorePayloadOpts{
				Id:         dummyId,
				InsertedAt: sqlchelpers.TimestamptzFromTime(dummyInsertedAt),
				ExternalId: opt.ExternalID,
				Type:       sqlcv1.V1PayloadTypeTASKEVENTDATA,
				Payload:    opt.Output,
				TenantId:   tenantId,
			},
			OffloadAt: time.Now(),
		})
	}

	if len(offloadToExternalOpts) == 0 {
		return nil
	}

	// retrieveOptsToKey, err := tc.repo.OLAP().PayloadStore().ExternalStore().Store(ctx, offloadToExternalOpts...)

	// if err != nil {
	// 	return err
	// }

	// offloadOpts := make([]v1.OffloadPayloadOpts, 0)

	// for opt, key := range retrieveOptsToKey {
	// 	externalId := idInsertedAtToExternalId[v1.IdInsertedAt{
	// 		ID:         opt.Id,
	// 		InsertedAt: opt.InsertedAt,
	// 	}]

	// 	offloadOpts = append(offloadOpts, v1.OffloadPayloadOpts{
	// 		ExternalId:          externalId,
	// 		ExternalLocationKey: string(key),
	// 	})
	// }

	// err = tc.repo.OLAP().OffloadPayloads(ctx, tenantId, offloadOpts)

	// if err != nil {
	// 	return err
	// }

	return nil
}

func (tc *OLAPControllerImpl) handleFailedWebhookValidation(ctx context.Context, tenantId string, payloads [][]byte) error {
	createFailedWebhookValidationOpts := make([]v1.CreateIncomingWebhookFailureLogOpts, 0)

	msgs := msgqueue.JSONConvert[tasktypes.FailedWebhookValidationPayload](payloads)

	for _, msg := range msgs {
		if !tc.sample(msg.ErrorText) {
			tc.l.Debug().Msgf("skipping failure logging for webhook %s", msg.WebhookName)
			continue
		}

		createFailedWebhookValidationOpts = append(createFailedWebhookValidationOpts, v1.CreateIncomingWebhookFailureLogOpts{
			WebhookName: msg.WebhookName,
			ErrorText:   msg.ErrorText,
		})
	}

	return tc.repo.OLAP().CreateIncomingWebhookValidationFailureLogs(ctx, tenantId, createFailedWebhookValidationOpts)
}

func (tc *OLAPControllerImpl) sample(workflowRunID string) bool {
	if tc.samplingHashThreshold == nil {
		return true
	}

	bucket := hashToBucket(workflowRunID, 100)

	return int64(bucket) < *tc.samplingHashThreshold
}

func hashToBucket(workflowRunID string, buckets int) int {
	hasher := fnv.New32a()
	idBytes := []byte(workflowRunID)
	hasher.Write(idBytes)
	return int(hasher.Sum32()) % buckets
}<|MERGE_RESOLUTION|>--- conflicted
+++ resolved
@@ -343,11 +343,7 @@
 	}
 
 	_, err = o.s.NewJob(
-<<<<<<< HEAD
-		gocron.DurationJob(3*time.Hour),
-=======
 		gocron.DurationJob(o.analyzeCronInterval),
->>>>>>> 0d355a8d
 		gocron.NewTask(
 			o.runAnalyze(ctx),
 		),
