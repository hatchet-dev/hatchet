--- conflicted
+++ resolved
@@ -153,15 +153,7 @@
 	ch := cache.New(cf.CacheDuration)
 
 	return &database.Config{
-<<<<<<< HEAD
-		Disconnect: func() error {
-			ch.Purge()
-
-			return c.Prisma.Disconnect()
-		},
-=======
 		Disconnect: c.Prisma.Disconnect,
->>>>>>> a0ad99f9
 		Repository: prisma.NewPrismaRepository(c, pool, prisma.WithLogger(&l), prisma.WithCache(ch)),
 		Seed:       cf.Seed,
 	}, nil
