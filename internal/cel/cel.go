--- conflicted
+++ resolved
@@ -130,8 +130,13 @@
 		return "", err
 	}
 
-<<<<<<< HEAD
-	return out.Value().(string), nil
+	// Switch on the type of the output.
+	switch out.Type() {
+	case types.StringType:
+		return out.Value().(string), nil
+	default:
+		return "", fmt.Errorf("output must evaluate to a string: got %s", out.Type().TypeName())
+	}
 }
 
 type StepRunOutType string
@@ -186,13 +191,4 @@
 	}
 
 	return res, nil
-=======
-	// Switch on the type of the output.
-	switch out.Type() {
-	case types.StringType:
-		return out.Value().(string), nil
-	default:
-		return "", fmt.Errorf("output must evaluate to a string: got %s", out.Type().TypeName())
-	}
->>>>>>> 358b9573
 }