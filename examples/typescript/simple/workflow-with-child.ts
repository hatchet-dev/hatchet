--- conflicted
+++ resolved
@@ -28,7 +28,6 @@
   name: 'child2',
   fn: (input: ChildInput, ctx) => {
     ctx.logger.info('hello from the child2');
-<<<<<<< HEAD
     return {
       TransformedMessage: input.Message.toLowerCase(),
     };
@@ -39,9 +38,7 @@
   name: 'child3',
   parents: [child1, child2],
   fn: (input: ChildInput, ctx) => {
-    ctx.log('hello from the child3');
-=======
->>>>>>> 3831fa3e
+    ctx.logger.info('hello from the child3');
     return {
       TransformedMessage: input.Message.toLowerCase(),
     };
