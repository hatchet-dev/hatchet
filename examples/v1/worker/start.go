--- conflicted
+++ resolved
@@ -33,20 +33,12 @@
 
 	// Define workflows map
 	workflowMap := map[string][]workflow.WorkflowBase{
-<<<<<<< HEAD
-		"dag":           {v1_workflows.DagWorkflow(&hatchet)},
-		"on-failure":    {v1_workflows.OnFailure(&hatchet)},
-		"simple":        {v1_workflows.Simple(&hatchet)},
-		"sleep":         {v1_workflows.DurableSleep(&hatchet)},
+		"dag": {v1_workflows.DagWorkflow(hatchet)},
+		// "on-failure":    {v1_workflows.OnFailure(&hatchet)},
+		"simple":        {v1_workflows.Simple(hatchet)},
+		"sleep":         {v1_workflows.DurableSleep(hatchet)},
 		"durable-event": {v1_workflows.DurableEvent(hatchet)},
-		"child":         {v1_workflows.Parent(&hatchet), v1_workflows.Child(&hatchet)},
-=======
-		"dag": {v1_workflows.DagWorkflow(hatchet)},
-		// "on-failure": {v1_workflows.OnFailure(&hatchet)},
-		"simple": {v1_workflows.Simple(hatchet)},
-		"sleep":  {v1_workflows.DurableSleep(hatchet)},
-		"child":  {v1_workflows.Parent(hatchet), v1_workflows.Child(hatchet)},
->>>>>>> e4a5e3ac
+		"child":         {v1_workflows.Parent(hatchet), v1_workflows.Child(hatchet)},
 	}
 
 	// Lookup workflow from map
