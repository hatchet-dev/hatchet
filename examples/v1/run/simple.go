package main

import (
	"context"
	"fmt"
	"os"
<<<<<<< HEAD
=======
	"time"
>>>>>>> c71ae728

	"github.com/google/uuid"
	v1_workflows "github.com/hatchet-dev/hatchet/examples/v1/workflows"
	"github.com/hatchet-dev/hatchet/pkg/client/rest"
	v1 "github.com/hatchet-dev/hatchet/pkg/v1"
	"github.com/joho/godotenv"
	"github.com/oapi-codegen/runtime/types"
)

func main() {
	err := godotenv.Load()
	if err != nil {
		panic(err)
	}

	hatchet, err := v1.NewHatchetClient()

	if err != nil {
		panic(err)
	}

	// Get workflow name from command line arguments
	var workflowName string
	if len(os.Args) > 1 {
		workflowName = os.Args[1]
		fmt.Println("workflow name provided:", workflowName)
	} else {
		fmt.Println("No workflow name provided. Defaulting to 'simple'")
		workflowName = "simple"
	}

<<<<<<< HEAD
	ctx := context.Background()

=======
>>>>>>> c71ae728
	// Define workflow runners map
	runnerMap := map[string]func() error{
		"simple": func() error {
			simple := v1_workflows.Simple(hatchet)
<<<<<<< HEAD
			result, err := simple.Run(ctx, v1_workflows.SimpleInput{
=======
			result, err := simple.Run(v1_workflows.SimpleInput{
>>>>>>> c71ae728
				Message: "Hello, World!",
			})
			if err != nil {
				return err
			}
			fmt.Println(result.TransformedMessage)
			return nil
		},
		"dag": func() error {
			dag := v1_workflows.DagWorkflow(hatchet)
<<<<<<< HEAD
			result, err := dag.Run(ctx, v1_workflows.DagInput{
=======
			result, err := dag.Run(v1_workflows.DagInput{
>>>>>>> c71ae728
				Message: "Hello, DAG!",
			})
			if err != nil {
				return err
			}
			fmt.Println(result.Step1.Step)
			fmt.Println(result.Step2.Step)
			return nil
		},
		"sleep": func() error {
			sleep := v1_workflows.DurableSleep(hatchet)
<<<<<<< HEAD
			_, err := sleep.Run(ctx, v1_workflows.DurableSleepInput{
=======
			_, err := sleep.Run(v1_workflows.DurableSleepInput{
>>>>>>> c71ae728
				Message: "Hello, Sleep!",
			})
			if err != nil {
				return err
			}
			fmt.Println("Sleep workflow completed")
			return nil
		},
<<<<<<< HEAD
		"cancellation": func() error {
			cancellation := v1_workflows.Cancellation(hatchet)
			run, err := cancellation.RunNoWait(ctx, v1_workflows.CancellationInput{})
=======
		"durable-event": func() error {
			durableEventWorkflow := v1_workflows.DurableEvent(hatchet)
			workflow, err := durableEventWorkflow.RunNoWait(v1_workflows.DurableEventInput{
				Message: "Hello, World!",
			})
>>>>>>> c71ae728

			if err != nil {
				return err
			}

<<<<<<< HEAD
			_, err = hatchet.Runs().Cancel(ctx, rest.V1CancelTaskRequest{
				ExternalIds: &[]types.UUID{uuid.MustParse(run.WorkflowRunId())},
			})

			if err != nil {
				return nil // We expect an error here
			}

			_, err = run.Result()

			if err != nil {
				fmt.Println("Received expected error:", err)
				return nil // We expect an error here
			}
			fmt.Println("Cancellation workflow completed unexpectedly")
			return nil
		},
		"timeout": func() error {
			timeout := v1_workflows.Timeout(hatchet)
			_, err := timeout.Run(ctx, v1_workflows.TimeoutInput{})
			if err != nil {
				fmt.Println("Received expected error:", err)
				return nil // We expect an error here
			}
			fmt.Println("Timeout workflow completed unexpectedly")
			return nil
		},
		"sticky": func() error {
			sticky := v1_workflows.Sticky(hatchet)
			result, err := sticky.Run(ctx, v1_workflows.StickyInput{})
			if err != nil {
				return err
			}
			fmt.Println("Value from child workflow:", result.Result)
			return nil
		},
		"sticky-dag": func() error {
			stickyDag := v1_workflows.StickyDag(hatchet)
			result, err := stickyDag.Run(ctx, v1_workflows.StickyInput{})
			if err != nil {
				return err
			}
			fmt.Println("Value from task 1:", result.StickyTask1.Result)
			fmt.Println("Value from task 2:", result.StickyTask2.Result)
			return nil
		},
		"retries": func() error {
			retries := v1_workflows.Retries(hatchet)
			_, err := retries.Run(ctx, v1_workflows.RetriesInput{})
			if err != nil {
				fmt.Println("Received expected error:", err)
				return nil // We expect an error here
			}
			fmt.Println("Retries workflow completed unexpectedly")
			return nil
		},
		"retries-count": func() error {
			retriesCount := v1_workflows.RetriesWithCount(hatchet)
			result, err := retriesCount.Run(ctx, v1_workflows.RetriesWithCountInput{})
			if err != nil {
				return err
			}
			fmt.Println("Result message:", result.Message)
			return nil
		},
		"with-backoff": func() error {
			withBackoff := v1_workflows.WithBackoff(hatchet)
			_, err := withBackoff.Run(ctx, v1_workflows.BackoffInput{})
			if err != nil {
				fmt.Println("Received expected error:", err)
				return nil // We expect an error here
			}
			fmt.Println("WithBackoff workflow completed unexpectedly")
=======
			time.Sleep(10 * time.Second)

			hatchet.V0().Event().Push(context.Background(), "user:update", v1_workflows.EventData{
				Message: "User updated!",
			})

			_, err = workflow.Result()

			if err != nil {
				return err
			}
			fmt.Println("Durable event workflow completed")
>>>>>>> c71ae728
			return nil
		},
	}

	// Lookup workflow runner from map
	runner, ok := runnerMap[workflowName]
	if !ok {
		fmt.Println("Invalid workflow name provided. Usage: go run examples/v1/run/simple.go [workflow-name]")
		fmt.Println("Available workflows:", getAvailableWorkflows(runnerMap))
		os.Exit(1)
	}

	// Run the selected workflow
	err = runner()
	if err != nil {
		panic(err)
	}
}

// Helper function to get available workflows as a formatted string
func getAvailableWorkflows(runnerMap map[string]func() error) string {
	var workflows string
	count := 0
	for name := range runnerMap {
		if count > 0 {
			workflows += ", "
		}
		workflows += fmt.Sprintf("'%s'", name)
		count++
	}
	return workflows
}<|MERGE_RESOLUTION|>--- conflicted
+++ resolved
@@ -1,13 +1,8 @@
 package main
 
 import (
-	"context"
 	"fmt"
 	"os"
-<<<<<<< HEAD
-=======
-	"time"
->>>>>>> c71ae728
 
 	"github.com/google/uuid"
 	v1_workflows "github.com/hatchet-dev/hatchet/examples/v1/workflows"
@@ -39,20 +34,11 @@
 		workflowName = "simple"
 	}
 
-<<<<<<< HEAD
-	ctx := context.Background()
-
-=======
->>>>>>> c71ae728
 	// Define workflow runners map
 	runnerMap := map[string]func() error{
 		"simple": func() error {
 			simple := v1_workflows.Simple(hatchet)
-<<<<<<< HEAD
-			result, err := simple.Run(ctx, v1_workflows.SimpleInput{
-=======
 			result, err := simple.Run(v1_workflows.SimpleInput{
->>>>>>> c71ae728
 				Message: "Hello, World!",
 			})
 			if err != nil {
@@ -63,11 +49,7 @@
 		},
 		"dag": func() error {
 			dag := v1_workflows.DagWorkflow(hatchet)
-<<<<<<< HEAD
-			result, err := dag.Run(ctx, v1_workflows.DagInput{
-=======
 			result, err := dag.Run(v1_workflows.DagInput{
->>>>>>> c71ae728
 				Message: "Hello, DAG!",
 			})
 			if err != nil {
@@ -79,11 +61,7 @@
 		},
 		"sleep": func() error {
 			sleep := v1_workflows.DurableSleep(hatchet)
-<<<<<<< HEAD
-			_, err := sleep.Run(ctx, v1_workflows.DurableSleepInput{
-=======
 			_, err := sleep.Run(v1_workflows.DurableSleepInput{
->>>>>>> c71ae728
 				Message: "Hello, Sleep!",
 			})
 			if err != nil {
@@ -92,23 +70,16 @@
 			fmt.Println("Sleep workflow completed")
 			return nil
 		},
-<<<<<<< HEAD
-		"cancellation": func() error {
-			cancellation := v1_workflows.Cancellation(hatchet)
-			run, err := cancellation.RunNoWait(ctx, v1_workflows.CancellationInput{})
-=======
 		"durable-event": func() error {
 			durableEventWorkflow := v1_workflows.DurableEvent(hatchet)
 			workflow, err := durableEventWorkflow.RunNoWait(v1_workflows.DurableEventInput{
 				Message: "Hello, World!",
 			})
->>>>>>> c71ae728
 
 			if err != nil {
 				return err
 			}
 
-<<<<<<< HEAD
 			_, err = hatchet.Runs().Cancel(ctx, rest.V1CancelTaskRequest{
 				ExternalIds: &[]types.UUID{uuid.MustParse(run.WorkflowRunId())},
 			})
@@ -182,20 +153,6 @@
 				return nil // We expect an error here
 			}
 			fmt.Println("WithBackoff workflow completed unexpectedly")
-=======
-			time.Sleep(10 * time.Second)
-
-			hatchet.V0().Event().Push(context.Background(), "user:update", v1_workflows.EventData{
-				Message: "User updated!",
-			})
-
-			_, err = workflow.Result()
-
-			if err != nil {
-				return err
-			}
-			fmt.Println("Durable event workflow completed")
->>>>>>> c71ae728
 			return nil
 		},
 	}
