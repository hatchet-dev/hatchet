--- conflicted
+++ resolved
@@ -52,10 +52,7 @@
 			Parents: []create.NamedTask{
 				step1,
 			},
-<<<<<<< HEAD
-=======
 			WaitFor: condition.SleepCondition(time.Second * 5),
->>>>>>> c71ae728
 		}, func(ctx worker.HatchetContext, input DagInput) (interface{}, error) {
 
 			var step1Output SimpleOutput
