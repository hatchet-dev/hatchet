package run

import (
	"context"
	"errors"
	"fmt"
	"net/http"

	"github.com/getkin/kin-openapi/openapi3"
	"github.com/labstack/echo/v4"
	"github.com/labstack/echo/v4/middleware"
	"github.com/rs/zerolog"

	"github.com/hatchet-dev/hatchet/api/v1/server/authn"
	"github.com/hatchet-dev/hatchet/api/v1/server/authz"
	apitokens "github.com/hatchet-dev/hatchet/api/v1/server/handlers/api-tokens"
	"github.com/hatchet-dev/hatchet/api/v1/server/handlers/events"
	"github.com/hatchet-dev/hatchet/api/v1/server/handlers/ingestors"
	"github.com/hatchet-dev/hatchet/api/v1/server/handlers/logs"
	"github.com/hatchet-dev/hatchet/api/v1/server/handlers/metadata"
	slackapp "github.com/hatchet-dev/hatchet/api/v1/server/handlers/slack-app"
	stepruns "github.com/hatchet-dev/hatchet/api/v1/server/handlers/step-runs"
	"github.com/hatchet-dev/hatchet/api/v1/server/handlers/tenants"
	"github.com/hatchet-dev/hatchet/api/v1/server/handlers/users"
	webhookworker "github.com/hatchet-dev/hatchet/api/v1/server/handlers/webhook-worker"
	"github.com/hatchet-dev/hatchet/api/v1/server/handlers/workers"
	"github.com/hatchet-dev/hatchet/api/v1/server/handlers/workflows"
	hatchetmiddleware "github.com/hatchet-dev/hatchet/api/v1/server/middleware"
	"github.com/hatchet-dev/hatchet/api/v1/server/middleware/populator"
	"github.com/hatchet-dev/hatchet/api/v1/server/oas/gen"
	"github.com/hatchet-dev/hatchet/pkg/config/server"
)

type apiService struct {
	*users.UserService
	*tenants.TenantService
	*events.EventService
	*logs.LogService
	*workflows.WorkflowService
	*workers.WorkerService
	*metadata.MetadataService
	*apitokens.APITokenService
	*stepruns.StepRunService
	*ingestors.IngestorsService
	*slackapp.SlackAppService
	*webhookworker.WebhookWorkersService
}

func newAPIService(config *server.ServerConfig) *apiService {
	return &apiService{
<<<<<<< HEAD
		UserService:           users.NewUserService(config),
		TenantService:         tenants.NewTenantService(config),
		EventService:          events.NewEventService(config),
		LogService:            logs.NewLogService(config),
		WorkflowService:       workflows.NewWorkflowService(config),
		WorkerService:         workers.NewWorkerService(config),
		MetadataService:       metadata.NewMetadataService(config),
		APITokenService:       apitokens.NewAPITokenService(config),
		StepRunService:        stepruns.NewStepRunService(config),
		GithubAppService:      githubapp.NewGithubAppService(config),
		IngestorsService:      ingestors.NewIngestorsService(config),
		SlackAppService:       slackapp.NewSlackAppService(config),
		WebhookWorkersService: webhookworker.NewWebhookWorkersService(config),
=======
		UserService:      users.NewUserService(config),
		TenantService:    tenants.NewTenantService(config),
		EventService:     events.NewEventService(config),
		LogService:       logs.NewLogService(config),
		WorkflowService:  workflows.NewWorkflowService(config),
		WorkerService:    workers.NewWorkerService(config),
		MetadataService:  metadata.NewMetadataService(config),
		APITokenService:  apitokens.NewAPITokenService(config),
		StepRunService:   stepruns.NewStepRunService(config),
		IngestorsService: ingestors.NewIngestorsService(config),
		SlackAppService:  slackapp.NewSlackAppService(config),
>>>>>>> 69775787
	}
}

type APIServer struct {
	config *server.ServerConfig
}

func NewAPIServer(config *server.ServerConfig) *APIServer {
	return &APIServer{
		config: config,
	}
}

// APIServerExtensionOpt returns a spec and a way to register handlers with an echo group
type APIServerExtensionOpt func(config *server.ServerConfig) (*openapi3.T, func(*echo.Group) error, error)

func (t *APIServer) Run(opts ...APIServerExtensionOpt) (func() error, error) {
	e, err := t.getCoreEchoService()

	if err != nil {
		return nil, err
	}

	for _, opt := range opts {
		// extensions are implemented as their own echo group which validate against the
		// extension's spec
		g := e.Group("")

		spec, f, err := opt(t.config)

		if err != nil {
			return nil, err
		}

		err = t.registerSpec(g, spec)

		if err != nil {
			return nil, err
		}

		if err := f(g); err != nil {
			return nil, err
		}
	}

	return t.RunWithServer(e)
}

func (t *APIServer) RunWithServer(e *echo.Echo) (func() error, error) {
	routes := e.Routes()

	for _, route := range routes {
		t.config.Logger.Debug().Msgf("registered route: %s %s", route.Method, route.Path)
	}

	go func() {
		if err := e.Start(fmt.Sprintf(":%d", t.config.Runtime.Port)); err != nil && !errors.Is(err, http.ErrServerClosed) {
			panic(err)
		}
	}()

	cleanup := func() error {
		return e.Shutdown(context.Background())
	}

	return cleanup, nil
}

func (t *APIServer) getCoreEchoService() (*echo.Echo, error) {
	oaspec, err := gen.GetSwagger()

	if err != nil {
		return nil, err
	}

	e := echo.New()

	g := e.Group("")

	if err := t.registerSpec(g, oaspec); err != nil {
		return nil, err
	}

	service := newAPIService(t.config)

	myStrictApiHandler := gen.NewStrictHandler(service, []gen.StrictMiddlewareFunc{})

	gen.RegisterHandlers(g, myStrictApiHandler)

	return e, nil
}

func (t *APIServer) registerSpec(g *echo.Group, spec *openapi3.T) error {
	// application middleware
	populatorMW := populator.NewPopulator(t.config)

	populatorMW.RegisterGetter("tenant", func(config *server.ServerConfig, parentId, id string) (result interface{}, uniqueParentId string, err error) {
		tenant, err := config.APIRepository.Tenant().GetTenantByID(id)

		if err != nil {
			return nil, "", err
		}

		return tenant, "", nil
	})

	populatorMW.RegisterGetter("api-token", func(config *server.ServerConfig, parentId, id string) (result interface{}, uniqueParentId string, err error) {
		apiToken, err := config.APIRepository.APIToken().GetAPITokenById(id)

		if err != nil {
			return nil, "", err
		}

		// at the moment, API tokens should have a tenant id, because there are no other types of
		// API tokens. If we add other types of API tokens, we'll need to pass in a parent id to query
		// for.
		tenantId, ok := apiToken.TenantID()

		if !ok {
			return nil, "", fmt.Errorf("api token has no tenant id")
		}

		return apiToken, tenantId, nil
	})

	populatorMW.RegisterGetter("tenant-invite", func(config *server.ServerConfig, parentId, id string) (result interface{}, uniqueParentId string, err error) {
		tenantInvite, err := config.APIRepository.TenantInvite().GetTenantInvite(id)

		if err != nil {
			return nil, "", err
		}

		return tenantInvite, tenantInvite.TenantID, nil
	})

	populatorMW.RegisterGetter("slack", func(config *server.ServerConfig, parentId, id string) (result interface{}, uniqueParentId string, err error) {
		slackWebhook, err := config.APIRepository.Slack().GetSlackWebhookById(id)

		if err != nil {
			return nil, "", err
		}

		return slackWebhook, slackWebhook.TenantID, nil
	})

	populatorMW.RegisterGetter("alert-email-group", func(config *server.ServerConfig, parentId, id string) (result interface{}, uniqueParentId string, err error) {
		emailGroup, err := config.APIRepository.TenantAlertingSettings().GetTenantAlertGroupById(id)

		if err != nil {
			return nil, "", err
		}

		return emailGroup, emailGroup.TenantID, nil
	})

	populatorMW.RegisterGetter("sns", func(config *server.ServerConfig, parentId, id string) (result interface{}, uniqueParentId string, err error) {
		snsIntegration, err := config.APIRepository.SNS().GetSNSIntegrationById(id)

		if err != nil {
			return nil, "", err
		}

		return snsIntegration, snsIntegration.TenantID, nil
	})

	populatorMW.RegisterGetter("workflow", func(config *server.ServerConfig, parentId, id string) (result interface{}, uniqueParentId string, err error) {
		workflow, err := config.APIRepository.Workflow().GetWorkflowById(id)

		if err != nil {
			return nil, "", err
		}

		return workflow, workflow.TenantID, nil
	})

	populatorMW.RegisterGetter("workflow-run", func(config *server.ServerConfig, parentId, id string) (result interface{}, uniqueParentId string, err error) {
		workflowRun, err := config.APIRepository.WorkflowRun().GetWorkflowRunById(parentId, id)

		if err != nil {
			return nil, "", err
		}

		return workflowRun, workflowRun.TenantID, nil
	})

	populatorMW.RegisterGetter("step-run", func(config *server.ServerConfig, parentId, id string) (result interface{}, uniqueParentId string, err error) {
		stepRun, err := config.APIRepository.StepRun().GetStepRunById(parentId, id)

		if err != nil {
			return nil, "", err
		}

		return stepRun, stepRun.TenantID, nil
	})

	populatorMW.RegisterGetter("event", func(config *server.ServerConfig, parentId, id string) (result interface{}, uniqueParentId string, err error) {
		event, err := config.APIRepository.Event().GetEventById(id)

		if err != nil {
			return nil, "", err
		}

		return event, event.TenantID, nil
	})

	populatorMW.RegisterGetter("worker", func(config *server.ServerConfig, parentId, id string) (result interface{}, uniqueParentId string, err error) {
		worker, err := config.APIRepository.Worker().GetWorkerById(id)

		if err != nil {
			return nil, "", err
		}

		return worker, worker.TenantID, nil
	})

<<<<<<< HEAD
	populatorMW.RegisterGetter("gh-installation", func(config *server.ServerConfig, parentId, id string) (result interface{}, uniqueParentId string, err error) {
		ghInstallation, err := config.APIRepository.Github().ReadGithubAppInstallationByID(id)

		if err != nil {
			return nil, "", err
		}

		return ghInstallation, "", nil
	})

	populatorMW.RegisterGetter("webhook", func(config *server.ServerConfig, parentId, id string) (result interface{}, uniqueParentId string, err error) {
		webhookWorker, err := config.APIRepository.WebhookWorker().GetWebhookWorkerByID(id)
		if err != nil {
			return nil, "", err
		}

		return webhookWorker, webhookWorker.TenantID, nil
	})

=======
>>>>>>> 69775787
	authnMW := authn.NewAuthN(t.config)
	authzMW := authz.NewAuthZ(t.config)

	mw, err := hatchetmiddleware.NewMiddlewareHandler(spec)

	if err != nil {
		return err
	}

	mw.Use(populatorMW.Middleware)
	mw.Use(authnMW.Middleware)
	mw.Use(authzMW.Middleware)

	allHatchetMiddleware, err := mw.Middleware()

	if err != nil {
		return err
	}

	loggerMiddleware := middleware.RequestLoggerWithConfig(middleware.RequestLoggerConfig{
		LogURI:       true,
		LogStatus:    true,
		LogError:     true,
		LogLatency:   true,
		LogRemoteIP:  true,
		LogHost:      true,
		LogMethod:    true,
		LogURIPath:   true,
		LogUserAgent: true,
		LogValuesFunc: func(c echo.Context, v middleware.RequestLoggerValues) error {
			statusCode := v.Status

			// note that the status code is not set yet as it gets picked up by the global err handler
			// see here: https://github.com/labstack/echo/issues/2310#issuecomment-1288196898
			if v.Error != nil {
				statusCode = 500
			}

			var e *zerolog.Event

			switch {
			case statusCode >= 500:
				e = t.config.Logger.Error().Err(v.Error)
			case statusCode >= 400:
				e = t.config.Logger.Warn()
			default:
				e = t.config.Logger.Info()
			}

			e.
				Dur("latency", v.Latency).
				Int("status", statusCode).
				Str("method", v.Method).
				Str("uri", v.URI).
				Str("user_agent", v.UserAgent).
				Str("remote_ip", v.RemoteIP).
				Str("host", v.Host).
				Msg("API")

			return nil
		},
	})

	// register echo middleware
	g.Use(
		loggerMiddleware,
		middleware.Recover(),
		allHatchetMiddleware,
	)

	return nil
}<|MERGE_RESOLUTION|>--- conflicted
+++ resolved
@@ -48,7 +48,6 @@
 
 func newAPIService(config *server.ServerConfig) *apiService {
 	return &apiService{
-<<<<<<< HEAD
 		UserService:           users.NewUserService(config),
 		TenantService:         tenants.NewTenantService(config),
 		EventService:          events.NewEventService(config),
@@ -58,23 +57,10 @@
 		MetadataService:       metadata.NewMetadataService(config),
 		APITokenService:       apitokens.NewAPITokenService(config),
 		StepRunService:        stepruns.NewStepRunService(config),
-		GithubAppService:      githubapp.NewGithubAppService(config),
+
 		IngestorsService:      ingestors.NewIngestorsService(config),
 		SlackAppService:       slackapp.NewSlackAppService(config),
 		WebhookWorkersService: webhookworker.NewWebhookWorkersService(config),
-=======
-		UserService:      users.NewUserService(config),
-		TenantService:    tenants.NewTenantService(config),
-		EventService:     events.NewEventService(config),
-		LogService:       logs.NewLogService(config),
-		WorkflowService:  workflows.NewWorkflowService(config),
-		WorkerService:    workers.NewWorkerService(config),
-		MetadataService:  metadata.NewMetadataService(config),
-		APITokenService:  apitokens.NewAPITokenService(config),
-		StepRunService:   stepruns.NewStepRunService(config),
-		IngestorsService: ingestors.NewIngestorsService(config),
-		SlackAppService:  slackapp.NewSlackAppService(config),
->>>>>>> 69775787
 	}
 }
 
@@ -290,17 +276,6 @@
 		return worker, worker.TenantID, nil
 	})
 
-<<<<<<< HEAD
-	populatorMW.RegisterGetter("gh-installation", func(config *server.ServerConfig, parentId, id string) (result interface{}, uniqueParentId string, err error) {
-		ghInstallation, err := config.APIRepository.Github().ReadGithubAppInstallationByID(id)
-
-		if err != nil {
-			return nil, "", err
-		}
-
-		return ghInstallation, "", nil
-	})
-
 	populatorMW.RegisterGetter("webhook", func(config *server.ServerConfig, parentId, id string) (result interface{}, uniqueParentId string, err error) {
 		webhookWorker, err := config.APIRepository.WebhookWorker().GetWebhookWorkerByID(id)
 		if err != nil {
@@ -310,8 +285,6 @@
 		return webhookWorker, webhookWorker.TenantID, nil
 	})
 
-=======
->>>>>>> 69775787
 	authnMW := authn.NewAuthN(t.config)
 	authzMW := authz.NewAuthZ(t.config)
 
