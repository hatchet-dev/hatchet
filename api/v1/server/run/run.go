--- conflicted
+++ resolved
@@ -123,12 +123,7 @@
 			return nil, err
 		}
 
-<<<<<<< HEAD
-		populator, err := t.registerSpec(g, spec)
-=======
 		populator, err := t.registerSpec(g, spec, t.additionalMiddlewares)
-
->>>>>>> e8410686
 		if err != nil {
 			return nil, err
 		}
