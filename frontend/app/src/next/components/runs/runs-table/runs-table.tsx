import { useRuns, RunsFilters } from '@/next/hooks/use-runs';

import { DataTable } from './data-table';
import { columns } from './columns';
import {
  Pagination,
  PageSizeSelector,
  PageSelector,
  usePagination,
} from '@/next/components/ui/pagination';
import { useFilters } from '@/next/hooks/use-filters';
import {
  FilterGroup,
  FilterSelect,
  FilterTaskSelect,
  FilterKeyValue,
} from '@/next/components/ui/filters/filters';
import { V1TaskStatus } from '@/lib/api';
import { DocsButton } from '@/next/components/ui/docs-button';
import docs from '@/next/docs-meta-data';
import { RunsMetricsView } from '../runs-metrics/runs-metrics';
import { useMemo } from 'react';

export function RunsTable() {
  const { filters } = useFilters<RunsFilters>();
  const pagination = usePagination();

  const {
    data: runs,
    metrics,
    isLoading,
  } = useRuns({
    pagination,
    filters,
    refetchInterval: 3000,
  });

  const additionalMetaOpts = useMemo(() => {
    if (!runs || runs.length === 0) {
      return [];
    }

    const allKeys = new Set<string>();
    runs.forEach((run) => {
      if (run.additionalMetadata) {
        Object.keys(run.additionalMetadata).forEach((key) => allKeys.add(key));
      }
    });

    return Array.from(allKeys).map((key) => ({
      label: key,
      value: key,
    }));
  }, [runs]);

  return (
    <div className="flex flex-col gap-4 mt-4">
      <RunsMetricsView metrics={metrics} />
      <FilterGroup>
        <FilterSelect<RunsFilters, V1TaskStatus[]>
          name="statuses"
          value={filters.statuses}
          placeholder="Status"
          multi
          options={[
            { label: 'Running', value: V1TaskStatus.RUNNING },
            { label: 'Completed', value: V1TaskStatus.COMPLETED },
            { label: 'Failed', value: V1TaskStatus.FAILED },
            { label: 'Cancelled', value: V1TaskStatus.CANCELLED },
            { label: 'Queued', value: V1TaskStatus.QUEUED },
          ]}
        />
        <FilterTaskSelect<RunsFilters>
          name="workflows_ids"
          placeholder="Name"
          multi
        />
        <FilterSelect<RunsFilters, boolean>
          name="is_root_task"
          value={filters.is_root_task}
          placeholder="Only Root Tasks"
          options={[
            { label: 'Yes', value: true },
            { label: 'No', value: false },
          ]}
        />
<<<<<<< HEAD
        <FilterTaskSelect<RunsFilters>
          name="workflow_ids"
          placeholder="Task Name"
          multi
        />
=======
>>>>>>> 6a66b9de
        <FilterKeyValue<RunsFilters>
          name="additional_metadata"
          placeholder="Metadata"
          options={additionalMetaOpts}
        />
      </FilterGroup>
      <DataTable
        columns={columns}
        data={runs || []}
        emptyState={
          <div className="flex flex-col items-center justify-center gap-4 py-8">
            <p className="text-md">No runs found.</p>
            <p className="text-sm text-muted-foreground">
              Trigger a new run to get started.
            </p>
            <DocsButton
              doc={docs.home['running-tasks']}
              titleOverride="Running Tasks"
            />
          </div>
        }
        isLoading={isLoading}
      />
      <Pagination className="p-2 justify-between flex flex-row">
        <PageSizeSelector />
        <PageSelector variant="dropdown" />
      </Pagination>
    </div>
  );
}<|MERGE_RESOLUTION|>--- conflicted
+++ resolved
@@ -84,14 +84,11 @@
             { label: 'No', value: false },
           ]}
         />
-<<<<<<< HEAD
         <FilterTaskSelect<RunsFilters>
           name="workflow_ids"
           placeholder="Task Name"
           multi
         />
-=======
->>>>>>> 6a66b9de
         <FilterKeyValue<RunsFilters>
           name="additional_metadata"
           placeholder="Metadata"
