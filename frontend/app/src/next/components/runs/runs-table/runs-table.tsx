--- conflicted
+++ resolved
@@ -54,14 +54,9 @@
   }, [runs]);
 
   return (
-<<<<<<< HEAD
     <div className="flex flex-col gap-4 mt-4">
       <RunsMetricsView metrics={metrics} />
       <FilterGroup>
-=======
-    <div className="flex flex-col gap-4">
-      <FilterGroup className="flex flex-row items-center">
->>>>>>> 697d81bb
         <FilterSelect<RunsFilters, V1TaskStatus[]>
           name="statuses"
           value={filters.statuses}
