--- conflicted
+++ resolved
@@ -19,12 +19,9 @@
 import { useRunDetail } from '@/next/hooks/use-run-detail';
 import { Button } from '../ui/button';
 import { RunId } from '../runs/run-id';
-<<<<<<< HEAD
 import { BsArrowDownRightCircle, BsCircle, BsArrowUpLeftCircle } from "react-icons/bs";
 import { Skeleton } from '../ui/skeleton';
-=======
 import { FaLevelUpAlt, FaRegDotCircle } from 'react-icons/fa';
->>>>>>> c1a0783f
 interface ProcessedTaskData {
   id: string;
   workflowRunId?: string;
@@ -99,7 +96,6 @@
   return null;
 };
 
-<<<<<<< HEAD
 // Add this helper function before the Waterfall component
 const inferTaskState = (tasks: V1TaskTiming[]): {
   status: V1TaskStatus;
@@ -183,9 +179,6 @@
 };
 
 export function Waterfall({ workflowRunId, selectedTaskId, handleTaskSelect }: WaterfallProps) {
-=======
-export function Waterfall({ workflowRunId, handleTaskSelect }: WaterfallProps) {
->>>>>>> c1a0783f
   const [expandedTasks, setExpandedTasks] = useState<Set<string>>(new Set());
   const [autoExpandedInitially, setAutoExpandedInitially] = useState(false);
 
@@ -295,7 +288,6 @@
         }
       });
 
-<<<<<<< HEAD
       // Create phantom parents for groups with multiple tasks
       groups.forEach((taskIds, workflowRunId) => {
         if (taskIds.length > 1) {
@@ -408,48 +400,9 @@
     // If expanding requires a deeper query, update the depth
     if (taskDepth + 1 >= depth) {
       setDepth(depth + 1);
-=======
-  const closeTask = (taskId: string) => {
-    const newExpandedTasks = new Set(expandedTasks);
-    newExpandedTasks.delete(taskId);
-
-    // Get all descendants and remove them from expanded set
-    const descendants =
-      taskRelationships.taskDescendantsMap.get(taskId) || new Set<string>();
-    descendants.forEach((descendantId) => {
-      newExpandedTasks.delete(descendantId);
-    });
+    }
 
     setExpandedTasks(newExpandedTasks);
-  };
-
-  const openTask = (taskId: string, taskDepth: number) => {
-    const newExpandedTasks = new Set(expandedTasks);
-    newExpandedTasks.add(taskId);
-
-    // If expanding requires a deeper query, update the depth
-    if (taskDepth + 1 >= depth) {
-      setDepth(depth + 1);
-    }
-
-    setExpandedTasks(newExpandedTasks);
-  };
-
-  const toggleTask = (
-    taskId: string,
-    hasChildren: boolean,
-    taskDepth: number,
-  ) => {
-    if (!hasChildren) {
-      return;
-    }
-
-    if (expandedTasks.has(taskId)) {
-      closeTask(taskId);
-    } else {
-      openTask(taskId, taskDepth);
->>>>>>> c1a0783f
-    }
   };
 
   const toggleTask = (
@@ -599,13 +552,8 @@
         return a.taskId - b.taskId;
       });
 
-<<<<<<< HEAD
     return { data, taskPathMap: new Map() };
   }, [taskData, expandedTasks, depth, autoExpandedInitially, taskRelationships]); // Only recompute when dependencies change
-=======
-    return { data, taskPathMap };
-  }, [taskData, expandedTasks, depth, autoExpandedInitially, workflowRunId]);
->>>>>>> c1a0783f
 
   // Custom tick renderer with expand/collapse buttons
   const renderTick = (props: {
@@ -676,62 +624,15 @@
                 flexGrow: 1,
                 cursor: 'pointer',
               }}
-<<<<<<< HEAD
               className=" flex items-center gap-2"
               onClick={() => handleBarClick(task)}
-=======
-              className="group flex items-center gap-2"
->>>>>>> c1a0783f
             >
               <RunId
                 displayName={task.taskDisplayName}
                 id={task.id}
                 onClick={() => handleBarClick(task)}
-<<<<<<< HEAD
                 className={task.id === selectedTaskId ? "underline" : ""}
               />
-=======
-              />
-              {workflowRunId === task.workflowRunId ? (
-                task.parentId ? (
-                  <Link to={ROUTES.runs.taskDetail(task.parentId, task.id)}>
-                    <Button
-                      tooltip="Scope out to parent task"
-                      variant="link"
-                      size="icon"
-                      className="group-hover:opacity-100 opacity-0 transition-opacity duration-200"
-                    >
-                      <FaLevelUpAlt className="w-4 h-4 transform scale-x-[-1]" />
-                    </Button>
-                  </Link>
-                ) : (
-                  <Button
-                    tooltip="No parent task, this is a root task"
-                    variant="link"
-                    size="icon"
-                    className="group-hover:opacity-100 opacity-0 transition-opacity duration-200"
-                  >
-                    <FaRegDotCircle className="w-4 h-4" />
-                  </Button>
-                )
-              ) : (
-                <Link
-                  to={ROUTES.runs.taskDetail(
-                    task.workflowRunId || task.id,
-                    task.id,
-                  )}
-                >
-                  <Button
-                    tooltip="Scope into child task"
-                    variant="link"
-                    size="icon"
-                    className="group-hover:opacity-100 opacity-0 transition-opacity duration-200"
-                  >
-                    <Search className="w-4 h-4" />
-                  </Button>
-                </Link>
-              )}
->>>>>>> c1a0783f
             </div>
               {workflowRunId === task.workflowRunId ? (
                 task.parentId ? (
@@ -823,20 +724,12 @@
     if (data && data.id) {
       // Handle task selection for sidebar
       if (handleTaskSelect) {
-<<<<<<< HEAD
         handleTaskSelect(data.id, data.workflowRunId);
-=======
-        handleTaskSelect(data.id);
->>>>>>> c1a0783f
       }
 
       // Handle expansion if the task has children
       if (data.hasChildren) {
-<<<<<<< HEAD
         openTask(data.id, data.depth);
-=======
-        openTask(data.id, data.hasChildren);
->>>>>>> c1a0783f
       }
     }
   };
