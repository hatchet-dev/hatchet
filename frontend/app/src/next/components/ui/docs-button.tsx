import * as React from 'react';
import { Button, ButtonProps } from './button';
import { BookOpenIcon } from 'lucide-react';
import { cn } from '@/next/lib/utils';
import {
  Tooltip,
  TooltipContent,
  TooltipProvider,
  TooltipTrigger,
} from './tooltip';
import { useSidePanel } from '@/next/hooks/use-side-panel';
import useApiMeta from '@/next/hooks/use-api-meta';

export type DocRef = {
  title: string;
  href: string;
};

interface DocsButtonProps
  extends React.ButtonHTMLAttributes<HTMLButtonElement> {
  prefix?: string;
  doc: DocRef;
  size?: ButtonProps['size'];
  method?: 'sheet' | 'link';
  variant?: ButtonProps['variant'];
  titleOverride?: string;
}

// FIXME: this will need to be dynamic for OSS
export const cloudDocsUrl = 'https://docs.onhatchet.run';
export const baseDocsUrl = 'https://docs.hatchet.run';

export function DocsButton({
  doc,
  prefix = 'Learn more about ',
  size = 'sm',
  variant = 'outline',
  titleOverride,
  ...props
}: DocsButtonProps) {
<<<<<<< HEAD
  const { open } = useSidePanel();

  const handleClick = (e: React.MouseEvent) => {
    e.preventDefault();
    open({
      type: 'docs',
      content: {
        href: `${baseDocsUrl}${doc.href}`,
        title: doc.title,
      },
    });
=======
  const { close: closeSideSheet, open } = useSidePanel();
  const { isCloud } = useApiMeta();

  const handleClick = (e: React.MouseEvent) => {
    if (method === 'sheet') {
      e.preventDefault();
      closeSideSheet();
      open({
        type: 'docs',
        content: {
          href: `${isCloud ? cloudDocsUrl : baseDocsUrl}${doc.href}`,
          title: doc.title,
        },
      });
    } else {
      window.open(`${baseDocsUrl}${doc.href}`, '_blank');
    }
>>>>>>> 68a8659b
  };

  const buttonContent = (
    <Button variant={variant} {...props} size={size} onClick={handleClick}>
      <BookOpenIcon className={cn('w-4 h-4', size === 'icon' && 'w-6 h-6')} />
      {size !== 'icon' && (
        <span>
          {prefix} {titleOverride || doc.title}
        </span>
      )}
    </Button>
  );

  if (size === 'icon') {
    return (
      <TooltipProvider>
        <Tooltip>
          <TooltipTrigger asChild>{buttonContent}</TooltipTrigger>
          <TooltipContent>
            <p>
              {prefix} {doc.title}
            </p>
          </TooltipContent>
        </Tooltip>
      </TooltipProvider>
    );
  }

  return buttonContent;
}<|MERGE_RESOLUTION|>--- conflicted
+++ resolved
@@ -38,37 +38,18 @@
   titleOverride,
   ...props
 }: DocsButtonProps) {
-<<<<<<< HEAD
   const { open } = useSidePanel();
+  const { isCloud } = useApiMeta();
 
   const handleClick = (e: React.MouseEvent) => {
     e.preventDefault();
     open({
       type: 'docs',
       content: {
-        href: `${baseDocsUrl}${doc.href}`,
+        href: `${isCloud ? cloudDocsUrl : baseDocsUrl}${doc.href}`,
         title: doc.title,
       },
     });
-=======
-  const { close: closeSideSheet, open } = useSidePanel();
-  const { isCloud } = useApiMeta();
-
-  const handleClick = (e: React.MouseEvent) => {
-    if (method === 'sheet') {
-      e.preventDefault();
-      closeSideSheet();
-      open({
-        type: 'docs',
-        content: {
-          href: `${isCloud ? cloudDocsUrl : baseDocsUrl}${doc.href}`,
-          title: doc.title,
-        },
-      });
-    } else {
-      window.open(`${baseDocsUrl}${doc.href}`, '_blank');
-    }
->>>>>>> 68a8659b
   };
 
   const buttonContent = (
