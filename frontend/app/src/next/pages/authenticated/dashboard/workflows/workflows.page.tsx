import RelativeDate from '@/components/v1/molecules/relative-date';
import { Workflow } from '@/lib/api';
import { Badge } from '@/next/components/ui/badge';
import { Button } from '@/next/components/ui/button';
<<<<<<< HEAD
import { WorkflowsProvider, useWorkflows } from '@/next/hooks/use-workflows';
import { Workflow } from '@/lib/api';
=======
import useWorkflows from '@/next/hooks/use-workflows';
>>>>>>> 0955b0f2
import { ArrowPathIcon } from '@heroicons/react/24/outline';
import { useState } from 'react';
import { Link } from 'react-router-dom';

const WorkflowCard: React.FC<{ data: Workflow }> = ({ data }) => (
  <div
    key={data.metadata?.id}
    className="border overflow-hidden shadow rounded-lg"
  >
    <div className="px-4 py-5 sm:p-6">
      <div className="flex flex-row justify-between items-center">
        <h3 className="text-lg leading-6 font-medium text-foreground">
          <Link to={`/next/workflows/${data.metadata?.id}`}>{data.name}</Link>
        </h3>
        {data.isPaused ? (
          <Badge variant="default">Paused</Badge> // TODO: This should be `inProgress`
        ) : (
          <Badge variant="outline">Active</Badge> // TODO: This should be `successful`
        )}
      </div>
      <p className="mt-1 max-w-2xl text-sm text-gray-700 dark:text-gray-300">
        Created at <RelativeDate date={data.metadata?.createdAt} />
      </p>
    </div>
    <div className="px-4 py-4 sm:px-6">
      <div className="text-sm text-background-secondary">
        <Link to={`/next/workflows/${data.metadata?.id}`}>
          <Button>View Workflow</Button>
        </Link>
      </div>
    </div>
  </div>
);

function WorkflowsContent() {
  const { data, isLoading, invalidate } = useWorkflows();
  const [rotate, setRotate] = useState(false);

  if (isLoading) {
    return (
      <>
        <div className="flex flex-1 flex-col gap-4 p-4 pt-0">
          <div className="grid auto-rows-min gap-4 md:grid-cols-3">
            <div className="aspect-video rounded-xl bg-muted/50" />
            <div className="aspect-video rounded-xl bg-muted/50" />
            <div className="aspect-video rounded-xl bg-muted/50" />
          </div>
          <div className="min-h-[100vh] flex-1 rounded-xl bg-muted/50 md:min-h-min" />
        </div>
      </>
    );
  }

  return (
    <div className="flex flex-col gap-4 p-4">
      <div className="flex flex-row items-end justify-end w-full">
        <Button
          key="refresh"
          className="h-8 px-2 lg:px-3"
          size="sm"
          onClick={async () => {
            invalidate();
            setRotate(!rotate);
          }}
          variant={'outline'}
          aria-label="Refresh events list"
        >
          <ArrowPathIcon
            className={`h-4 w-4 transition-transform ${rotate ? 'rotate-180' : ''}`}
          />
        </Button>
      </div>
      <div className="grid grid-cols-3 gap-2">
        {data.map((workflow) => (
          <WorkflowCard key={workflow.metadata?.id} data={workflow} />
        ))}
      </div>
    </div>
  );
}

export default function WorkflowsPage() {
  return (
    <WorkflowsProvider>
      <WorkflowsContent />
    </WorkflowsProvider>
  );
}<|MERGE_RESOLUTION|>--- conflicted
+++ resolved
@@ -2,12 +2,7 @@
 import { Workflow } from '@/lib/api';
 import { Badge } from '@/next/components/ui/badge';
 import { Button } from '@/next/components/ui/button';
-<<<<<<< HEAD
 import { WorkflowsProvider, useWorkflows } from '@/next/hooks/use-workflows';
-import { Workflow } from '@/lib/api';
-=======
-import useWorkflows from '@/next/hooks/use-workflows';
->>>>>>> 0955b0f2
 import { ArrowPathIcon } from '@heroicons/react/24/outline';
 import { useState } from 'react';
 import { Link } from 'react-router-dom';
