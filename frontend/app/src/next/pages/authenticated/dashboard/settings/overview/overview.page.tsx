--- conflicted
+++ resolved
@@ -15,7 +15,7 @@
   AlertDescription,
   AlertTitle,
 } from '@/next/components/ui/alert';
-import { useTenant } from '@/next/hooks/use-tenant';
+import { useCurrentTenantId, useTenant } from '@/next/hooks/use-tenant';
 import {
   TenantUIVersion,
   TenantVersion,
@@ -32,18 +32,9 @@
 
 export default function SettingsOverviewPage() {
   const { isCloud } = useApiMeta();
-<<<<<<< HEAD
-=======
-  const featureFlags = useCloudFeatureFlags(tenant?.metadata.id || '');
-
-  if (!tenant) {
-    return (
-      <div className="flex-grow h-full w-full flex items-center justify-center">
-        <p>Loading tenant information...</p>
-      </div>
-    );
-  }
->>>>>>> 3878bc3c
+  const { tenantId } = useCurrentTenantId();
+
+  const featureFlags = useCloudFeatureFlags(tenantId);
 
   const hasUIVersionFlag =
     featureFlags?.data['has-ui-version-upgrade-available'] === 'true';
