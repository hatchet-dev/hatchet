import { useParams, useSearchParams } from 'react-router-dom';
import { WorkersProvider } from '@/next/hooks/use-workers';
import { Separator } from '@/next/components/ui/separator';
import { DocsButton } from '@/next/components/ui/docs-button';
import {
  Headline,
  PageTitle,
  HeadlineActions,
  HeadlineActionItem,
} from '@/next/components/ui/page-header';
import docs from '@/next/lib/docs';
import { ManagedComputeProvider } from '@/next/hooks/use-managed-compute';
import {
  Tabs,
  TabsContent,
  TabsList,
  TabsTrigger,
} from '@/next/components/ui/tabs';
import {
  useManagedComputeDetail,
  ManagedComputeDetailProvider,
} from '@/next/hooks/use-managed-compute-detail';
import { UpdateWorkerPoolContent } from './components/update-pool';
import { ManagedWorkerInstances } from './components/workers-tab';
import { LogsTab } from './components/logs-tab';
import { BuildsTab } from './components/builds-tab';
import { MetricsTab } from './components/metrics-tab';
import { Badge } from '@/next/components/ui/badge';
import BasicLayout from '@/next/components/layouts/basic.layout';
import { WorkerTable } from '../components';

export enum ManagedWorkerPoolDetailTabs {
  WORKERS = 'workers',
  INSTANCES = 'instances',
  LOGS = 'logs',
  BUILDS = 'builds',
  METRICS = 'metrics',
  CONFIGURATION = 'configuration',
}

function WorkerPoolDetailPageContent() {
  const { data: pool } = useManagedComputeDetail();
  const [searchParams, setSearchParams] = useSearchParams();
  const tabParam = searchParams.get('tab');
<<<<<<< HEAD
  const currentTab = tabParam || ManagedWorkerPoolDetailTabs.INSTANCES;
=======
  const currentTab = tabParam || ManagedWorkerPoolDetailTabs.WORKERS;
>>>>>>> 2591c1a4

  const handleTabChange = (value: string) => {
    const newSearchParams = new URLSearchParams(searchParams);
    newSearchParams.set('tab', value);
    setSearchParams(newSearchParams);
  };

  return (
    <BasicLayout>
      <Headline>
        <PageTitle description="This managed worker pool is running on Hatchet.">
          {pool?.name || ''} <Badge variant="outline">Managed</Badge>
        </PageTitle>
        <HeadlineActions>
          <HeadlineActionItem>
            <DocsButton doc={docs.home.workers} size="icon" />
          </HeadlineActionItem>
        </HeadlineActions>
      </Headline>
      <Separator className="my-4" />
      <Tabs
        value={currentTab}
        onValueChange={handleTabChange}
        className="w-full"
      >
        <TabsList>
<<<<<<< HEAD
          <TabsTrigger value={ManagedWorkerPoolDetailTabs.INSTANCES}>
            Instances
=======
          <TabsTrigger value={ManagedWorkerPoolDetailTabs.WORKERS}>
            Workers
>>>>>>> 2591c1a4
          </TabsTrigger>
          <TabsTrigger value={ManagedWorkerPoolDetailTabs.INSTANCES}>
            Instances
          </TabsTrigger>
          <TabsTrigger value={ManagedWorkerPoolDetailTabs.LOGS}>
            Logs
          </TabsTrigger>
          <TabsTrigger value={ManagedWorkerPoolDetailTabs.BUILDS}>
            Builds & Deployments
          </TabsTrigger>
          <TabsTrigger value={ManagedWorkerPoolDetailTabs.METRICS}>
            Metrics
          </TabsTrigger>
          <TabsTrigger value={ManagedWorkerPoolDetailTabs.CONFIGURATION}>
            Configuration
          </TabsTrigger>
        </TabsList>
        <TabsContent value="workers">
          <WorkerTable poolName={pool?.name || ''} />
        </TabsContent>
        <TabsContent value="instances">
          <ManagedWorkerInstances />
        </TabsContent>
        <TabsContent value="logs">
          <LogsTab />
        </TabsContent>
        <TabsContent value="builds">
          <BuildsTab />
        </TabsContent>
        <TabsContent value="metrics">
          <MetricsTab />
        </TabsContent>
        <TabsContent value="configuration">
          {pool ? <UpdateWorkerPoolContent /> : null}
        </TabsContent>
      </Tabs>
    </BasicLayout>
  );
}

export default function WorkerPoolDetailPage() {
  const { poolName } = useParams<{
    poolName: string;
  }>();

  return (
    <ManagedComputeProvider>
      <WorkersProvider>
        <ManagedComputeDetailProvider managedWorkerId={poolName || ''}>
          <WorkerPoolDetailPageContent />
        </ManagedComputeDetailProvider>
      </WorkersProvider>
    </ManagedComputeProvider>
  );
}<|MERGE_RESOLUTION|>--- conflicted
+++ resolved
@@ -42,11 +42,7 @@
   const { data: pool } = useManagedComputeDetail();
   const [searchParams, setSearchParams] = useSearchParams();
   const tabParam = searchParams.get('tab');
-<<<<<<< HEAD
   const currentTab = tabParam || ManagedWorkerPoolDetailTabs.INSTANCES;
-=======
-  const currentTab = tabParam || ManagedWorkerPoolDetailTabs.WORKERS;
->>>>>>> 2591c1a4
 
   const handleTabChange = (value: string) => {
     const newSearchParams = new URLSearchParams(searchParams);
@@ -73,14 +69,6 @@
         className="w-full"
       >
         <TabsList>
-<<<<<<< HEAD
-          <TabsTrigger value={ManagedWorkerPoolDetailTabs.INSTANCES}>
-            Instances
-=======
-          <TabsTrigger value={ManagedWorkerPoolDetailTabs.WORKERS}>
-            Workers
->>>>>>> 2591c1a4
-          </TabsTrigger>
           <TabsTrigger value={ManagedWorkerPoolDetailTabs.INSTANCES}>
             Instances
           </TabsTrigger>
