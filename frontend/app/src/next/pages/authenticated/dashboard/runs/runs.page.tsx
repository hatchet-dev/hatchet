import BasicLayout from '@/next/components/layouts/basic.layout';
import GetWorkflowChart from '@/next/components/runs/runs-metrics/runs-histogram';
import { RunsTable } from '@/next/components/runs/runs-table/runs-table';
import { TriggerRunModal } from '@/next/components/runs/trigger-run-modal';
import { Button } from '@/next/components/ui/button';
import { DocsButton } from '@/next/components/ui/docs-button';
import {
  Headline,
  HeadlineActionItem,
  HeadlineActions,
  PageTitle,
} from '@/next/components/ui/page-header';
import { Separator } from '@/next/components/ui/separator';
import docs from '@/next/docs-meta-data';
import { FilterProvider } from '@/next/hooks/use-filters';
import { PaginationProvider } from '@/next/hooks/use-pagination';
import { RunsProvider } from '@/next/hooks/use-runs';
<<<<<<< HEAD
import { V1TaskStatus } from '@/next/lib/api';
import { Plus } from 'lucide-react';
import { useState } from 'react';
=======
import { V1TaskStatus } from '@/lib/api';
>>>>>>> 697d81bb

export default function RunsPage() {
  const [showTriggerModal, setShowTriggerModal] = useState(false);

  return (
    <BasicLayout>
      <Headline>
        <PageTitle description="View and filter runs on this tenant.">
          Runs
        </PageTitle>
        <HeadlineActions>
          <HeadlineActionItem>
            <DocsButton doc={docs.home['running-tasks']} size="icon" />
          </HeadlineActionItem>
          <HeadlineActionItem>
            <Button onClick={() => setShowTriggerModal(true)}>
              <Plus className="h-4 w-4 mr-2" />
              Trigger Run
            </Button>
          </HeadlineActionItem>
        </HeadlineActions>
      </Headline>
      <Separator className="my-4" />
      <FilterProvider
        initialFilters={{
          statuses: [
            V1TaskStatus.RUNNING,
            V1TaskStatus.COMPLETED,
            V1TaskStatus.FAILED,
          ],
          is_root_task: true,
        }}
      >
        <PaginationProvider>
          <RunsProvider>
            <GetWorkflowChart />
            <RunsTable />
          </RunsProvider>
        </PaginationProvider>
      </FilterProvider>
      <TriggerRunModal
        show={showTriggerModal}
        onClose={() => setShowTriggerModal(false)}
      />
    </BasicLayout>
  );
}<|MERGE_RESOLUTION|>--- conflicted
+++ resolved
@@ -15,13 +15,9 @@
 import { FilterProvider } from '@/next/hooks/use-filters';
 import { PaginationProvider } from '@/next/hooks/use-pagination';
 import { RunsProvider } from '@/next/hooks/use-runs';
-<<<<<<< HEAD
-import { V1TaskStatus } from '@/next/lib/api';
 import { Plus } from 'lucide-react';
 import { useState } from 'react';
-=======
 import { V1TaskStatus } from '@/lib/api';
->>>>>>> 697d81bb
 
 export default function RunsPage() {
   const [showTriggerModal, setShowTriggerModal] = useState(false);
