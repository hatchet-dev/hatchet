import { useParams, useNavigate } from 'react-router-dom';
import { RunDetailProvider, useRunDetail } from '@/next/hooks/use-run-detail';
import { AlertCircle } from 'lucide-react';
import {
  Alert,
  AlertDescription,
  AlertTitle,
} from '@/next/components/ui/alert';
import { Skeleton } from '@/next/components/ui/skeleton';
import { useMemo, useCallback, useState } from 'react';
import useTenant from '@/next/hooks/use-tenant';
import { WrongTenant } from '@/next/components/errors/unauthorized';
import { getFriendlyWorkflowRunId, RunId } from '@/next/components/runs/run-id';
import { RunsBadge } from '@/next/components/runs/runs-badge';
import { MdOutlineReplay } from 'react-icons/md';
import { MdOutlineCancel } from 'react-icons/md';
import WorkflowRunVisualizer from '@/next/components/runs/run-dag/dag-run-visualizer';
import { SplitButton } from '@/next/components/ui/split-button';
import { SheetViewLayout } from '@/next/components/layouts/sheet-view.layout';
import {
  HeadlineActionItem,
  HeadlineActions,
  PageTitle,
} from '@/next/components/ui/page-header';
import { Headline } from '@/next/components/ui/page-header';
import { Duration } from '@/next/components/ui/duration';
import { V1TaskStatus } from '@/lib/api/generated/data-contracts';
import { ROUTES } from '@/next/lib/routes';
import { TriggerRunModal } from '@/next/components/runs/trigger-run-modal';
import {
  Tabs,
  TabsList,
  TabsTrigger,
  TabsContent,
} from '@/components/v1/ui/tabs';
import { RunEventLog } from '@/next/components/runs/run-event-log/run-event-log';
import { FilterProvider } from '@/next/hooks/utils/use-filters';
import { RunDetailSheet } from './run-detail-sheet';
<<<<<<< HEAD
import { Separator } from '@/next/components/ui/separator';
import { Waterfall } from '@/next/components/waterfall/waterfall';
import RelativeDate from '@/next/components/ui/relative-date';
=======
import { useBreadcrumbs } from '@/next/hooks/use-breadcrumbs';
>>>>>>> 99de12fa

export default function RunDetailPage() {
  const { workflowRunId, taskId } = useParams<{
    workflowRunId: string;
    taskId: string;
  }>();
  return (
    <RunDetailProvider runId={workflowRunId || ''}>
      <RunDetailPageContent workflowRunId={workflowRunId} taskId={taskId} />
    </RunDetailProvider>
  );
}

type RunDetailPageProps = {
  workflowRunId?: string;
  taskId?: string;
};

function RunDetailPageContent({ workflowRunId, taskId }: RunDetailPageProps) {
  const navigate = useNavigate();
  const { tenant } = useTenant();
  const { data, isLoading, error, cancel, replay, parentData } = useRunDetail();

  const [showTriggerModal, setShowTriggerModal] = useState(false);

  const workflow = useMemo(() => data?.run, [data]);
  const tasks = useMemo(() => data?.tasks, [data]);

  const selectedTask = useMemo(() => {
    if (taskId) {
      return tasks?.find((t) => t.taskExternalId === taskId);
    }
    return tasks?.[0];
  }, [tasks, taskId]);

  const handleTaskSelect = useCallback(
    (taskId: string) => {
      navigate(ROUTES.runs.taskDetail(workflowRunId!, taskId));
    },
    [navigate, workflowRunId],
  );

  const handleCloseSheet = useCallback(() => {
    navigate(ROUTES.runs.detail(workflowRunId!));
  }, [navigate, workflowRunId]);

  useBreadcrumbs(() => {
    if (!workflow) {
      return [];
    }

    const breadcrumbs = [];

    if (parentData) {
      const parentUrl = ROUTES.runs.detail(parentData.run.metadata.id);
      breadcrumbs.push({
        title: getFriendlyWorkflowRunId(parentData.run) || '',
        label: <RunId wfRun={parentData.run} />,
        url: parentUrl,
        icon: () => <RunsBadge status={workflow?.status} variant="xs" />,
        alwaysShowIcon: true,
      });
    }

    breadcrumbs.push({
      title: getFriendlyWorkflowRunId(workflow) || '',
      label: <RunId wfRun={workflow} />,
      url:
        selectedTask?.metadata.id === workflow?.metadata.id
          ? ROUTES.runs.detail(workflow.metadata.id)
          : ROUTES.runs.taskDetail(
              workflow.metadata.id,
              selectedTask?.taskExternalId || '',
            ),
      icon: () => <RunsBadge status={workflow?.status} variant="xs" />,
      alwaysShowIcon: true,
    });

    return breadcrumbs;
  }, [workflow, parentData, selectedTask]);

  const canCancel = useMemo(() => {
    return (
      tasks &&
      tasks.length > 0 &&
      tasks.some(
        (t) =>
          t.status === V1TaskStatus.RUNNING || t.status === V1TaskStatus.QUEUED,
      )
    );
  }, [tasks]);

  const canCancelRunning = useMemo(() => {
    return (
      tasks &&
      tasks.length > 0 &&
      tasks.some((t) => t.status === V1TaskStatus.RUNNING)
    );
  }, [tasks]);

  const canCancelQueued = useMemo(() => {
    return (
      tasks &&
      tasks.length > 0 &&
      tasks.some((t) => t.status === V1TaskStatus.QUEUED)
    );
  }, [tasks]);

  const cancelRunningTasks = useMemo(() => {
    return tasks?.filter((t) => t.status === V1TaskStatus.RUNNING) || [];
  }, [tasks]);

  const cancelQueuedTasks = useMemo(() => {
    return tasks?.filter((t) => t.status === V1TaskStatus.QUEUED) || [];
  }, [tasks]);

  const canReplay = useMemo(() => {
    return tasks && tasks.length > 0;
  }, [tasks]);

  const getTasksByStatus = useCallback(
    (status: V1TaskStatus) => {
      return tasks?.filter((t) => t.status === status) || [];
    },
    [tasks],
  );

  const canReplayFailed = useMemo(
    () => getTasksByStatus(V1TaskStatus.FAILED).length > 0,
    [getTasksByStatus],
  );

  const canReplayCompleted = useMemo(
    () => getTasksByStatus(V1TaskStatus.COMPLETED).length > 0,
    [getTasksByStatus],
  );

  const canReplayCanceled = useMemo(
    () => getTasksByStatus(V1TaskStatus.CANCELLED).length > 0,
    [getTasksByStatus],
  );

  const canReplayRunning = useMemo(
    () => getTasksByStatus(V1TaskStatus.RUNNING).length > 0,
    [getTasksByStatus],
  );

  const replayFailedTasks = useMemo(
    () => getTasksByStatus(V1TaskStatus.FAILED),
    [getTasksByStatus],
  );
  const replayCompletedTasks = useMemo(
    () => getTasksByStatus(V1TaskStatus.COMPLETED),
    [getTasksByStatus],
  );
  const replayCanceledTasks = useMemo(
    () => getTasksByStatus(V1TaskStatus.CANCELLED),
    [getTasksByStatus],
  );
  const replayRunningTasks = useMemo(
    () => getTasksByStatus(V1TaskStatus.RUNNING),
    [getTasksByStatus],
  );

  if (isLoading) {
    return (
      <div className="flex flex-1 flex-col gap-4 p-4">
        <div className="rounded-lg bg-card p-4">
          <div className="flex flex-col gap-4">
            <Skeleton className="h-10 w-3/4" />
            <div className="grid grid-cols-1 md:grid-cols-2 gap-4">
              <Skeleton className="h-32" />
              <Skeleton className="h-32" />
            </div>
            <Skeleton className="h-64" />
          </div>
        </div>
      </div>
    );
  }

  if (error || !workflow) {
    return (
      <div className="flex flex-1 flex-col gap-4 p-4">
        <Alert variant="destructive">
          <AlertCircle className="h-4 w-4" />
          <AlertTitle>Error loading run</AlertTitle>
          <AlertDescription>
            {error instanceof Error
              ? error.message
              : 'Failed to load run details'}
          </AlertDescription>
        </Alert>
      </div>
    );
  }

  // wrong tenant selected error
  if (tenant?.metadata.id !== workflow.tenantId) {
    return (
      <div className="flex flex-1 flex-col gap-4 p-4">
        {workflow?.tenantId && (
          <WrongTenant desiredTenantId={workflow.tenantId} />
        )}
      </div>
    );
  }

  const Timing = () => {
    const timings: JSX.Element[] = [
      <div key="created" className="flex items-center gap-2">
        <span>Created</span>
        <RelativeDate date={workflow.createdAt} />
      </div>,
      <div key="started" className="flex items-center gap-2">
        <span>Started</span>
        <RelativeDate date={workflow.startedAt} />
      </div>,
      <div key="duration" className="flex items-center gap-2">
        <span>Duration</span>
        <span className="whitespace-nowrap">
          <Duration
            start={workflow.startedAt}
            end={workflow.finishedAt}
            status={workflow.status}
          />
        </span>
      </div>,
    ];

    const interleavedTimings: JSX.Element[] = [];
    timings.forEach((timing, index) => {
      interleavedTimings.push(timing);
      if (index < timings.length - 1) {
        interleavedTimings.push(
          <div key={`sep-${index}`} className="text-sm text-muted-foreground">
            |
          </div>,
        );
      }
    });

    return (
      <div className="flex flex-col items-end sm:flex-row sm:items-center sm:justify-start gap-x-4 gap-y-2 text-sm text-muted-foreground">
        {interleavedTimings}
      </div>
    );
  };

  return (
    <SheetViewLayout
      sheet={
        <RunDetailSheet
          isOpen={!!taskId}
          onClose={handleCloseSheet}
          workflowRunId={workflowRunId || ''}
          taskId={taskId || ''}
        />
      }
    >
      <Headline>
        <PageTitle description={<Timing />}>
          <h1 className="text-2xl font-bold truncate flex items-center gap-2">
            <RunsBadge status={workflow.status} variant="xs" />
            <RunId wfRun={workflow} />
          </h1>
        </PageTitle>
        <HeadlineActions>
          <HeadlineActionItem>
            <SplitButton
              tooltip={
                canCancel
                  ? 'Cancel the run'
                  : 'Cannot cancel the run because it is not running or queued'
              }
              variant="outline"
              size="sm"
              disabled={!canCancel || cancel.isPending}
              onClick={async () => cancel.mutateAsync({ tasks: tasks || [] })}
              dropdownItems={[
                {
                  label: 'Cancel Running',
                  onClick: async () =>
                    cancel.mutateAsync({ tasks: cancelRunningTasks }),
                  disabled: !canCancelRunning || cancel.isPending,
                },
                {
                  label: 'Cancel Queued',
                  onClick: async () =>
                    cancel.mutateAsync({ tasks: cancelQueuedTasks }),
                  disabled: !canCancelQueued || cancel.isPending,
                },
              ]}
            >
              <MdOutlineCancel className="h-4 w-4" />
              Cancel
            </SplitButton>
          </HeadlineActionItem>
          <HeadlineActionItem>
            <SplitButton
              tooltip={
                canReplay
                  ? 'Replay the run'
                  : 'Cannot replay the run because there are no tasks'
              }
              variant="outline"
              size="sm"
              disabled={!canReplay || replay.isPending}
              onClick={async () => replay.mutateAsync({ tasks: tasks || [] })}
              dropdownItems={[
                {
                  label: 'Replay As New Run',
                  onClick: () => setShowTriggerModal(true),
                },
                {
                  label: 'Replay Failed',
                  onClick: async () =>
                    replay.mutateAsync({ tasks: replayFailedTasks }),
                  disabled: !canReplayFailed || replay.isPending,
                },
                {
                  label: 'Replay Completed',
                  onClick: async () =>
                    replay.mutateAsync({ tasks: replayCompletedTasks }),
                  disabled: !canReplayCompleted || replay.isPending,
                },
                {
                  label: 'Replay Canceled',
                  onClick: async () =>
                    replay.mutateAsync({ tasks: replayCanceledTasks }),
                  disabled: !canReplayCanceled || replay.isPending,
                },
                {
                  label: 'Replay Running',
                  onClick: async () =>
                    replay.mutateAsync({ tasks: replayRunningTasks }),
                  disabled: !canReplayRunning || replay.isPending,
                },
              ]}
            >
              <MdOutlineReplay className="h-4 w-4" />
              Replay
            </SplitButton>
          </HeadlineActionItem>
        </HeadlineActions>
      </Headline>

      {workflowRunId && (
        <div className="w-full overflow-x-auto">
          <WorkflowRunVisualizer
            workflowRunId={workflowRunId}
            onTaskSelect={handleTaskSelect}
          />
        </div>
      )}

      <Separator className="my-4" />

      <Tabs defaultValue="minimap" className="w-full">
        <TabsList layout="underlined" className="w-full">
          <TabsTrigger variant="underlined" value="minimap">
            Minimap
          </TabsTrigger>
          <TabsTrigger variant="underlined" value="waterfall">
            Waterfall
          </TabsTrigger>
        </TabsList>
        <TabsContent value="minimap" className="mt-4">
          {workflowRunId && (
            <div className="w-full overflow-x-auto bg-slate-100 dark:bg-slate-900">
              <WorkflowRunVisualizer
                workflowRunId={workflowRunId}
                onTaskSelect={handleTaskSelect}
              />
            </div>
          )}
        </TabsContent>
        <TabsContent value="waterfall" className="mt-4">
          <Waterfall workflowRunId={workflowRunId!} />
        </TabsContent>
      </Tabs>

      <div className="grid grid-cols-1 gap-4 mt-8">
        <Tabs defaultValue="activity" className="w-full">
          <TabsList layout="underlined" className="w-full">
            <TabsTrigger variant="underlined" value="activity">
              Activity
            </TabsTrigger>
            <TabsTrigger variant="underlined" value="config">
              Config
            </TabsTrigger>
          </TabsList>
          <TabsContent value="activity" className="mt-4">
            <FilterProvider>
              <RunEventLog
                workflow={workflow}
                onTaskSelect={(taskId, options) => {
                  navigate(
                    ROUTES.runs.taskDetail(workflowRunId!, taskId, options),
                  );
                }}
              />
            </FilterProvider>
          </TabsContent>
          <TabsContent value="config" className="mt-4">
            TODO
          </TabsContent>
        </Tabs>
      </div>

      <TriggerRunModal
        show={showTriggerModal}
        onClose={() => setShowTriggerModal(false)}
        defaultWorkflowId={workflow.workflowId}
        defaultRunId={workflow.metadata.id}
      />
    </SheetViewLayout>
  );
}<|MERGE_RESOLUTION|>--- conflicted
+++ resolved
@@ -36,13 +36,10 @@
 import { RunEventLog } from '@/next/components/runs/run-event-log/run-event-log';
 import { FilterProvider } from '@/next/hooks/utils/use-filters';
 import { RunDetailSheet } from './run-detail-sheet';
-<<<<<<< HEAD
 import { Separator } from '@/next/components/ui/separator';
 import { Waterfall } from '@/next/components/waterfall/waterfall';
 import RelativeDate from '@/next/components/ui/relative-date';
-=======
 import { useBreadcrumbs } from '@/next/hooks/use-breadcrumbs';
->>>>>>> 99de12fa
 
 export default function RunDetailPage() {
   const { workflowRunId, taskId } = useParams<{
