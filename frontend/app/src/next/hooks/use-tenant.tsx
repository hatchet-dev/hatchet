--- conflicted
+++ resolved
@@ -10,25 +10,9 @@
 import { useToast } from './utils/use-toast';
 import invariant from 'tiny-invariant';
 
-<<<<<<< HEAD
 export function useCurrentTenantId() {
   const params = useParams();
   const tenantId = params.tenantId;
-=======
-interface TenantState {
-  tenant?: Tenant;
-  membership?: TenantMember['role'];
-  limit?: UseQueryResult<TenantResourceLimit[], Error>;
-  isLoading: boolean;
-  setTenant: (tenantId: string) => void;
-  create: UseMutationResult<Tenant, Error, string, unknown>;
-  update: {
-    mutate: (data: UpdateTenantRequest) => void;
-    mutateAsync: (data: UpdateTenantRequest) => Promise<Tenant>;
-    isPending: boolean;
-  };
-}
->>>>>>> 3878bc3c
 
   invariant(tenantId, 'Tenant ID is required');
 
