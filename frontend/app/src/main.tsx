<<<<<<< HEAD
import ReactDOM from 'react-dom/client';
import { lazy, Suspense } from 'react';
=======
>>>>>>> efe6cf5b
import './index.css';
import queryClient from './query-client.tsx';
import Router, { router } from './router.tsx';
import * as Sentry from '@sentry/react';
<<<<<<< HEAD
=======
import { QueryClientProvider } from '@tanstack/react-query';
import { lazy, Suspense } from 'react';
import ReactDOM from 'react-dom/client';
>>>>>>> efe6cf5b

const Devtools = import.meta.env.DEV
  ? lazy(() => import('./devtools.tsx'))
  : null;

if (import.meta.env.VITE_SENTRY_DSN) {
  Sentry.init({
    dsn: import.meta.env.VITE_SENTRY_DSN,
    integrations: [
      Sentry.browserTracingIntegration(),
      Sentry.replayIntegration({
        maskAllText: true,
        blockAllMedia: true,
      }),
    ],
    // Performance Monitoring
    tracesSampleRate: 1.0, //  Capture 100% of the transactions
    // Set 'tracePropagationTargets' to control for which URLs distributed tracing should be enabled
    tracePropagationTargets: ['localhost'],
    // Session Replay
    replaysSessionSampleRate: 0.1, // This sets the sample rate at 10%. You may want to change it to 100% while in development and then sample at a lower rate in production.
    replaysOnErrorSampleRate: 1.0, // If you're not already sampling the entire session, change the sample rate to 100% when sampling sessions where errors occur.
  });
}

// Store referral code from URL if present
// See AnalyticsProvider for more details
const urlParams = new URLSearchParams(window.location.search);
const ref = urlParams.get('ref');
if (ref) {
  localStorage.setItem('ref', ref);
}

ReactDOM.createRoot(document.getElementById('root')!).render(
  <QueryClientProvider client={queryClient}>
    <Router />
    {Devtools ? (
      <Suspense fallback={null}>
        <Devtools router={router} />
      </Suspense>
    ) : null}
  </QueryClientProvider>,
);<|MERGE_RESOLUTION|>--- conflicted
+++ resolved
@@ -1,18 +1,10 @@
-<<<<<<< HEAD
-import ReactDOM from 'react-dom/client';
-import { lazy, Suspense } from 'react';
-=======
->>>>>>> efe6cf5b
 import './index.css';
 import queryClient from './query-client.tsx';
 import Router, { router } from './router.tsx';
 import * as Sentry from '@sentry/react';
-<<<<<<< HEAD
-=======
 import { QueryClientProvider } from '@tanstack/react-query';
 import { lazy, Suspense } from 'react';
 import ReactDOM from 'react-dom/client';
->>>>>>> efe6cf5b
 
 const Devtools = import.meta.env.DEV
   ? lazy(() => import('./devtools.tsx'))
