<<<<<<< HEAD
import { Button, ButtonProps } from '@/components/v1/ui/button';
=======
import { ButtonProps, Button } from '@/components/v1/ui/button';
>>>>>>> c2225329
import { Spinner } from '@/components/v1/ui/loading.tsx';
import {
  Dialog,
  DialogContent,
  DialogHeader,
  DialogTitle,
} from '@/components/v1/ui/dialog';

interface ConfirmDialogProps {
  title: string;
  description: string | JSX.Element;

  submitLabel: string;
  submitVariant?: ButtonProps['variant'];
  cancelLabel?: string;
  className?: string;
  onSubmit: () => void;
  onCancel: () => void;
  isLoading: boolean;
  isOpen: boolean;
}

export function ConfirmDialog({
  className,
  title,
  description,
  submitLabel,
  submitVariant = 'destructive',
  cancelLabel = 'Cancel',
  isOpen,
  ...props
}: ConfirmDialogProps) {
  return (
    <Dialog open={isOpen}>
      <DialogContent className="w-fit max-w-[80%] min-w-[500px]">
        <DialogHeader>
          <DialogTitle>{title}</DialogTitle>
        </DialogHeader>
        <div>
          <div className="text-sm text-foreground mb-4">{description}</div>
          <div className="flex flex-row gap-4 justify-end">
            <Button
              variant="ghost"
              onClick={() => {
                props.onCancel();
              }}
            >
              {cancelLabel}
            </Button>
            <Button variant={submitVariant} onClick={props.onSubmit}>
              {props.isLoading && <Spinner />}
              {submitLabel}
            </Button>
          </div>
        </div>
      </DialogContent>
    </Dialog>
  );
}<|MERGE_RESOLUTION|>--- conflicted
+++ resolved
@@ -1,8 +1,4 @@
-<<<<<<< HEAD
-import { Button, ButtonProps } from '@/components/v1/ui/button';
-=======
 import { ButtonProps, Button } from '@/components/v1/ui/button';
->>>>>>> c2225329
 import { Spinner } from '@/components/v1/ui/loading.tsx';
 import {
   Dialog,
