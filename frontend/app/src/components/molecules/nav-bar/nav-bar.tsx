--- conflicted
+++ resolved
@@ -20,14 +20,9 @@
   DropdownMenuShortcut,
   DropdownMenuTrigger,
 } from '@/components/v1/ui/dropdown-menu';
-<<<<<<< HEAD
-
-import { useNavigate } from '@tanstack/react-router';
-=======
 import { useBreadcrumbs } from '@/hooks/use-breadcrumbs';
 import { usePendingInvites } from '@/hooks/use-pending-invites';
 import { useTenantDetails } from '@/hooks/use-tenant';
->>>>>>> efe6cf5b
 import api, { TenantMember, User } from '@/lib/api';
 import { useApiError } from '@/lib/hooks';
 import useApiMeta from '@/pages/auth/hooks/use-api-meta';
@@ -48,26 +43,6 @@
   BiUserCircle,
   BiEnvelope,
 } from 'react-icons/bi';
-<<<<<<< HEAD
-import { Menu } from 'lucide-react';
-import { useTheme } from '@/components/theme-provider';
-import { useMemo } from 'react';
-import useApiMeta from '@/pages/auth/hooks/use-api-meta';
-import { VersionInfo } from '@/pages/main/info/components/version-info';
-import {
-  Breadcrumb,
-  BreadcrumbItem,
-  BreadcrumbLink,
-  BreadcrumbList,
-  BreadcrumbPage,
-  BreadcrumbSeparator,
-} from '@/components/v1/ui/breadcrumb';
-import { useBreadcrumbs } from '@/hooks/use-breadcrumbs';
-import { usePendingInvites } from '@/hooks/use-pending-invites';
-import { useTenantDetails } from '@/hooks/use-tenant';
-import { appRoutes } from '@/router';
-=======
->>>>>>> efe6cf5b
 
 function HelpDropdown() {
   const meta = useApiMeta();
