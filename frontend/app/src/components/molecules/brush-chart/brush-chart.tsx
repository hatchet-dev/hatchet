<<<<<<< HEAD
import { useRef, useState, useMemo } from 'react';
import { scaleTime, scaleLinear } from '@visx/scale';
import appleStock, { AppleStock } from '@visx/mock-data/lib/mocks/appleStock';
import { Brush } from '@visx/brush';
import { Bounds } from '@visx/brush/lib/types';
import BaseBrush, {
  BaseBrushState,
  UpdateBrush,
} from '@visx/brush/lib/BaseBrush';
import { PatternLines } from '@visx/pattern';
import { Group } from '@visx/group';
import { max, extent } from '@visx/vendor/d3-array';
import { BrushHandleRenderProps } from '@visx/brush/lib/BrushHandle';
import AreaChart from './area-chart';
import { Button } from '@/components/ui/button';
=======
/* eslint-disable @typescript-eslint/no-use-before-define */
import { useRef, useState, useMemo } from "react";
import { scaleTime, scaleLinear } from "@visx/scale";
import appleStock, { AppleStock } from "@visx/mock-data/lib/mocks/appleStock";
import { Brush } from "@visx/brush";
import { Bounds } from "@visx/brush/lib/types";
import BaseBrush, {
  BaseBrushState,
  UpdateBrush,
} from "@visx/brush/lib/BaseBrush";
import { PatternLines } from "@visx/pattern";
import { Group } from "@visx/group";
import { max, extent } from "@visx/vendor/d3-array";
import { BrushHandleRenderProps } from "@visx/brush/lib/BrushHandle";
import AreaChart from "./area-chart";
import { Button } from "@/components/ui/button";
>>>>>>> 41f26b6b

// Initialize some variables
const stock = appleStock.slice(1000);
const brushMargin = { top: 10, bottom: 15, left: 50, right: 20 };
const chartSeparation = 30;
<<<<<<< HEAD
const PATTERN_ID = 'brush_pattern';
// const GRADIENT_ID = 'brush_gradient';
export const accentColor = '#ffffff44';
export const background = '#1E293B';
export const background2 = '#8c77e0';
=======
const PATTERN_ID = "brush_pattern";
export const accentColor = "#ffffff44";
export const background = "#1E293B";
export const background2 = "#8c77e0";
>>>>>>> 41f26b6b
const selectedBrushStyle = {
  fill: `url(#${PATTERN_ID})`,
  stroke: 'white',
};

// accessors
const getDate = (d: AppleStock) => new Date(d.date);
const getStockValue = (d: AppleStock) => d.close;

export type BrushProps = {
  width: number;
  height: number;
  margin?: { top: number; right: number; bottom: number; left: number };
  compact?: boolean;
};

function BrushChart({
  compact = false,
  width,
  height,
  margin = {
    top: 20,
    left: 50,
    bottom: 20,
    right: 20,
  },
}: BrushProps) {
  const brushRef = useRef<BaseBrush | null>(null);
  const [filteredStock, setFilteredStock] = useState(stock);

  const onBrushChange = (domain: Bounds | null) => {
    if (!domain) {
      return;
    }
    const { x0, x1, y0, y1 } = domain;
    const stockCopy = stock.filter((s) => {
      const x = getDate(s).getTime();
      const y = getStockValue(s);
      return x > x0 && x < x1 && y > y0 && y < y1;
    });
    setFilteredStock(stockCopy);
  };

  const innerHeight = height - margin.top - margin.bottom;
  const topChartBottomMargin = compact
    ? chartSeparation / 2
    : chartSeparation + 10;
  const topChartHeight = 0.8 * innerHeight - topChartBottomMargin;
  const bottomChartHeight = innerHeight - topChartHeight - chartSeparation;

  // bounds
  const xMax = Math.max(width - margin.left - margin.right, 0);
  const yMax = Math.max(topChartHeight, 0);
  const xBrushMax = Math.max(width - brushMargin.left - brushMargin.right, 0);
  const yBrushMax = Math.max(
    bottomChartHeight - brushMargin.top - brushMargin.bottom,
    0,
  );

  // scales
  const dateScale = useMemo(
    () =>
      scaleTime<number>({
        range: [0, xMax],
        domain: extent(filteredStock, getDate) as [Date, Date],
      }),
    [xMax, filteredStock],
  );
  const stockScale = useMemo(
    () =>
      scaleLinear<number>({
        range: [yMax, 0],
        domain: [0, max(filteredStock, getStockValue) || 0],
        nice: true,
      }),
    [yMax, filteredStock],
  );
  const brushDateScale = useMemo(
    () =>
      scaleTime<number>({
        range: [0, xBrushMax],
        domain: extent(stock, getDate) as [Date, Date],
      }),
    [xBrushMax],
  );
  const brushStockScale = useMemo(
    () =>
      scaleLinear({
        range: [yBrushMax, 0],
        domain: [0, max(stock, getStockValue) || 0],
        nice: true,
      }),
    [yBrushMax],
  );

  const initialBrushPosition = useMemo(
    () => ({
      start: { x: brushDateScale(getDate(stock[50])) },
      end: { x: brushDateScale(getDate(stock[100])) },
    }),
    [brushDateScale],
  );

  // event handlers
  const handleClearClick = () => {
    if (brushRef?.current) {
      setFilteredStock(stock);
      brushRef.current.reset();
    }
  };

  const handleResetClick = () => {
    if (brushRef?.current) {
      const updater: UpdateBrush = (prevBrush) => {
        const newExtent = brushRef.current!.getExtent(
          initialBrushPosition.start,
          initialBrushPosition.end,
        );

        const newState: BaseBrushState = {
          ...prevBrush,
          start: { y: newExtent.y0, x: newExtent.x0 },
          end: { y: newExtent.y1, x: newExtent.x1 },
          extent: newExtent,
        };

        return newState;
      };
      brushRef.current.updateBrush(updater);
    }
  };

  return (
    <div>
      <svg width={width} height={height}>
        {/* <LinearGradient
          id={GRADIENT_ID}
          from={background}
          to={background2}
          rotate={45}
        /> */}
        {/* <rect
          x={0}
          y={0}
          width={width}
          height={height}
          fill={background}
          rx={14}
        /> */}
        <AreaChart
          hideBottomAxis={compact}
          data={filteredStock}
          width={width}
          margin={{ ...margin, bottom: topChartBottomMargin }}
          yMax={yMax}
          xScale={dateScale}
          yScale={stockScale}
          gradientColor={background2}
        />
        <AreaChart
          hideBottomAxis
          hideLeftAxis
          data={stock}
          width={width}
          yMax={yBrushMax}
          xScale={brushDateScale}
          yScale={brushStockScale}
          margin={brushMargin}
          top={topChartHeight + topChartBottomMargin + margin.top}
          gradientColor={background2}
        >
          <PatternLines
            id={PATTERN_ID}
            height={8}
            width={8}
            stroke={accentColor}
            strokeWidth={1}
            orientation={['diagonal']}
          />
          <Brush
            xScale={brushDateScale}
            yScale={brushStockScale}
            width={xBrushMax}
            height={yBrushMax}
            margin={brushMargin}
            handleSize={8}
            innerRef={brushRef}
            resizeTriggerAreas={['left', 'right']}
            brushDirection="horizontal"
            initialBrushPosition={initialBrushPosition}
            onChange={onBrushChange}
            onClick={() => setFilteredStock(stock)}
            selectedBoxStyle={selectedBrushStyle}
            useWindowMoveEvents
            renderBrushHandle={(props) => <BrushHandle {...props} />}
          />
        </AreaChart>
      </svg>
      <Button variant="secondary" size="sm" onClick={handleClearClick}>
        Clear
      </Button>
      <Button variant="secondary" size="sm" onClick={handleResetClick}>
        Reset
      </Button>
    </div>
  );
}
// We need to manually offset the handles for them to be rendered at the right position
function BrushHandle({ x, height, isBrushActive }: BrushHandleRenderProps) {
  const pathWidth = 8;
  const pathHeight = 15;
  if (!isBrushActive) {
    return null;
  }
  return (
    <Group left={x + pathWidth / 2} top={(height - pathHeight) / 2}>
      <path
        fill="#f2f2f2"
        d="M -4.5 0.5 L 3.5 0.5 L 3.5 15.5 L -4.5 15.5 L -4.5 0.5 M -1.5 4 L -1.5 12 M 0.5 4 L 0.5 12"
        stroke="#999999"
        strokeWidth="1"
        style={{ cursor: 'ew-resize' }}
      />
    </Group>
  );
}

export default BrushChart;<|MERGE_RESOLUTION|>--- conflicted
+++ resolved
@@ -1,4 +1,4 @@
-<<<<<<< HEAD
+/* eslint-disable @typescript-eslint/no-use-before-define */
 import { useRef, useState, useMemo } from 'react';
 import { scaleTime, scaleLinear } from '@visx/scale';
 import appleStock, { AppleStock } from '@visx/mock-data/lib/mocks/appleStock';
@@ -14,41 +14,15 @@
 import { BrushHandleRenderProps } from '@visx/brush/lib/BrushHandle';
 import AreaChart from './area-chart';
 import { Button } from '@/components/ui/button';
-=======
-/* eslint-disable @typescript-eslint/no-use-before-define */
-import { useRef, useState, useMemo } from "react";
-import { scaleTime, scaleLinear } from "@visx/scale";
-import appleStock, { AppleStock } from "@visx/mock-data/lib/mocks/appleStock";
-import { Brush } from "@visx/brush";
-import { Bounds } from "@visx/brush/lib/types";
-import BaseBrush, {
-  BaseBrushState,
-  UpdateBrush,
-} from "@visx/brush/lib/BaseBrush";
-import { PatternLines } from "@visx/pattern";
-import { Group } from "@visx/group";
-import { max, extent } from "@visx/vendor/d3-array";
-import { BrushHandleRenderProps } from "@visx/brush/lib/BrushHandle";
-import AreaChart from "./area-chart";
-import { Button } from "@/components/ui/button";
->>>>>>> 41f26b6b
 
 // Initialize some variables
 const stock = appleStock.slice(1000);
 const brushMargin = { top: 10, bottom: 15, left: 50, right: 20 };
 const chartSeparation = 30;
-<<<<<<< HEAD
 const PATTERN_ID = 'brush_pattern';
-// const GRADIENT_ID = 'brush_gradient';
 export const accentColor = '#ffffff44';
 export const background = '#1E293B';
 export const background2 = '#8c77e0';
-=======
-const PATTERN_ID = "brush_pattern";
-export const accentColor = "#ffffff44";
-export const background = "#1E293B";
-export const background2 = "#8c77e0";
->>>>>>> 41f26b6b
 const selectedBrushStyle = {
   fill: `url(#${PATTERN_ID})`,
   stroke: 'white',
