--- conflicted
+++ resolved
@@ -6,14 +6,6 @@
   SelectTrigger,
   SelectValue,
 } from '@/components/v1/ui/select';
-<<<<<<< HEAD
-import {
-  RefetchInterval,
-  RefetchIntervalOption,
-} from '@/lib/api/refetch-interval';
-import { RefreshCw } from 'lucide-react';
-=======
->>>>>>> efe6cf5b
 import { useRefetchInterval } from '@/contexts/refetch-interval-context';
 import {
   RefetchInterval,
