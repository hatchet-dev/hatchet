--- conflicted
+++ resolved
@@ -331,8 +331,6 @@
             </Label>
           </div>
         </div>
-<<<<<<< HEAD
-
         <div className="grid grid-cols-1 gap-4 sm:grid-cols-2 lg:grid-cols-3">
           {sortedPlans
             ?.filter(
@@ -393,85 +391,6 @@
           </Card>
         </div>
         <p className="text-sm text-gray-500 mt-4">
-=======
-        <p className="my-4 text-gray-700 dark:text-gray-300">
-          For plan details, please visit{' '}
-          <a
-            href="https://hatchet.run/pricing"
-            className="underline"
-            target="_blank"
-            rel="noreferrer"
-          >
-            our pricing page
-          </a>{' '}
-          or{' '}
-          <a href="https://hatchet.run/office-hours" className="underline">
-            contact us
-          </a>{' '}
-          if you have custom requirements.
-        </p>
-        {!hasPaymentMethods && (
-          <Alert variant="warn" className="mb-4">
-            <ExclamationTriangleIcon className="size-4" />
-            <AlertTitle className="font-semibold">
-              No Payment Method.
-            </AlertTitle>
-            <AlertDescription>
-              A payment method is required to upgrade your subscription, please{' '}
-              <a onClick={manageClicked} className="pointer underline" href="#">
-                add one
-              </a>{' '}
-              first.
-            </AlertDescription>
-          </Alert>
-        )}
-
-        <div className="grid grid-cols-1 gap-4 sm:grid-cols-3">
-          {sortedPlans?.map((plan, i) => (
-            <Card className="flex flex-col gap-4 bg-muted/30" key={i}>
-              <CardHeader>
-                <CardTitle className="text-sm tracking-wide">
-                  {plan.name}
-                </CardTitle>
-                <CardDescription className="py-4">
-                  $
-                  {(
-                    plan.amount_cents /
-                    100 /
-                    (plan.period == 'yearly' ? 12 : 1)
-                  ).toLocaleString()}{' '}
-                  per month billed {plan.period}*
-                </CardDescription>
-                <CardDescription>
-                  <Button
-                    disabled={
-                      !hasPaymentMethods ||
-                      plan.plan_code === activePlanCode ||
-                      loading === plan.plan_code
-                    }
-                    variant={
-                      plan.plan_code !== activePlanCode ? 'default' : 'outline'
-                    }
-                    onClick={() => setChangeConfirmOpen(plan)}
-                  >
-                    {loading === plan.plan_code ? (
-                      <Spinner />
-                    ) : plan.plan_code === activePlanCode ? (
-                      'Active'
-                    ) : isUpgrade(plan) ? (
-                      'Upgrade'
-                    ) : (
-                      'Downgrade'
-                    )}
-                  </Button>
-                </CardDescription>
-              </CardHeader>
-            </Card>
-          ))}
-        </div>
-        {active?.note && <p className="mt-4">{active?.note}</p>}
-        <p className="mt-4 text-sm text-gray-500">
->>>>>>> 26c1c582
           * subscription fee billed upfront {showAnnual ? 'yearly' : 'monthly'},
           overages billed at the end of each month for usage in that month
         </p>
