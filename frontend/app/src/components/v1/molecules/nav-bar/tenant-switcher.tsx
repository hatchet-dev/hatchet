--- conflicted
+++ resolved
@@ -6,13 +6,9 @@
   CommandList,
   CommandSeparator,
 } from '@/components/v1/ui/command';
-<<<<<<< HEAD
-import { Link } from '@tanstack/react-router';
-=======
 import { Spinner } from '@/components/v1/ui/loading.tsx';
 import { useOrganizations } from '@/hooks/use-organizations';
 import { useTenantDetails } from '@/hooks/use-tenant';
->>>>>>> efe6cf5b
 import { TenantMember } from '@/lib/api';
 import { cn } from '@/lib/utils';
 import useApiMeta from '@/pages/auth/hooks/use-api-meta';
@@ -30,15 +26,7 @@
 } from '@radix-ui/react-popover';
 import { Link } from '@tanstack/react-router';
 import React from 'react';
-<<<<<<< HEAD
-import { Spinner } from '@/components/v1/ui/loading.tsx';
-import useApiMeta from '@/pages/auth/hooks/use-api-meta';
-import { useTenantDetails } from '@/hooks/use-tenant';
-import { useOrganizations } from '@/hooks/use-organizations';
-import { appRoutes } from '@/router';
-=======
 import invariant from 'tiny-invariant';
->>>>>>> efe6cf5b
 
 interface TenantSwitcherProps {
   className?: string;
@@ -106,11 +94,7 @@
               <CommandSeparator />
               <CommandList>
                 <Link to={appRoutes.onboardingCreateTenantRoute.to}>
-<<<<<<< HEAD
-                  <CommandItem className="text-sm cursor-pointer">
-=======
                   <CommandItem className="cursor-pointer text-sm">
->>>>>>> efe6cf5b
                     <PlusCircledIcon className="mr-2 size-4" />
                     New Tenant
                   </CommandItem>
