--- conflicted
+++ resolved
@@ -15,12 +15,6 @@
 } from '@/components/v1/ui/dialog';
 import { Input } from '@/components/v1/ui/input';
 import { TooltipProvider } from '@/components/v1/ui/tooltip';
-<<<<<<< HEAD
-import { useState, useMemo } from 'react';
-import { useLocation, useNavigate } from '@tanstack/react-router';
-import { useTenantDetails } from '@/hooks/use-tenant';
-=======
->>>>>>> efe6cf5b
 import { useOrganizations } from '@/hooks/use-organizations';
 import { useTenantDetails } from '@/hooks/use-tenant';
 import { Tenant, TenantMember } from '@/lib/api';
@@ -44,7 +38,6 @@
 import { useLocation, useNavigate } from '@tanstack/react-router';
 import { useState, useMemo } from 'react';
 import invariant from 'tiny-invariant';
-import { appRoutes } from '@/router';
 
 interface OrganizationGroupProps {
   organization: OrganizationForUser;
