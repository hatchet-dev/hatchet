--- conflicted
+++ resolved
@@ -1,13 +1,3 @@
-<<<<<<< HEAD
-import { Link, useNavigate } from '@tanstack/react-router';
-import { appRoutes } from '@/router';
-import { UserRegisterForm } from './components/user-register-form';
-import { useMutation } from '@tanstack/react-query';
-import api, { UserRegisterRequest } from '@/lib/api';
-import { useEffect, useState } from 'react';
-import { useApiError } from '@/lib/hooks';
-=======
->>>>>>> efe6cf5b
 import useApiMeta from '../hooks/use-api-meta';
 import useErrorParam from '../hooks/use-error-param';
 import { GithubLogin, GoogleLogin, OrContinueWith } from '../login';
