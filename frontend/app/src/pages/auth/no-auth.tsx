--- conflicted
+++ resolved
@@ -1,13 +1,8 @@
-<<<<<<< HEAD
-import { redirect } from '@tanstack/react-router';
-=======
->>>>>>> efe6cf5b
 import api from '@/lib/api';
 import queryClient from '@/query-client';
 import { appRoutes } from '@/router';
 import { redirect } from '@tanstack/react-router';
 import { AxiosError, isAxiosError } from 'axios';
-import { appRoutes } from '@/router';
 
 const noAuthMiddleware = async () => {
   try {
