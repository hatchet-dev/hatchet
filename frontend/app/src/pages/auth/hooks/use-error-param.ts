--- conflicted
+++ resolved
@@ -1,10 +1,6 @@
 import { useToast } from '@/components/hooks/use-toast';
 import { useSearchParams } from '@/lib/router-helpers';
 import { useEffect } from 'react';
-<<<<<<< HEAD
-import { useSearchParams } from '@/lib/router-helpers';
-=======
->>>>>>> efe6cf5b
 
 export default function useErrorParam() {
   const [searchParams, setSearchParams] = useSearchParams();
