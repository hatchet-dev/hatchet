<<<<<<< HEAD
import { useParams, useNavigate } from '@tanstack/react-router';
import { useQuery, useQueries, useQueryClient } from '@tanstack/react-query';
import { cloudApi } from '@/lib/api/api';
import api from '@/lib/api';
import { useOrganizations } from '@/hooks/use-organizations';
import { Loading } from '@/components/v1/ui/loading';
=======
import { CancelInviteModal } from './components/cancel-invite-modal';
import { CreateTokenModal } from './components/create-token-modal';
import { DeleteMemberModal } from './components/delete-member-modal';
import { DeleteTenantModal } from './components/delete-tenant-modal';
import { DeleteTokenModal } from './components/delete-token-modal';
import { InviteMemberModal } from './components/invite-member-modal';
import { Badge } from '@/components/v1/ui/badge';
>>>>>>> efe6cf5b
import { Button } from '@/components/v1/ui/button';
import {
  Card,
  CardContent,
  CardDescription,
  CardHeader,
  CardTitle,
} from '@/components/v1/ui/card';
import CopyToClipboard from '@/components/v1/ui/copy-to-clipboard';
import {
  DropdownMenu,
  DropdownMenuContent,
  DropdownMenuItem,
  DropdownMenuTrigger,
} from '@/components/v1/ui/dropdown-menu';
import { Input } from '@/components/v1/ui/input';
import { Loading } from '@/components/v1/ui/loading';
import {
  Table,
  TableBody,
  TableCell,
  TableHead,
  TableHeader,
  TableRow,
} from '@/components/v1/ui/table';
import {
  Tooltip,
  TooltipContent,
  TooltipProvider,
  TooltipTrigger,
} from '@/components/v1/ui/tooltip';
import { useOrganizations } from '@/hooks/use-organizations';
import api from '@/lib/api';
import { cloudApi } from '@/lib/api/api';
import {
  OrganizationMember,
  ManagementToken,
  OrganizationInvite,
  OrganizationInviteStatus,
  TenantStatusType,
  OrganizationTenant,
} from '@/lib/api/generated/cloud/data-contracts';
import { appRoutes } from '@/router';
import {
  PlusIcon,
  BuildingOffice2Icon,
  UserIcon,
  KeyIcon,
  EnvelopeIcon,
  PencilIcon,
  CheckIcon,
  XMarkIcon,
  ArrowRightIcon,
} from '@heroicons/react/24/outline';
import { EllipsisVerticalIcon, TrashIcon } from '@heroicons/react/24/outline';
<<<<<<< HEAD
import CopyToClipboard from '@/components/v1/ui/copy-to-clipboard';
import { appRoutes } from '@/router';
=======
import { useQuery, useQueries, useQueryClient } from '@tanstack/react-query';
import { useParams, useNavigate } from '@tanstack/react-router';
import { formatDistanceToNow } from 'date-fns';
import { useState } from 'react';
>>>>>>> efe6cf5b

export default function OrganizationPage() {
  const { organization: orgId } = useParams({
    from: appRoutes.organizationsRoute.to,
  });
  const navigate = useNavigate();
  const queryClient = useQueryClient();
  const { handleUpdateOrganization, updateOrganizationLoading } =
    useOrganizations();
  const [showInviteMemberModal, setShowInviteMemberModal] = useState(false);
  const [memberToDelete, setMemberToDelete] =
    useState<OrganizationMember | null>(null);
  const [showCreateTokenModal, setShowCreateTokenModal] = useState(false);
  const [tokenToDelete, setTokenToDelete] = useState<ManagementToken | null>(
    null,
  );
  const [inviteToCancel, setInviteToCancel] =
    useState<OrganizationInvite | null>(null);
  const [tenantToArchive, setTenantToArchive] =
    useState<OrganizationTenant | null>(null);
  const [isEditingName, setIsEditingName] = useState(false);
  const [editedName, setEditedName] = useState('');

  const handleStartEdit = () => {
    if (organizationQuery.data?.name) {
      setEditedName(organizationQuery.data.name);
      setIsEditingName(true);
    }
  };

  const handleCancelEdit = () => {
    setIsEditingName(false);
    setEditedName('');
  };

  const handleSaveEdit = () => {
    if (!orgId || !editedName.trim()) {
      return;
    }

    handleUpdateOrganization(orgId, editedName.trim(), () => {
      setIsEditingName(false);
      setEditedName('');
      // Invalidate and refetch the organization query to get updated data
      queryClient.invalidateQueries({ queryKey: ['organization:get', orgId] });
    });
  };

  const handleKeyPress = (e: React.KeyboardEvent) => {
    if (e.key === 'Enter') {
      handleSaveEdit();
    } else if (e.key === 'Escape') {
      handleCancelEdit();
    }
  };

  const formatExpirationDate = (expiresDate: string) => {
    try {
      const expires = new Date(expiresDate);
      const now = new Date();

      // If the date is in the past, show "expired"
      if (expires < now) {
        return 'expired';
      }

      // Otherwise, show "in X days" format
      return `in ${formatDistanceToNow(expires)}`;
    } catch (error) {
      // Fallback to original date format if parsing fails
      return new Date(expiresDate).toLocaleDateString();
    }
  };

  const organizationQuery = useQuery({
    queryKey: ['organization:get', orgId],
    queryFn: async () => {
      if (!orgId) {
        throw new Error('Organization ID is required');
      }
      const result = await cloudApi.organizationGet(orgId);
      return result.data;
    },
    enabled: !!orgId,
  });

  // Fetch detailed tenant information for each tenant - only for non-archived tenants
  const tenantQueries = useQueries({
    queries: (organizationQuery.data?.tenants || [])
      .filter((tenant) => tenant.status !== TenantStatusType.ARCHIVED)
      .map((tenant) => ({
        queryKey: ['tenant:get', tenant.id],
        queryFn: async () => {
          const result = await api.tenantGet(tenant.id);
          return result.data;
        },
        enabled: !!tenant.id && !!organizationQuery.data,
      })),
  });

  // Check if all tenant queries are loading
  const tenantsLoading = tenantQueries.some((query) => query.isLoading);

  // Get successful tenant data
  const detailedTenants = tenantQueries
    .filter((query) => query.data)
    .map((query) => query.data);

  // Fetch management tokens for the organization
  const managementTokensQuery = useQuery({
    queryKey: ['management-tokens:list', orgId],
    queryFn: async () => {
      if (!orgId) {
        throw new Error('Organization ID is required');
      }
      const result = await cloudApi.managementTokenList(orgId);
      return result.data;
    },
    enabled: !!orgId,
  });

  // Fetch organization invites
  const organizationInvitesQuery = useQuery({
    queryKey: ['organization-invites:list', orgId],
    queryFn: async () => {
      if (!orgId) {
        throw new Error('Organization ID is required');
      }
      const result = await cloudApi.organizationInviteList(orgId);
      return result.data;
    },
    enabled: !!orgId,
  });

  // Get current user to prevent self-deletion
  const currentUserQuery = useQuery({
    queryKey: ['user:get:current'],
    queryFn: async () => {
      const res = await api.userGetCurrent();
      return res.data;
    },
    retry: false,
  });

  if (organizationQuery.isLoading) {
    return <Loading />;
  }

  if (organizationQuery.error || !organizationQuery.data) {
    return (
      <div className="flex h-96 items-center justify-center">
        <div className="text-center">
          <h2 className="text-2xl font-semibold text-gray-900 dark:text-gray-100">
            Organization not found
          </h2>
          <p className="mt-2 text-gray-600 dark:text-gray-400">
            The organization you're looking for doesn't exist or you don't have
            access to it.
          </p>
        </div>
      </div>
    );
  }

  const organization = organizationQuery.data;

  return (
    <div className="max-h-full overflow-y-auto">
      <div className="mx-auto max-w-6xl space-y-6 p-6">
        {/* Header */}
        <div className="flex items-center justify-between">
          <div className="flex items-center gap-2">
            <div className="flex items-center gap-2">
              {isEditingName ? (
                <>
                  <Input
                    value={editedName}
                    onChange={(e) => setEditedName(e.target.value)}
                    onKeyDown={handleKeyPress}
                    className="h-10 px-3 text-2xl font-bold"
                    autoFocus
                    disabled={updateOrganizationLoading}
                  />
                  <Button
                    size="sm"
                    onClick={handleSaveEdit}
                    disabled={updateOrganizationLoading || !editedName.trim()}
                  >
                    <CheckIcon className="size-4" />
                  </Button>
                  <Button
                    size="sm"
                    variant="outline"
                    onClick={handleCancelEdit}
                    disabled={updateOrganizationLoading}
                  >
                    <XMarkIcon className="size-4" />
                  </Button>
                </>
              ) : (
                <>
                  <h1 className="text-2xl font-bold">{organization.name}</h1>
                </>
              )}
              {!isEditingName && (
                <Button
                  size="sm"
                  variant="ghost"
                  onClick={handleStartEdit}
                  className="h-6 w-6 p-0"
                  disabled={updateOrganizationLoading}
                  style={{ opacity: updateOrganizationLoading ? 0.3 : 1 }}
                >
                  <PencilIcon className="size-3" />
                </Button>
              )}
            </div>
          </div>
          <Button
            variant="ghost"
            size="sm"
            onClick={() => {
              const previousPath = sessionStorage.getItem(
                'orgSettingsPreviousPath',
              );
              if (previousPath) {
                sessionStorage.removeItem('orgSettingsPreviousPath');
                navigate({ to: previousPath, replace: false });
              } else {
                window.history.back();
              }
            }}
            className="h-8 w-8 p-0"
          >
            <XMarkIcon className="size-4" />
          </Button>
        </div>

        {/* Tenants Section */}
        <Card>
          <CardHeader>
            <CardTitle className="flex items-center justify-between">
              Tenants
              <Button
                variant="outline"
                size="sm"
                onClick={() => {
                  navigate({
                    to: appRoutes.onboardingCreateTenantRoute.to,
                    search: { organizationId: organization.metadata.id },
                  });
                }}
                leftIcon={<PlusIcon className="size-4" />}
              >
                Add Tenant
              </Button>
            </CardTitle>
            <CardDescription>Tenants within this organization</CardDescription>
          </CardHeader>
          <CardContent>
            {tenantsLoading ? (
              <div className="flex items-center justify-center py-8">
                <Loading />
              </div>
            ) : organization.tenants && organization.tenants.length > 0 ? (
              <div className="space-y-4">
                {/* Desktop Table View */}
                <div className="hidden md:block">
                  <Table>
                    <TableHeader>
                      <TableRow>
                        <TableHead>Name</TableHead>
                        <TableHead>ID</TableHead>
                        <TableHead>Slug</TableHead>
                        <TableHead>Actions</TableHead>
                      </TableRow>
                    </TableHeader>
                    <TableBody>
                      {organization.tenants
                        .filter(
                          (tenant) =>
                            tenant.status !== TenantStatusType.ARCHIVED,
                        )
                        .map((orgTenant) => {
                          const detailedTenant = detailedTenants.find(
                            (t) => t?.metadata.id === orgTenant.id,
                          );
                          return (
                            <TableRow key={orgTenant.id}>
                              <TableCell className="font-medium">
                                {detailedTenant?.name || 'Loading...'}
                              </TableCell>
                              <TableCell>
                                <div className="flex items-center gap-2">
                                  <span className="font-mono text-sm">
                                    {orgTenant.id}
                                  </span>
                                  <CopyToClipboard text={orgTenant.id} />
                                </div>
                              </TableCell>
                              <TableCell className="text-muted-foreground">
                                {detailedTenant?.slug || '-'}
                              </TableCell>
                              <TableCell>
                                <DropdownMenu>
                                  <DropdownMenuTrigger asChild>
                                    <Button
                                      variant="ghost"
                                      size="sm"
                                      className="h-8 w-8 p-0"
                                    >
                                      <EllipsisVerticalIcon className="size-4" />
                                    </Button>
                                  </DropdownMenuTrigger>
                                  <DropdownMenuContent align="end">
                                    <DropdownMenuItem
                                      onClick={() => {
                                        navigate({
                                          to: appRoutes.tenantRoute.to,
                                          params: { tenant: orgTenant.id },
                                        });
                                      }}
                                    >
                                      <ArrowRightIcon className="mr-2 size-4" />
                                      View Tenant
                                    </DropdownMenuItem>
                                    <DropdownMenuItem
                                      onClick={() =>
                                        setTenantToArchive(orgTenant)
                                      }
                                    >
                                      <TrashIcon className="mr-2 size-4" />
                                      Archive Tenant
                                    </DropdownMenuItem>
                                  </DropdownMenuContent>
                                </DropdownMenu>
                              </TableCell>
                            </TableRow>
                          );
                        })}
                    </TableBody>
                  </Table>
                </div>

                {/* Mobile Card View */}
                <div className="space-y-4 md:hidden">
                  {organization.tenants
                    .filter(
                      (tenant) => tenant.status !== TenantStatusType.ARCHIVED,
                    )
                    .map((orgTenant) => {
                      const detailedTenant = detailedTenants.find(
                        (t) => t?.metadata.id === orgTenant.id,
                      );
                      return (
                        <div
                          key={orgTenant.id}
                          className="space-y-3 rounded-lg border p-4"
                        >
                          <div className="flex items-center justify-between">
                            <h4 className="font-medium">
                              {detailedTenant?.name || 'Loading...'}
                            </h4>
                            <Badge>{orgTenant.status}</Badge>
                          </div>
                          <div className="space-y-2 text-sm">
                            <div>
                              <span className="font-medium text-muted-foreground">
                                Tenant ID:
                              </span>
                              <div className="mt-1 flex items-center gap-2">
                                <span className="font-mono text-sm">
                                  {orgTenant.id}
                                </span>
                                <CopyToClipboard text={orgTenant.id} />
                              </div>
                            </div>
                            <div>
                              <span className="font-medium text-muted-foreground">
                                Slug:
                              </span>
                              <span className="ml-2">
                                {detailedTenant?.slug || '-'}
                              </span>
                            </div>
                          </div>
                          <div className="flex justify-end">
                            <DropdownMenu>
                              <DropdownMenuTrigger asChild>
                                <Button
                                  variant="ghost"
                                  size="sm"
                                  className="h-8 w-8 p-0"
                                >
                                  <EllipsisVerticalIcon className="size-4" />
                                </Button>
                              </DropdownMenuTrigger>
                              <DropdownMenuContent align="end">
                                <DropdownMenuItem
                                  onClick={() => {
                                    navigate({
                                      to: appRoutes.tenantRoute.to,
                                      params: { tenant: orgTenant.id },
                                    });
                                  }}
                                >
                                  <ArrowRightIcon className="mr-2 size-4" />
                                  View Tenant
                                </DropdownMenuItem>
                                <DropdownMenuItem
                                  onClick={() => setTenantToArchive(orgTenant)}
                                >
                                  <TrashIcon className="mr-2 size-4" />
                                  Archive Tenant
                                </DropdownMenuItem>
                              </DropdownMenuContent>
                            </DropdownMenu>
                          </div>
                        </div>
                      );
                    })}
                </div>
              </div>
            ) : (
              <div className="py-8 text-center">
                <BuildingOffice2Icon className="mx-auto mb-4 h-12 w-12 text-muted-foreground" />
                <h3 className="mb-2 text-lg font-medium">No Tenants Yet</h3>
                <p className="mb-4 text-muted-foreground">
                  Add your first tenant to get started.
                </p>
                <Button
                  onClick={() => {
                    navigate({
                      to: appRoutes.onboardingCreateTenantRoute.to,
                      search: { organizationId: organization.metadata.id },
                    });
                  }}
                  leftIcon={<PlusIcon className="size-4" />}
                >
                  Add Tenant
                </Button>
              </div>
            )}
          </CardContent>
        </Card>

        {/* Members Section */}
        <Card>
          <CardHeader>
            <CardTitle className="flex items-center justify-between">
              Members
            </CardTitle>
            <CardDescription>
              Members with access to this organization
            </CardDescription>
          </CardHeader>
          <CardContent>
            {organization.members && organization.members.length > 0 ? (
              <div className="space-y-4">
                {/* Desktop Table View */}
                <div className="hidden md:block">
                  <Table>
                    <TableHeader>
                      <TableRow>
                        <TableHead>ID</TableHead>
                        <TableHead>Email</TableHead>
                        <TableHead>Role</TableHead>
                        <TableHead>Actions</TableHead>
                      </TableRow>
                    </TableHeader>
                    <TableBody>
                      {organization.members.map((member) => (
                        <TableRow key={member.metadata.id}>
                          <TableCell>
                            <div className="flex items-center gap-2">
                              <span className="font-mono text-sm">
                                {member.metadata.id}
                              </span>
                              <CopyToClipboard text={member.metadata.id} />
                            </div>
                          </TableCell>
                          <TableCell className="font-mono text-sm">
                            {member.email}
                          </TableCell>
                          <TableCell>
                            <Badge variant="outline">{member.role}</Badge>
                          </TableCell>
                          <TableCell>
                            <DropdownMenu>
                              <DropdownMenuTrigger asChild>
                                <Button
                                  variant="ghost"
                                  size="sm"
                                  className="h-8 w-8 p-0"
                                >
                                  <EllipsisVerticalIcon className="size-4" />
                                </Button>
                              </DropdownMenuTrigger>
                              <DropdownMenuContent align="end">
                                {currentUserQuery.data?.email ===
                                member.email ? (
                                  <TooltipProvider>
                                    <Tooltip>
                                      <TooltipTrigger asChild>
                                        <DropdownMenuItem
                                          disabled
                                          className="cursor-not-allowed text-gray-400"
                                        >
                                          <TrashIcon className="mr-2 size-4" />
                                          Remove Member
                                        </DropdownMenuItem>
                                      </TooltipTrigger>
                                      <TooltipContent>
                                        <p>Cannot remove yourself</p>
                                      </TooltipContent>
                                    </Tooltip>
                                  </TooltipProvider>
                                ) : (
                                  <DropdownMenuItem
                                    onClick={() => setMemberToDelete(member)}
                                  >
                                    <TrashIcon className="mr-2 size-4" />
                                    Remove Member
                                  </DropdownMenuItem>
                                )}
                              </DropdownMenuContent>
                            </DropdownMenu>
                          </TableCell>
                        </TableRow>
                      ))}
                    </TableBody>
                  </Table>
                </div>

                {/* Mobile Card View */}
                <div className="space-y-4 md:hidden">
                  {organization.members.map((member) => (
                    <div
                      key={member.metadata.id}
                      className="space-y-3 rounded-lg border p-4"
                    >
                      <div className="flex items-center justify-between">
                        <div className="flex items-center gap-2">
                          <span className="font-mono text-sm">
                            {member.email}
                          </span>
                          <Badge variant="default">{member.role}</Badge>
                        </div>
                        {currentUserQuery.data?.email !== member.email && (
                          <DropdownMenu>
                            <DropdownMenuTrigger asChild>
                              <Button
                                variant="ghost"
                                size="sm"
                                className="h-8 w-8 p-0"
                              >
                                <EllipsisVerticalIcon className="size-4" />
                              </Button>
                            </DropdownMenuTrigger>
                            <DropdownMenuContent align="end">
                              <DropdownMenuItem
                                onClick={() => setMemberToDelete(member)}
                              >
                                <TrashIcon className="mr-2 size-4" />
                                Remove Member
                              </DropdownMenuItem>
                            </DropdownMenuContent>
                          </DropdownMenu>
                        )}
                      </div>
                      <div className="space-y-2 text-sm">
                        <div>
                          <span className="font-medium text-muted-foreground">
                            Member ID:
                          </span>
                          <div className="mt-1 flex items-center gap-2">
                            <span className="font-mono text-sm">
                              {member.metadata.id}
                            </span>
                            <CopyToClipboard text={member.metadata.id} />
                          </div>
                        </div>
                        <div>
                          <span className="font-medium text-muted-foreground">
                            Member Since:
                          </span>
                          <span className="ml-2">
                            {new Date(
                              member.metadata.createdAt,
                            ).toLocaleDateString()}
                          </span>
                        </div>
                      </div>
                    </div>
                  ))}
                </div>
              </div>
            ) : (
              <div className="py-8 text-center">
                <UserIcon className="mx-auto mb-4 h-12 w-12 text-muted-foreground" />
                <h3 className="mb-2 text-lg font-medium">No Members Yet</h3>
                <p className="mb-4 text-muted-foreground">
                  Members will appear here when they join this organization.
                </p>
              </div>
            )}
          </CardContent>
        </Card>

        {/* Organization Invites Section */}
        <Card>
          <CardHeader>
            <CardTitle className="flex items-center justify-between">
              Invites
              <Button
                variant="outline"
                size="sm"
                onClick={() => setShowInviteMemberModal(true)}
                leftIcon={<PlusIcon className="size-4" />}
              >
                Invite Member
              </Button>
            </CardTitle>
            <CardDescription>
              Pending invitations to join this organization
            </CardDescription>
          </CardHeader>
          <CardContent>
            {organizationInvitesQuery.isLoading ? (
              <div className="flex items-center justify-center py-8">
                <Loading />
              </div>
            ) : organizationInvitesQuery.data &&
              organizationInvitesQuery.data.rows &&
              organizationInvitesQuery.data.rows.length > 0 ? (
              <div className="space-y-4">
                {/* Desktop Table View */}
                <div className="hidden md:block">
                  <Table>
                    <TableHeader>
                      <TableRow>
                        <TableHead>Email</TableHead>
                        <TableHead>Role</TableHead>
                        <TableHead>Status</TableHead>
                        <TableHead>Expiry</TableHead>
                        <TableHead>Actions</TableHead>
                      </TableRow>
                    </TableHeader>
                    <TableBody>
                      {organizationInvitesQuery.data.rows
                        .filter(
                          (invite) =>
                            invite.status ===
                              OrganizationInviteStatus.PENDING ||
                            invite.status === OrganizationInviteStatus.EXPIRED,
                        )
                        .map((invite) => (
                          <TableRow key={invite.metadata.id}>
                            <TableCell className="font-mono text-sm">
                              {invite.inviteeEmail}
                            </TableCell>
                            <TableCell>
                              <Badge variant="outline">{invite.role}</Badge>
                            </TableCell>
                            <TableCell>
                              <Badge
                                variant={
                                  invite.status ===
                                  OrganizationInviteStatus.PENDING
                                    ? 'secondary'
                                    : invite.status ===
                                        OrganizationInviteStatus.ACCEPTED
                                      ? 'default'
                                      : 'destructive'
                                }
                              >
                                {invite.status}
                              </Badge>
                            </TableCell>
                            <TableCell>
                              {formatExpirationDate(invite.expires)}
                            </TableCell>
                            <TableCell>
                              {invite.status ===
                                OrganizationInviteStatus.PENDING && (
                                <DropdownMenu>
                                  <DropdownMenuTrigger asChild>
                                    <Button
                                      variant="ghost"
                                      size="sm"
                                      className="h-8 w-8 p-0"
                                    >
                                      <EllipsisVerticalIcon className="size-4" />
                                    </Button>
                                  </DropdownMenuTrigger>
                                  <DropdownMenuContent align="end">
                                    <DropdownMenuItem
                                      onClick={() => setInviteToCancel(invite)}
                                    >
                                      <TrashIcon className="mr-2 size-4" />
                                      Cancel Invitation
                                    </DropdownMenuItem>
                                  </DropdownMenuContent>
                                </DropdownMenu>
                              )}
                            </TableCell>
                          </TableRow>
                        ))}
                    </TableBody>
                  </Table>
                </div>

                {/* Mobile Card View */}
                <div className="space-y-4 md:hidden">
                  {organizationInvitesQuery.data.rows.map((invite) => (
                    <div
                      key={invite.metadata.id}
                      className="space-y-3 rounded-lg border p-4"
                    >
                      <div className="flex items-center justify-between">
                        <div className="flex items-center gap-2">
                          <span className="font-mono text-sm">
                            {invite.inviteeEmail}
                          </span>
                          <Badge variant="outline">{invite.role}</Badge>
                        </div>
                        <div className="flex items-center gap-2">
                          <Badge
                            variant={
                              invite.status === OrganizationInviteStatus.PENDING
                                ? 'secondary'
                                : invite.status ===
                                    OrganizationInviteStatus.ACCEPTED
                                  ? 'default'
                                  : 'destructive'
                            }
                          >
                            {invite.status}
                          </Badge>
                          {invite.status ===
                            OrganizationInviteStatus.PENDING && (
                            <DropdownMenu>
                              <DropdownMenuTrigger asChild>
                                <Button
                                  variant="ghost"
                                  size="sm"
                                  className="h-8 w-8 p-0"
                                >
                                  <EllipsisVerticalIcon className="size-4" />
                                </Button>
                              </DropdownMenuTrigger>
                              <DropdownMenuContent align="end">
                                <DropdownMenuItem
                                  onClick={() => setInviteToCancel(invite)}
                                >
                                  <TrashIcon className="mr-2 size-4" />
                                  Cancel Invitation
                                </DropdownMenuItem>
                              </DropdownMenuContent>
                            </DropdownMenu>
                          )}
                        </div>
                      </div>
                      <div className="space-y-2 text-sm">
                        <div>
                          <span className="font-medium text-muted-foreground">
                            Invite ID:
                          </span>
                          <div className="mt-1 flex items-center gap-2">
                            <span className="font-mono text-sm">
                              {invite.metadata.id}
                            </span>
                            <CopyToClipboard text={invite.metadata.id} />
                          </div>
                        </div>
                        <div>
                          <span className="font-medium text-muted-foreground">
                            Invited By:
                          </span>
                          <span className="ml-2">{invite.inviterEmail}</span>
                        </div>
                        <div>
                          <span className="font-medium text-muted-foreground">
                            Expires:
                          </span>
                          <span className="ml-2">
                            {formatExpirationDate(invite.expires)}
                          </span>
                        </div>
                      </div>
                    </div>
                  ))}
                </div>
              </div>
            ) : (
              <div className="py-8 text-center">
                <EnvelopeIcon className="mx-auto mb-4 h-12 w-12 text-muted-foreground" />
                <h3 className="mb-2 text-lg font-medium">No Pending Invites</h3>
                <p className="mb-4 text-muted-foreground">
                  Invite members to join this organization.
                </p>
                <Button
                  onClick={() => setShowInviteMemberModal(true)}
                  leftIcon={<PlusIcon className="size-4" />}
                >
                  Invite Member
                </Button>
              </div>
            )}
          </CardContent>
        </Card>

        {/* Management Tokens Section */}
        <Card>
          <CardHeader>
            <CardTitle className="flex items-center justify-between">
              Management Tokens
              <Button
                variant="outline"
                size="sm"
                onClick={() => setShowCreateTokenModal(true)}
                leftIcon={<PlusIcon className="size-4" />}
              >
                Create Token
              </Button>
            </CardTitle>
            <CardDescription>
              API tokens for managing this organization
            </CardDescription>
          </CardHeader>
          <CardContent>
            {managementTokensQuery.isLoading ? (
              <div className="flex items-center justify-center py-8">
                <Loading />
              </div>
            ) : managementTokensQuery.data &&
              managementTokensQuery.data.rows &&
              managementTokensQuery.data.rows.length > 0 ? (
              <div className="space-y-4">
                {/* Desktop Table View */}
                <div className="hidden md:block">
                  <Table>
                    <TableHeader>
                      <TableRow>
                        <TableHead>ID</TableHead>
                        <TableHead>Name</TableHead>
                        <TableHead>Expiry</TableHead>
                        <TableHead>Actions</TableHead>
                      </TableRow>
                    </TableHeader>
                    <TableBody>
                      {managementTokensQuery.data.rows.map((token) => (
                        <TableRow key={token.id}>
                          <TableCell>
                            <div className="flex items-center gap-2">
                              <span className="font-mono text-sm">
                                {token.id}
                              </span>
                              <CopyToClipboard text={token.id} />
                            </div>
                          </TableCell>
                          <TableCell className="font-medium">
                            {token.name}
                          </TableCell>
                          <TableCell>
                            {formatExpirationDate(token.expiresAt)}
                          </TableCell>
                          <TableCell>
                            <DropdownMenu>
                              <DropdownMenuTrigger asChild>
                                <Button
                                  variant="ghost"
                                  size="sm"
                                  className="h-8 w-8 p-0"
                                >
                                  <EllipsisVerticalIcon className="size-4" />
                                </Button>
                              </DropdownMenuTrigger>
                              <DropdownMenuContent align="end">
                                <DropdownMenuItem
                                  onClick={() => setTokenToDelete(token)}
                                >
                                  <TrashIcon className="mr-2 size-4" />
                                  Delete
                                </DropdownMenuItem>
                              </DropdownMenuContent>
                            </DropdownMenu>
                          </TableCell>
                        </TableRow>
                      ))}
                    </TableBody>
                  </Table>
                </div>

                {/* Mobile Card View */}
                <div className="space-y-4 md:hidden">
                  {managementTokensQuery.data.rows.map((token) => (
                    <div
                      key={token.id}
                      className="space-y-3 rounded-lg border p-4"
                    >
                      <div className="flex items-center justify-between">
                        <h4 className="font-medium">{token.name}</h4>
                        <div className="flex items-center gap-2">
                          <Badge variant="outline">
                            {formatExpirationDate(token.expiresAt)}
                          </Badge>
                          <DropdownMenu>
                            <DropdownMenuTrigger asChild>
                              <Button
                                variant="ghost"
                                size="sm"
                                className="h-8 w-8 p-0"
                              >
                                <EllipsisVerticalIcon className="size-4" />
                              </Button>
                            </DropdownMenuTrigger>
                            <DropdownMenuContent align="end">
                              <DropdownMenuItem
                                onClick={() => setTokenToDelete(token)}
                              >
                                <TrashIcon className="mr-2 size-4" />
                                Delete
                              </DropdownMenuItem>
                            </DropdownMenuContent>
                          </DropdownMenu>
                        </div>
                      </div>
                      <div className="space-y-2 text-sm">
                        <div>
                          <span className="font-medium text-muted-foreground">
                            Token ID:
                          </span>
                          <div className="mt-1 flex items-center gap-2">
                            <span className="font-mono text-sm">
                              {token.id}
                            </span>
                            <CopyToClipboard text={token.id} />
                          </div>
                        </div>
                      </div>
                    </div>
                  ))}
                </div>
              </div>
            ) : (
              <div className="py-8 text-center">
                <KeyIcon className="mx-auto mb-4 h-12 w-12 text-muted-foreground" />
                <h3 className="mb-2 text-lg font-medium">
                  No Management Tokens
                </h3>
                <p className="mb-4 text-muted-foreground">
                  Create API tokens to manage this organization
                  programmatically.
                </p>
                <Button
                  onClick={() => setShowCreateTokenModal(true)}
                  leftIcon={<PlusIcon className="size-4" />}
                >
                  Create Token
                </Button>
              </div>
            )}
          </CardContent>
        </Card>

        {/* Invite Member Modal */}
        {orgId && organization && (
          <InviteMemberModal
            open={showInviteMemberModal}
            onOpenChange={setShowInviteMemberModal}
            organizationId={orgId}
            organizationName={organization.name}
            onSuccess={() => {
              organizationQuery.refetch();
              organizationInvitesQuery.refetch();
            }}
          />
        )}

        {/* Delete Member Modal */}
        {memberToDelete && organization && (
          <DeleteMemberModal
            open={!!memberToDelete}
            onOpenChange={(open) => !open && setMemberToDelete(null)}
            member={memberToDelete}
            organizationName={organization.name}
            onSuccess={() => {
              organizationQuery.refetch();
            }}
          />
        )}

        {/* Create Token Modal */}
        {orgId && organization && (
          <CreateTokenModal
            open={showCreateTokenModal}
            onOpenChange={setShowCreateTokenModal}
            organizationId={orgId}
            organizationName={organization.name}
            onSuccess={() => {
              managementTokensQuery.refetch();
            }}
          />
        )}

        {/* Delete Token Modal */}
        {tokenToDelete && organization && (
          <DeleteTokenModal
            open={!!tokenToDelete}
            onOpenChange={(open) => !open && setTokenToDelete(null)}
            token={tokenToDelete}
            organizationName={organization.name}
            onSuccess={() => {
              managementTokensQuery.refetch();
            }}
          />
        )}

        {/* Cancel Invite Modal */}
        {inviteToCancel && organization && (
          <CancelInviteModal
            open={!!inviteToCancel}
            onOpenChange={(open) => !open && setInviteToCancel(null)}
            invite={inviteToCancel}
            organizationName={organization.name}
            onSuccess={() => {
              organizationInvitesQuery.refetch();
            }}
          />
        )}

        {/* Archive Tenant Modal */}
        {(() => {
          const foundTenant = tenantToArchive
            ? detailedTenants.find((t) => t?.metadata.id === tenantToArchive.id)
            : undefined;
          return (
            tenantToArchive &&
            organization &&
            foundTenant && (
              <DeleteTenantModal
                open={!!tenantToArchive}
                onOpenChange={(open) => !open && setTenantToArchive(null)}
                tenant={tenantToArchive}
                tenantName={foundTenant.name}
                organizationName={organization.name}
                onSuccess={() => {
                  queryClient.invalidateQueries({
                    queryKey: ['organization:get', orgId],
                  });
                  queryClient.invalidateQueries({ queryKey: ['tenant:get'] });
                }}
              />
            )
          );
        })()}
      </div>
    </div>
  );
}<|MERGE_RESOLUTION|>--- conflicted
+++ resolved
@@ -1,11 +1,3 @@
-<<<<<<< HEAD
-import { useParams, useNavigate } from '@tanstack/react-router';
-import { useQuery, useQueries, useQueryClient } from '@tanstack/react-query';
-import { cloudApi } from '@/lib/api/api';
-import api from '@/lib/api';
-import { useOrganizations } from '@/hooks/use-organizations';
-import { Loading } from '@/components/v1/ui/loading';
-=======
 import { CancelInviteModal } from './components/cancel-invite-modal';
 import { CreateTokenModal } from './components/create-token-modal';
 import { DeleteMemberModal } from './components/delete-member-modal';
@@ -13,7 +5,6 @@
 import { DeleteTokenModal } from './components/delete-token-modal';
 import { InviteMemberModal } from './components/invite-member-modal';
 import { Badge } from '@/components/v1/ui/badge';
->>>>>>> efe6cf5b
 import { Button } from '@/components/v1/ui/button';
 import {
   Card,
@@ -69,15 +60,10 @@
   ArrowRightIcon,
 } from '@heroicons/react/24/outline';
 import { EllipsisVerticalIcon, TrashIcon } from '@heroicons/react/24/outline';
-<<<<<<< HEAD
-import CopyToClipboard from '@/components/v1/ui/copy-to-clipboard';
-import { appRoutes } from '@/router';
-=======
 import { useQuery, useQueries, useQueryClient } from '@tanstack/react-query';
 import { useParams, useNavigate } from '@tanstack/react-router';
 import { formatDistanceToNow } from 'date-fns';
 import { useState } from 'react';
->>>>>>> efe6cf5b
 
 export default function OrganizationPage() {
   const { organization: orgId } = useParams({
