--- conflicted
+++ resolved
@@ -1,9 +1,6 @@
 import { queries, V1TaskStatus } from '@/lib/api';
-<<<<<<< HEAD
-import { getErrorStatus, shouldRetryQueryError } from '@/lib/error-utils';
-=======
+import { getErrorStatus } from '@/lib/error-utils';
 import { defaultQueryRetry } from '@/lib/query-retry';
->>>>>>> 51464917
 import { appRoutes } from '@/router';
 import { useQuery } from '@tanstack/react-query';
 import { useParams } from '@tanstack/react-router';
@@ -24,11 +21,7 @@
   const params = useParams({ from: appRoutes.tenantRunRoute.to });
 
   const { data, isLoading, isError, error } = useQuery({
-<<<<<<< HEAD
-    retry: (_f, error) => shouldRetryQueryError(error),
-=======
     retry: defaultQueryRetry,
->>>>>>> 51464917
     refetchInterval: (query) => {
       const data = query.state.data;
 
