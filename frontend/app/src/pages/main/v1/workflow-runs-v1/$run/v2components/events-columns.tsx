import { EventWithMetadata } from './step-run-events-for-workflow-run';
import { DataTableColumnHeader } from '@/components/v1/molecules/data-table/data-table-column-header';
import RelativeDate from '@/components/v1/molecules/relative-date';
import { Badge } from '@/components/v1/ui/badge';
<<<<<<< HEAD
import {
  ArrowLeftEndOnRectangleIcon,
  ServerStackIcon,
  XCircleIcon,
} from '@heroicons/react/24/outline';
import { DataTableColumnHeader } from '@/components/v1/molecules/data-table/data-table-column-header';
import { cn, emptyGolangUUID } from '@/lib/utils';
import { Link } from '@tanstack/react-router';
=======
>>>>>>> efe6cf5b
import { Button } from '@/components/v1/ui/button';
import {
  Popover,
  PopoverContent,
  PopoverTrigger,
} from '@/components/v1/ui/popover';
<<<<<<< HEAD
import { EventWithMetadata } from './step-run-events-for-workflow-run';
import { appRoutes } from '@/router';
=======
import { V1TaskEventType, V1TaskEvent, StepRunEventSeverity } from '@/lib/api';
import { cn, emptyGolangUUID } from '@/lib/utils';
import { appRoutes } from '@/router';
import {
  ArrowLeftEndOnRectangleIcon,
  ServerStackIcon,
  XCircleIcon,
} from '@heroicons/react/24/outline';
import { Link } from '@tanstack/react-router';
import { createColumnHelper } from '@tanstack/react-table';
>>>>>>> efe6cf5b

function eventTypeToSeverity(
  eventType: V1TaskEventType | undefined,
): StepRunEventSeverity {
  switch (eventType) {
    case V1TaskEventType.FAILED:
    case V1TaskEventType.RATE_LIMIT_ERROR:
    case V1TaskEventType.SCHEDULING_TIMED_OUT:
    case V1TaskEventType.TIMED_OUT:
    case V1TaskEventType.CANCELLED:
      return StepRunEventSeverity.CRITICAL;
    case V1TaskEventType.REASSIGNED:
    case V1TaskEventType.REQUEUED_NO_WORKER:
    case V1TaskEventType.REQUEUED_RATE_LIMIT:
    case V1TaskEventType.RETRIED_BY_USER:
    case V1TaskEventType.RETRYING:
      return StepRunEventSeverity.WARNING;
    default:
      return StepRunEventSeverity.INFO;
  }
}

const columnHelper = createColumnHelper<EventWithMetadata>();

export const columns = ({
  tenantId,
  onRowClick,
  fallbackTaskDisplayName,
}: {
  tenantId: string;
  onRowClick: (row: EventWithMetadata) => void;
  fallbackTaskDisplayName: string;
}) => {
  return [
    columnHelper.accessor((row) => row.id, {
      id: 'task',
      header: ({ column }) => (
        <DataTableColumnHeader column={column} title="Task" />
      ),
      cell: ({ row }) => {
        return (
          <div className="min-w-[120px] max-w-[180px]">
            <Badge
              className="cursor-pointer border-[#050c1c] bg-[#ffffff] py-1 font-mono text-xs dark:border-gray-400 dark:bg-[#050c1c]"
              variant="outline"
              onClick={() => onRowClick(row.original)}
            >
              <ArrowLeftEndOnRectangleIcon className="mr-1 size-4" />
              <div className="max-w-[150px] truncate">
                {row.original.taskDisplayName || fallbackTaskDisplayName}
              </div>
            </Badge>
          </div>
        );
      },
      enableSorting: false,
      enableHiding: false,
    }),
    columnHelper.accessor((row) => row.timestamp, {
      id: 'timestamp',
      header: ({ column }) => (
        <DataTableColumnHeader column={column} title="Seen at" />
      ),
      cell: ({ row }) => (
        <div className="w-fit min-w-[120px]">
          <RelativeDate date={row.original.timestamp} />
        </div>
      ),
      enableSorting: false,
      enableHiding: false,
    }),
    columnHelper.accessor((row) => eventTypeToSeverity(row.eventType), {
      id: 'event',
      header: ({ column }) => (
        <DataTableColumnHeader column={column} title="Event" />
      ),
      cell: ({ row }) => {
        const event = row.original;
        const severity = eventTypeToSeverity(event.eventType);

        return (
          <div className="flex flex-row items-center gap-2">
            <EventIndicator severity={severity} />
            <div className="flex flex-row gap-4 text-sm tracking-wide">
              {mapEventTypeToTitle(event.eventType)}
            </div>
          </div>
        );
      },
      enableSorting: false,
      enableHiding: false,
    }),
    columnHelper.accessor((row) => row.workerId, {
      id: 'description',
      header: ({ column }) => (
        <DataTableColumnHeader column={column} title="Description" />
      ),
      cell: ({ row }) => {
        const items: JSX.Element[] = [];
        const event = row.original;

        if (event.eventType === V1TaskEventType.FAILED) {
          items.push(<ErrorWithHoverCard key="error" event={row.original} />);
        }

        if (event.workerId && event.workerId !== emptyGolangUUID) {
          items.push(
            <Link
              to={appRoutes.tenantWorkerRoute.to}
              params={{ tenant: tenantId, worker: event.workerId }}
              key="worker"
            >
              <Button
                variant="link"
                size="xs"
                leftIcon={<ServerStackIcon className="size-4" />}
              >
                View Worker
              </Button>
            </Link>,
          );
        }

        return (
          <div>
            <div
              key="message"
              className="font-mono text-xs tracking-tight text-muted-foreground"
            >
              {event.message}
            </div>
            {items.length > 0 && (
              <div key="items" className="mt-2 flex flex-col items-start gap-2">
                {items}
              </div>
            )}
          </div>
        );
      },
      enableSorting: false,
      enableHiding: false,
    }),
  ];
};

function mapEventTypeToTitle(eventType: V1TaskEventType | undefined): string {
  switch (eventType) {
    case V1TaskEventType.ASSIGNED:
      return 'Assigned to worker';
    case V1TaskEventType.STARTED:
      return 'Started';
    case V1TaskEventType.FINISHED:
      return 'Completed';
    case V1TaskEventType.FAILED:
      return 'Failed';
    case V1TaskEventType.CANCELLED:
      return 'Cancelled';
    case V1TaskEventType.RETRYING:
      return 'Retrying';
    case V1TaskEventType.REQUEUED_NO_WORKER:
      return 'Requeuing (no worker available)';
    case V1TaskEventType.REQUEUED_RATE_LIMIT:
      return 'Requeuing (rate limit)';
    case V1TaskEventType.SCHEDULING_TIMED_OUT:
      return 'Scheduling timed out';
    case V1TaskEventType.TIMEOUT_REFRESHED:
      return 'Timeout refreshed';
    case V1TaskEventType.REASSIGNED:
      return 'Reassigned';
    case V1TaskEventType.TIMED_OUT:
      return 'Execution timed out';
    case V1TaskEventType.SLOT_RELEASED:
      return 'Slot released';
    case V1TaskEventType.RETRIED_BY_USER:
      return 'Replayed by user';
    case V1TaskEventType.ACKNOWLEDGED:
      return 'Acknowledged by worker';
    case V1TaskEventType.CREATED:
      return 'Created';
    case V1TaskEventType.RATE_LIMIT_ERROR:
      return 'Rate limit error';
    case V1TaskEventType.SENT_TO_WORKER:
      return 'Sent to worker';
    case V1TaskEventType.QUEUED:
      return 'Queued';
    case V1TaskEventType.SKIPPED:
      return 'Skipped';
    case undefined:
      return 'Unknown';
    default:
      const exhaustiveCheck: never = eventType;
      throw new Error(`Unhandled case: ${exhaustiveCheck}`);
  }
}

const RUN_STATUS_VARIANTS: Record<StepRunEventSeverity, string> = {
  INFO: 'border-transparent rounded-full bg-green-500',
  CRITICAL: 'border-transparent rounded-full bg-red-500',
  WARNING: 'border-transparent rounded-full bg-yellow-500',
};

function EventIndicator({ severity }: { severity: StepRunEventSeverity }) {
  return (
    <div
      className={cn(
        RUN_STATUS_VARIANTS[severity],
        'h-[6px] w-[6px] rounded-full',
      )}
    />
  );
}

function ErrorWithHoverCard({ event }: { event: V1TaskEvent }) {
  return (
    <Popover>
      <PopoverTrigger className="cursor-pointer">
        <Button
          variant="link"
          size="xs"
          leftIcon={<XCircleIcon className="size-4" />}
        >
          View Error
        </Button>
      </PopoverTrigger>
      <PopoverContent
        className="z-[80] w-[300px] max-w-[90vw] border-border bg-popover p-0 shadow-lg sm:w-[400px] md:w-[500px] lg:w-[600px]"
        align="start"
      >
        <div className="w-[300px] max-w-[90vw] p-4 sm:w-[400px] md:w-[500px] lg:w-[600px]">
          <ErrorHoverContents event={event} />
        </div>
      </PopoverContent>
    </Popover>
  );
}

function ErrorHoverContents({ event }: { event: V1TaskEvent }) {
  const errorText = event.errorMessage;

  return (
    <div className="space-y-3">
      <div className="flex items-center gap-2 border-b border-border pb-2">
        <XCircleIcon className="h-5 w-5 text-destructive" />
        <h3 className="font-medium text-foreground">Error Details</h3>
      </div>
      <div className="h-[400px] overflow-hidden rounded-md border border-border bg-muted/50">
        <div className="scrollbar-thin scrollbar-track-muted scrollbar-thumb-muted-foreground h-full overflow-x-hidden overflow-y-scroll p-4 font-mono text-sm text-foreground">
          <pre className="min-h-[500px] whitespace-pre-wrap break-words">
            {errorText || 'No error message found'}
          </pre>
        </div>
      </div>
    </div>
  );
}<|MERGE_RESOLUTION|>--- conflicted
+++ resolved
@@ -2,27 +2,12 @@
 import { DataTableColumnHeader } from '@/components/v1/molecules/data-table/data-table-column-header';
 import RelativeDate from '@/components/v1/molecules/relative-date';
 import { Badge } from '@/components/v1/ui/badge';
-<<<<<<< HEAD
-import {
-  ArrowLeftEndOnRectangleIcon,
-  ServerStackIcon,
-  XCircleIcon,
-} from '@heroicons/react/24/outline';
-import { DataTableColumnHeader } from '@/components/v1/molecules/data-table/data-table-column-header';
-import { cn, emptyGolangUUID } from '@/lib/utils';
-import { Link } from '@tanstack/react-router';
-=======
->>>>>>> efe6cf5b
 import { Button } from '@/components/v1/ui/button';
 import {
   Popover,
   PopoverContent,
   PopoverTrigger,
 } from '@/components/v1/ui/popover';
-<<<<<<< HEAD
-import { EventWithMetadata } from './step-run-events-for-workflow-run';
-import { appRoutes } from '@/router';
-=======
 import { V1TaskEventType, V1TaskEvent, StepRunEventSeverity } from '@/lib/api';
 import { cn, emptyGolangUUID } from '@/lib/utils';
 import { appRoutes } from '@/router';
@@ -33,7 +18,6 @@
 } from '@heroicons/react/24/outline';
 import { Link } from '@tanstack/react-router';
 import { createColumnHelper } from '@tanstack/react-table';
->>>>>>> efe6cf5b
 
 function eventTypeToSeverity(
   eventType: V1TaskEventType | undefined,
