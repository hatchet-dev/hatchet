import { scopeKey, workflowIdKey } from '../components/filter-columns';
import { FilterOption } from '@/components/v1/molecules/data-table/data-table-toolbar';
import { useRefetchInterval } from '@/contexts/refetch-interval-context';
import { usePagination } from '@/hooks/use-pagination';
import { useCurrentTenantId } from '@/hooks/use-tenant';
import api, {
  queries,
  V1CreateFilterRequest,
  V1UpdateFilterRequest,
} from '@/lib/api';
import { useSearchParams } from '@/lib/router-helpers';
import { useMutation, useQuery, useQueryClient } from '@tanstack/react-query';
import { ColumnFiltersState, Updater } from '@tanstack/react-table';
import { useCallback, useMemo } from 'react';
<<<<<<< HEAD
import { useSearchParams } from '@/lib/router-helpers';
import { scopeKey, workflowIdKey } from '../components/filter-columns';
import { FilterOption } from '@/components/v1/molecules/data-table/data-table-toolbar';
=======
>>>>>>> efe6cf5b

type UseFiltersProps = {
  key: string;
  scopeOverrides?: string[];
};

type FilterQueryShape = {
  w: string[]; // workflow ids
  s: string[]; // scopes
};

const parseFilterParam = (searchParams: URLSearchParams, key: string) => {
  const rawFilterParamValue = searchParams.get(key);

  if (!rawFilterParamValue) {
    return {
      w: [],
      s: [],
    };
  }

  const parsedFilterState = JSON.parse(rawFilterParamValue);

  if (
    !parsedFilterState ||
    typeof parsedFilterState !== 'object' ||
    !('w' in parsedFilterState) ||
    !('s' in parsedFilterState)
  ) {
    return {
      w: [],
      s: [],
    };
  }

  const { w, s }: FilterQueryShape = parsedFilterState;

  return {
    w: Array.isArray(w) && w.length > 0 ? w : undefined,
    s: Array.isArray(s) && s.length > 0 ? s : undefined,
  };
};

export const useFilters = ({ key, scopeOverrides }: UseFiltersProps) => {
  const queryClient = useQueryClient();
  const [searchParams, setSearchParams] = useSearchParams();
  const { tenantId } = useCurrentTenantId();
  const { refetchInterval } = useRefetchInterval();
  const { limit, offset, pagination, setPagination, setPageSize } =
    usePagination({
      key,
    });

  const paramKey = `filters-${key}`;

  const selectedWorkflowIds = useMemo(() => {
    const { w } = parseFilterParam(searchParams, paramKey);

    return w;
  }, [searchParams, paramKey]);

  const selectedScopes = useMemo(() => {
    if (scopeOverrides && scopeOverrides.length > 0) {
      return scopeOverrides;
    }

    const { s } = parseFilterParam(searchParams, paramKey);

    return s;
  }, [searchParams, paramKey, scopeOverrides]);

  const columnFilters = useMemo<ColumnFiltersState>(() => {
    const { w, s } = parseFilterParam(searchParams, paramKey);
    const filters: ColumnFiltersState = [];

    if (w && w.length > 0) {
      filters.push({ id: workflowIdKey, value: w });
    }

    if (s && s.length > 0) {
      filters.push({ id: scopeKey, value: s });
    }

    return filters;
  }, [searchParams, paramKey]);

  const setColumnFilters = useCallback(
    (updater: Updater<ColumnFiltersState>) => {
      setSearchParams((prev) => {
        const currentColumnFilters = columnFilters;
        const newColumnFilters =
          typeof updater === 'function'
            ? updater(currentColumnFilters)
            : updater;

        const workflowFilter = newColumnFilters.find(
          (f) => f.id === workflowIdKey,
        );
        const scopeFilter = newColumnFilters.find((f) => f.id === scopeKey);

        const workflowIds = workflowFilter?.value
          ? Array.isArray(workflowFilter.value)
            ? (workflowFilter.value as string[])
            : [workflowFilter.value as string]
          : [];
        const scopes = scopeFilter?.value
          ? Array.isArray(scopeFilter.value)
            ? (scopeFilter.value as string[])
            : [scopeFilter.value as string]
          : [];

        const filterState: FilterQueryShape = {
          w: workflowIds,
          s: scopes,
        };

        return {
          ...Object.fromEntries(prev.entries()),
          [paramKey]: JSON.stringify(filterState),
        };
      });
    },
    [columnFilters, paramKey, setSearchParams],
  );

  const { data, isLoading, isRefetching, refetch, error } = useQuery({
    queryKey: [
      'v1:filter:list',
      tenantId,
      key,
      offset,
      limit,
      selectedWorkflowIds,
      selectedScopes,
    ],
    queryFn: async () => {
      const response = await api.v1FilterList(tenantId, {
        offset,
        limit,
        workflowIds: selectedWorkflowIds,
        scopes: selectedScopes,
      });

      return response.data;
    },
    refetchInterval,
    placeholderData: (prev) => prev,
  });

  const filters = data?.rows ?? [];
  const numFilters = data?.pagination?.num_pages ?? 1;

  const {
    data: workflowKeys,
    isLoading: workflowKeysIsLoading,
    error: workflowKeysError,
  } = useQuery({
    ...queries.workflows.list(tenantId, { limit: 200 }),
  });

  const workflowNameFilters = useMemo((): FilterOption[] => {
    return (
      workflowKeys?.rows?.map((key) => ({
        value: key.metadata.id,
        label: key.name,
      })) || []
    );
  }, [workflowKeys]);

  const workflowIdToName = useMemo(
    () =>
      workflowNameFilters.reduce(
        (acc, curr) => {
          acc[curr.value] = curr.label;
          return acc;
        },
        {} as Record<string, string>,
      ),
    [workflowNameFilters],
  );

  const { mutate: deleteFilterMutation, isPending: isDeleting } = useMutation({
    mutationFn: async (filterId: string) => {
      const response = await api.v1FilterDelete(tenantId, filterId);

      return response.data;
    },
    onSuccess: async () => {
      await queryClient.invalidateQueries({
        queryKey: ['v1:filter:list', tenantId],
      });
    },
  });

  const { mutate: updateFilterMutation, isPending: isUpdating } = useMutation({
    mutationFn: async ({
      filterId,
      data,
    }: {
      filterId: string;
      data: V1UpdateFilterRequest;
    }) => {
      const response = await api.v1FilterUpdate(tenantId, filterId, data);

      return response.data;
    },
    onSuccess: async () => {
      await queryClient.invalidateQueries({
        queryKey: ['v1:filter:list', tenantId],
      });
      await queryClient.invalidateQueries({
        queryKey: ['v1:filter:get', tenantId],
      });
    },
  });

  const { mutate: createFilterMutation, isPending: isCreating } = useMutation({
    mutationFn: async (data: V1CreateFilterRequest) => {
      const response = await api.v1FilterCreate(tenantId, data);

      return response.data;
    },
    onSuccess: async () => {
      await queryClient.invalidateQueries({
        queryKey: ['v1:filter:list', tenantId],
      });
    },
  });

  const deleteFilter = useCallback(
    async (filterId: string) => {
      return deleteFilterMutation(filterId);
    },
    [deleteFilterMutation],
  );

  const updateFilter = useCallback(
    async (filterId: string, data: V1UpdateFilterRequest) => {
      return updateFilterMutation({ filterId, data });
    },
    [updateFilterMutation],
  );

  const createFilter = useCallback(
    async (data: V1CreateFilterRequest) => {
      return createFilterMutation(data);
    },
    [createFilterMutation],
  );

  return {
    filters,
    numFilters,
    isLoading: isLoading || workflowKeysIsLoading,
    refetch,
    isRefetching,
    error: error || workflowKeysError,
    pagination,
    setPagination,
    setPageSize,
    columnFilters,
    setColumnFilters,
    selectedWorkflowIds,
    selectedScopes,
    workflowNameFilters,
    workflowIdToName,
    mutations: {
      delete: {
        perform: deleteFilter,
        isPending: isDeleting,
      },
      update: {
        perform: updateFilter,
        isPending: isUpdating,
      },
      create: {
        perform: createFilter,
        isPending: isCreating,
      },
    },
  };
};

export const useFilterDetails = (filterId: string) => {
  const { tenantId } = useCurrentTenantId();

  const { data, isLoading, error, refetch } = useQuery({
    queryKey: ['v1:filter:get', tenantId, filterId],
    queryFn: async () => {
      const response = await api.v1FilterGet(tenantId, filterId);

      return response.data;
    },
  });

  return {
    filter: data,
    isLoading,
    error,
    refetch,
  };
};<|MERGE_RESOLUTION|>--- conflicted
+++ resolved
@@ -12,12 +12,6 @@
 import { useMutation, useQuery, useQueryClient } from '@tanstack/react-query';
 import { ColumnFiltersState, Updater } from '@tanstack/react-table';
 import { useCallback, useMemo } from 'react';
-<<<<<<< HEAD
-import { useSearchParams } from '@/lib/router-helpers';
-import { scopeKey, workflowIdKey } from '../components/filter-columns';
-import { FilterOption } from '@/components/v1/molecules/data-table/data-table-toolbar';
-=======
->>>>>>> efe6cf5b
 
 type UseFiltersProps = {
   key: string;
