--- conflicted
+++ resolved
@@ -31,13 +31,8 @@
 import { AlertTriangle, Check, Copy, Lightbulb, Webhook } from 'lucide-react';
 import { useCallback, useEffect, useState } from 'react';
 import { useForm } from 'react-hook-form';
-import { Link } from 'react-router-dom';
 import { AuthMethod } from './components/auth-method';
 import { AuthSetup } from './components/auth-setup';
-<<<<<<< HEAD
-import { DocsButton } from '@/components/v1/docs/docs-button';
-import { docsPages } from '@/lib/generated/docs';
-=======
 import { SourceName } from './components/source-name';
 import { columns, WebhookColumn } from './components/webhook-columns';
 import {
@@ -45,7 +40,6 @@
   WebhookFormData,
   webhookFormSchema,
 } from './hooks/use-webhooks';
->>>>>>> c2225329
 
 export default function Webhooks() {
   const { data, isLoading, error } = useWebhooks();
