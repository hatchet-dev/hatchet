import { AdditionalMetadata } from '../../events/components/additional-metadata';
import { RunStatus } from '../../workflow-runs/components/run-statuses';
import { DataTableColumnHeader } from '@/components/v1/molecules/data-table/data-table-column-header';
import { DataTableRowActions } from '@/components/v1/molecules/data-table/data-table-row-actions';
<<<<<<< HEAD
import { Link } from '@tanstack/react-router';
import { appRoutes } from '@/router';
=======
import RelativeDate from '@/components/v1/molecules/relative-date';
import { ScheduledWorkflows } from '@/lib/api';
import { appRoutes } from '@/router';
import { Link } from '@tanstack/react-router';
import { ColumnDef } from '@tanstack/react-table';
>>>>>>> efe6cf5b

export const ScheduledRunColumn = {
  id: 'ID',
  runId: 'Run ID',
  status: 'Status',
  triggerAt: 'Trigger At',
  workflow: 'Workflow',
  metadata: 'Metadata',
  createdAt: 'Created At',
  actions: 'Actions',
};

type ScheduledRunColumnKeys = keyof typeof ScheduledRunColumn;

const idKey: ScheduledRunColumnKeys = 'id';
const runIdKey: ScheduledRunColumnKeys = 'runId';
export const statusKey: ScheduledRunColumnKeys = 'status';
const triggerAtKey: ScheduledRunColumnKeys = 'triggerAt';
export const workflowKey: ScheduledRunColumnKeys = 'workflow';
export const metadataKey: ScheduledRunColumnKeys = 'metadata';
const createdAtKey: ScheduledRunColumnKeys = 'createdAt';
const actionsKey: ScheduledRunColumnKeys = 'actions';

export const columns = ({
  tenantId,
  onDeleteClick,
  selectedAdditionalMetaJobId,
  handleSetSelectedAdditionalMetaJobId,
  onRowClick,
}: {
  tenantId: string;
  onDeleteClick: (row: ScheduledWorkflows) => void;
  selectedAdditionalMetaJobId: string | null;
  handleSetSelectedAdditionalMetaJobId: (runId: string | null) => void;
  onRowClick?: (row: ScheduledWorkflows) => void;
}): ColumnDef<ScheduledWorkflows>[] => {
  return [
    {
      accessorKey: idKey,
      header: ({ column }) => (
        <DataTableColumnHeader column={column} title={ScheduledRunColumn.id} />
      ),
      cell: ({ row }) => (
        <div
          className="min-w-fit cursor-pointer whitespace-nowrap hover:underline"
          onClick={() => onRowClick?.(row.original)}
        >
          {row.original.metadata.id}
        </div>
      ),
      enableSorting: false,
      enableHiding: true,
    },
    {
      accessorKey: runIdKey,
      header: ({ column }) => (
        <DataTableColumnHeader
          column={column}
          title={ScheduledRunColumn.runId}
        />
      ),
      cell: ({ row }) =>
        row.original.workflowRunId ? (
          <Link
            to={appRoutes.tenantRunRoute.to}
            params={{ tenant: tenantId, run: row.original.workflowRunId }}
          >
<<<<<<< HEAD
            <div className="cursor-pointer hover:underline min-w-fit whitespace-nowrap">
=======
            <div className="min-w-fit cursor-pointer whitespace-nowrap hover:underline">
>>>>>>> efe6cf5b
              {row.original.workflowRunName}
            </div>
          </Link>
        ) : null,
      enableSorting: false,
      enableHiding: true,
    },
    {
      accessorKey: statusKey,
      header: ({ column }) => (
        <DataTableColumnHeader
          column={column}
          title={ScheduledRunColumn.status}
        />
      ),
      cell: ({ row }) => (
        <div
          className="cursor-pointer"
          onClick={() => onRowClick?.(row.original)}
        >
          <RunStatus status={row.original.workflowRunStatus || 'SCHEDULED'} />
        </div>
      ),
      enableSorting: false,
      enableHiding: true,
    },
    {
      accessorKey: triggerAtKey,
      header: ({ column }) => (
        <DataTableColumnHeader
          column={column}
          title={ScheduledRunColumn.triggerAt}
        />
      ),
      cell: ({ row }) => (
        <div
          className="flex cursor-pointer flex-row items-center gap-4"
          onClick={() => onRowClick?.(row.original)}
        >
          <RelativeDate date={row.original.triggerAt} />
        </div>
      ),
      enableSorting: false,
      enableHiding: true,
    },
    {
      accessorKey: workflowKey,
      header: ({ column }) => (
        <DataTableColumnHeader
          column={column}
          title={ScheduledRunColumn.workflow}
        />
      ),
      cell: ({ row }) => (
        <div className="flex flex-row items-center gap-4">
<<<<<<< HEAD
          <div className="cursor-pointer hover:underline min-w-fit whitespace-nowrap">
=======
          <div className="min-w-fit cursor-pointer whitespace-nowrap hover:underline">
>>>>>>> efe6cf5b
            <Link
              to={appRoutes.tenantWorkflowRoute.to}
              params={{ tenant: tenantId, workflow: row.original.workflowId }}
            >
              {row.original.workflowName}
            </Link>
          </div>
        </div>
      ),
      enableSorting: false,
      enableHiding: true,
    },
    {
      accessorKey: metadataKey,
      header: ({ column }) => (
        <DataTableColumnHeader
          column={column}
          title={ScheduledRunColumn.metadata}
        />
      ),
      cell: ({ row }) => {
        if (!row.original.additionalMetadata) {
          return <div></div>;
        }

        return (
          <AdditionalMetadata
            metadata={row.original.additionalMetadata}
            isOpen={selectedAdditionalMetaJobId === row.original.metadata.id}
            onOpenChange={(open) => {
              if (open) {
                handleSetSelectedAdditionalMetaJobId(row.original.metadata.id);
              } else {
                handleSetSelectedAdditionalMetaJobId(null);
              }
            }}
          />
        );
      },
      enableSorting: false,
      enableHiding: true,
    },
    {
      accessorKey: createdAtKey,
      header: ({ column }) => (
        <DataTableColumnHeader
          column={column}
          title={ScheduledRunColumn.createdAt}
        />
      ),
      cell: ({ row }) => (
        <div className="flex flex-row items-center gap-4">
          <RelativeDate date={row.original.metadata.createdAt} />
        </div>
      ),
      enableSorting: false,
      enableHiding: true,
    },
    {
      accessorKey: actionsKey,
      header: ({ column }) => (
        <DataTableColumnHeader
          column={column}
          title={ScheduledRunColumn.actions}
        />
      ),
      cell: ({ row }) => (
        <div className="flex flex-row justify-center">
          <DataTableRowActions
            row={row}
            actions={[
              {
                label: 'Delete',
                onClick: () => onDeleteClick(row.original),
                disabled:
                  row.original.method !== 'API'
                    ? 'Cannot delete scheduled run created via code definition'
                    : undefined,
              },
            ]}
          />
        </div>
      ),
      enableSorting: false,
      enableHiding: true,
    },
  ];
};<|MERGE_RESOLUTION|>--- conflicted
+++ resolved
@@ -2,16 +2,11 @@
 import { RunStatus } from '../../workflow-runs/components/run-statuses';
 import { DataTableColumnHeader } from '@/components/v1/molecules/data-table/data-table-column-header';
 import { DataTableRowActions } from '@/components/v1/molecules/data-table/data-table-row-actions';
-<<<<<<< HEAD
-import { Link } from '@tanstack/react-router';
-import { appRoutes } from '@/router';
-=======
 import RelativeDate from '@/components/v1/molecules/relative-date';
 import { ScheduledWorkflows } from '@/lib/api';
 import { appRoutes } from '@/router';
 import { Link } from '@tanstack/react-router';
 import { ColumnDef } from '@tanstack/react-table';
->>>>>>> efe6cf5b
 
 export const ScheduledRunColumn = {
   id: 'ID',
@@ -79,11 +74,7 @@
             to={appRoutes.tenantRunRoute.to}
             params={{ tenant: tenantId, run: row.original.workflowRunId }}
           >
-<<<<<<< HEAD
-            <div className="cursor-pointer hover:underline min-w-fit whitespace-nowrap">
-=======
             <div className="min-w-fit cursor-pointer whitespace-nowrap hover:underline">
->>>>>>> efe6cf5b
               {row.original.workflowRunName}
             </div>
           </Link>
@@ -139,11 +130,7 @@
       ),
       cell: ({ row }) => (
         <div className="flex flex-row items-center gap-4">
-<<<<<<< HEAD
-          <div className="cursor-pointer hover:underline min-w-fit whitespace-nowrap">
-=======
           <div className="min-w-fit cursor-pointer whitespace-nowrap hover:underline">
->>>>>>> efe6cf5b
             <Link
               to={appRoutes.tenantWorkflowRoute.to}
               params={{ tenant: tenantId, workflow: row.original.workflowId }}
