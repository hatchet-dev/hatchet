import {
  V1_COLLAPSE_SNAP_AT,
  V1_COLLAPSED_SIDEBAR_WIDTH,
  V1_DEFAULT_EXPANDED_SIDEBAR_WIDTH,
  V1_EXPAND_SNAP_AT,
  V1_MAX_EXPANDED_SIDEBAR_WIDTH,
  V1_MIN_EXPANDED_SIDEBAR_WIDTH,
  V1_RESIZE_DRAG_THRESHOLD_PX,
  V1_SIDEBAR_COLLAPSED_KEY,
  V1_SIDEBAR_WIDTH_EXPANDED_KEY,
  V1_SIDEBAR_WIDTH_LEGACY_KEY,
} from '@/components/layout/nav-constants';
import { ThreeColumnLayout } from '@/components/layout/three-column-layout';
import { SidePanel } from '@/components/side-panel';
import { useSidebar } from '@/components/sidebar-provider';
import { OrganizationSelector } from '@/components/v1/molecules/nav-bar/organization-selector';
import { TenantSwitcher } from '@/components/v1/molecules/nav-bar/tenant-switcher';
import { Button } from '@/components/v1/ui/button';
import {
  Collapsible,
  CollapsibleContent,
} from '@/components/v1/ui/collapsible';
import {
  DropdownMenu,
  DropdownMenuContent,
  DropdownMenuItem,
  DropdownMenuTrigger,
} from '@/components/v1/ui/dropdown-menu';
import { Loading } from '@/components/v1/ui/loading.tsx';
import {
  Popover,
  PopoverContent,
  PopoverTrigger,
} from '@/components/v1/ui/popover';
import { useLocalStorageState } from '@/hooks/use-local-storage-state';
import { SidePanelProvider } from '@/hooks/use-side-panel';
import { useCurrentTenantId } from '@/hooks/use-tenant';
import { TenantMember } from '@/lib/api';
import {
  MembershipsContextType,
  UserContextType,
  useContextFromParent,
} from '@/lib/outlet';
import { OutletWithContext, useOutletContext } from '@/lib/router-helpers';
import { cn } from '@/lib/utils';
import useCloud from '@/pages/auth/hooks/use-cloud';
import { appRoutes } from '@/router';
import {
  BuildingOffice2Icon,
  CalendarDaysIcon,
  CpuChipIcon,
  PlayIcon,
  ScaleIcon,
  ServerStackIcon,
  Squares2X2Icon,
} from '@heroicons/react/24/outline';
import {
  ChevronLeftIcon,
  ChevronRightIcon,
  ClockIcon,
  GearIcon,
} from '@radix-ui/react-icons';
import { Link, useMatchRoute, useNavigate } from '@tanstack/react-router';
import { Filter, SquareActivityIcon, WebhookIcon } from 'lucide-react';
import React, {
  useCallback,
  useEffect,
  useMemo,
  useRef,
  useState,
} from 'react';

function Main() {
  const ctx = useOutletContext<UserContextType & MembershipsContextType>();
  const { user, memberships } = ctx;

  const childCtx = useContextFromParent({
    user,
    memberships,
  });

  if (!user || !memberships) {
    return <Loading />;
  }

  return (
    <SidePanelProvider>
      <ThreeColumnLayout
        sidebar={<Sidebar memberships={memberships} />}
        sidePanel={<SidePanel />}
        mainClassName="overflow-auto px-8 py-4"
        mainContainerType="inline-size"
      >
        <OutletWithContext context={childCtx} />
      </ThreeColumnLayout>
    </SidePanelProvider>
  );
}

export default Main;

interface SidebarProps extends React.HTMLAttributes<HTMLDivElement> {
  memberships: TenantMember[];
}

type SidebarNavChild = {
  key: string;
  name: string;
  to: string;
};

type SidebarNavItem = {
  key: string;
  name: string;
  to: string;
  icon: (opts: { collapsed: boolean }) => React.ReactNode;
  prefix?: string;
  activeTo?: string;
  activeFuzzy?: boolean;
  children?: SidebarNavChild[];
};

type SidebarNavSection = {
  key: string;
  title: string;
  itemsClassName: string;
  items: SidebarNavItem[];
};

function Sidebar({ className, memberships }: SidebarProps) {
  const { sidebarOpen, setSidebarOpen } = useSidebar();
  const { tenantId } = useCurrentTenantId();
  const navigate = useNavigate();
  const matchRoute = useMatchRoute();

  const { cloud, isCloudEnabled, featureFlags } = useCloud(tenantId);

  const defaultExpandedWidth = (() => {
    if (typeof window === 'undefined') {
      return V1_DEFAULT_EXPANDED_SIDEBAR_WIDTH;
    }

    try {
      // Back-compat: previous implementation stored this under `v1SidebarWidth`.
      const legacy = window.localStorage.getItem(V1_SIDEBAR_WIDTH_LEGACY_KEY);
      return legacy ? JSON.parse(legacy) : V1_DEFAULT_EXPANDED_SIDEBAR_WIDTH;
    } catch {
      return V1_DEFAULT_EXPANDED_SIDEBAR_WIDTH;
    }
  })();

  const [storedExpandedWidth, setStoredExpandedWidth] = useLocalStorageState(
    V1_SIDEBAR_WIDTH_EXPANDED_KEY,
    defaultExpandedWidth,
  );
  const [storedCollapsed, setStoredCollapsed] = useLocalStorageState(
    V1_SIDEBAR_COLLAPSED_KEY,
    false,
  );
  // Initialize from the current viewport so we don't "animate" from mobile->desktop
  // width on first load (the resize effect will keep it updated).
  const [isWide, setIsWide] = useState(() =>
    typeof window !== 'undefined' ? window.innerWidth >= 768 : false,
  );
  const [isResizing, setIsResizing] = useState(false);
  const [liveWidth, setLiveWidth] = useState<number | null>(null);
  const [startX, setStartX] = useState(0);
  const [startWidth, setStartWidth] = useState(0);
  const wasCollapsedAtDragStartRef = useRef(false);
  const didDragRef = useRef(false);
  const [showResizeToggle, setShowResizeToggle] = useState(false);
  const sidebarRef = useRef<HTMLDivElement>(null);

  useEffect(() => {
    const handleResize = () => {
      setIsWide(window.innerWidth >= 768);
    };

    handleResize();
    window.addEventListener('resize', handleResize);

    return () => {
      window.removeEventListener('resize', handleResize);
    };
  }, []);

  const onNavLinkClick = useCallback(() => {
    if (window.innerWidth > 768) {
      return;
    }

    setSidebarOpen('closed');
  }, [setSidebarOpen]);

  const renderCollapsed = (() => {
    if (!isWide) {
      return false;
    }

    if (isResizing && liveWidth !== null) {
      if (wasCollapsedAtDragStartRef.current) {
        return liveWidth < V1_EXPAND_SNAP_AT;
      }

      return liveWidth <= V1_COLLAPSE_SNAP_AT;
    }

    return storedCollapsed;
  })();

  const effectiveWidth = (() => {
    if (!isWide) {
      return undefined;
    }

    if (isResizing && liveWidth !== null) {
      return liveWidth;
    }

    if (storedCollapsed) {
      return V1_COLLAPSED_SIDEBAR_WIDTH;
    }

    return storedExpandedWidth;
  })();

  const handleMouseMove = useCallback(
    (e: MouseEvent) => {
      if (!isResizing) {
        return;
      }

      const deltaX = e.clientX - startX;
      if (
        !didDragRef.current &&
        Math.abs(deltaX) >= V1_RESIZE_DRAG_THRESHOLD_PX
      ) {
        didDragRef.current = true;
      }
      const newWidth = Math.max(
        V1_COLLAPSED_SIDEBAR_WIDTH,
        Math.min(V1_MAX_EXPANDED_SIDEBAR_WIDTH, startWidth + deltaX),
      );

      setLiveWidth(newWidth);
    },
    [isResizing, startX, startWidth],
  );

  const handleMouseUp = useCallback(() => {
    // If this was a click (no real drag), toggle collapsed state.
    if (!didDragRef.current) {
      if (wasCollapsedAtDragStartRef.current) {
        setStoredCollapsed(false);
      } else {
        setStoredCollapsed(true);
      }

      setLiveWidth(null);
      setIsResizing(false);
      return;
    }

    const finalWidth =
      liveWidth ??
      (storedCollapsed ? V1_COLLAPSED_SIDEBAR_WIDTH : storedExpandedWidth);

    // Snap rules depend on the mode we started dragging in.
    if (wasCollapsedAtDragStartRef.current) {
      if (finalWidth >= V1_EXPAND_SNAP_AT) {
        setStoredCollapsed(false);
        setStoredExpandedWidth(
          Math.max(
            V1_MIN_EXPANDED_SIDEBAR_WIDTH,
            Math.min(V1_MAX_EXPANDED_SIDEBAR_WIDTH, finalWidth),
          ),
        );
      } else {
        setStoredCollapsed(true);
      }
    } else {
      if (finalWidth <= V1_COLLAPSE_SNAP_AT) {
        setStoredCollapsed(true);
      } else {
        setStoredCollapsed(false);
        setStoredExpandedWidth(
          Math.max(
            V1_MIN_EXPANDED_SIDEBAR_WIDTH,
            Math.min(V1_MAX_EXPANDED_SIDEBAR_WIDTH, finalWidth),
          ),
        );
      }
    }

    setLiveWidth(null);
    setIsResizing(false);
  }, [
    liveWidth,
    storedCollapsed,
    storedExpandedWidth,
    setStoredCollapsed,
    setStoredExpandedWidth,
  ]);

  const handleMouseDown = useCallback(
    (e: React.MouseEvent) => {
      if (!isWide) {
        return;
      }

      e.preventDefault();
      wasCollapsedAtDragStartRef.current = storedCollapsed;
      didDragRef.current = false;
      setIsResizing(true);
      setStartX(e.clientX);
      const start = storedCollapsed
        ? V1_COLLAPSED_SIDEBAR_WIDTH
        : storedExpandedWidth;
      setStartWidth(start);
      setLiveWidth(start);
    },
    [isWide, storedCollapsed, storedExpandedWidth],
  );

  useEffect(() => {
    if (!isResizing) {
      return;
    }

    document.addEventListener('mousemove', handleMouseMove);
    document.addEventListener('mouseup', handleMouseUp);
    document.body.style.cursor = 'col-resize';

    return () => {
      document.removeEventListener('mousemove', handleMouseMove);
      document.removeEventListener('mouseup', handleMouseUp);
      document.body.style.cursor = '';
    };
  }, [isResizing, handleMouseMove, handleMouseUp]);

  const commonParams = useMemo(() => ({ tenant: tenantId }), [tenantId]);
  const isActive = useCallback(
    (to: string, fuzzy = false) =>
      Boolean(matchRoute({ to, params: commonParams, fuzzy })),
    [matchRoute, commonParams],
  );

  const managedWorkerEnabled = featureFlags?.data?.['managed-worker'];

  const toggleCollapsed = useCallback(() => {
    setStoredCollapsed(!storedCollapsed);
    setLiveWidth(null);
    setIsResizing(false);
  }, [setStoredCollapsed, storedCollapsed]);

  const navSections = useMemo<SidebarNavSection[]>(() => {
    const billingLabel = cloudMeta?.data.canBill
      ? 'Billing & Limits'
      : 'Resource Limits';

    const settingsChildren: SidebarNavChild[] = [
      {
        key: 'tenant-settings-overview',
        name: 'Overview',
        to: appRoutes.tenantSettingsOverviewRoute.to,
      },
      {
        key: 'tenant-settings-api-tokens',
        name: 'API Tokens',
        to: appRoutes.tenantSettingsApiTokensRoute.to,
      },
      {
        key: 'tenant-settings-github',
        name: 'Github',
        to: appRoutes.tenantSettingsGithubRoute.to,
      },
      {
        key: 'tenant-settings-members',
        name: 'Members',
        to: appRoutes.tenantSettingsMembersRoute.to,
      },
      {
        key: 'tenant-settings-billing-and-limits',
        name: billingLabel,
        to: appRoutes.tenantSettingsBillingRoute.to,
      },
      {
        key: 'tenant-settings-alerting',
        name: 'Alerting',
        to: appRoutes.tenantSettingsAlertingRoute.to,
      },
      {
        key: 'tenant-settings-ingestors',
        name: 'Ingestors',
        to: appRoutes.tenantSettingsIngestorsRoute.to,
      },
      {
        key: 'quickstart',
        name: 'Quickstart',
        to: appRoutes.tenantOnboardingGetStartedRoute.to,
      },
    ];

    const sections: SidebarNavSection[] = [
      {
        key: 'activity',
        title: 'Activity',
        itemsClassName: 'flex flex-col gap-y-1',
        items: [
          {
            key: 'runs',
            name: 'Runs',
            to: appRoutes.tenantRunsRoute.to,
            icon: ({ collapsed }: { collapsed: boolean }) => (
              <PlayIcon
                className={collapsed ? 'size-5' : 'mr-2 size-4 shrink-0'}
              />
            ),
          },
          {
            key: 'events',
            name: 'Events',
            to: appRoutes.tenantEventsRoute.to,
            icon: ({ collapsed }: { collapsed: boolean }) => (
              <SquareActivityIcon
                className={collapsed ? 'size-5' : 'mr-2 size-4 shrink-0'}
              />
            ),
          },
        ],
      },
      {
        key: 'triggers',
        title: 'Triggers',
        itemsClassName: 'space-y-1',
        items: [
          {
            key: 'scheduled',
            name: 'Scheduled Runs',
            to: appRoutes.tenantScheduledRoute.to,
            icon: ({ collapsed }: { collapsed: boolean }) => (
              <CalendarDaysIcon
                className={collapsed ? 'size-5' : 'mr-2 size-4 shrink-0'}
              />
            ),
          },
          {
            key: 'crons',
            name: 'Cron Jobs',
            to: appRoutes.tenantCronJobsRoute.to,
            icon: ({ collapsed }: { collapsed: boolean }) => (
              <ClockIcon
                className={collapsed ? 'size-5' : 'mr-2 size-4 shrink-0'}
              />
            ),
          },
          {
            key: 'webhooks',
            name: 'Webhooks',
            to: appRoutes.tenantWebhooksRoute.to,
            icon: ({ collapsed }: { collapsed: boolean }) => (
              <WebhookIcon
                className={collapsed ? 'size-5' : 'mr-2 h-4 w-4 shrink-0'}
              />
            ),
          },
        ],
      },
      {
        key: 'resources',
        title: 'Resources',
        itemsClassName: 'space-y-1',
        items: [
          {
            key: 'workers',
            name: 'Workers',
            to: appRoutes.tenantWorkersRoute.to,
            icon: ({ collapsed }: { collapsed: boolean }) => (
              <ServerStackIcon
                className={collapsed ? 'size-5' : 'mr-2 size-4 shrink-0'}
              />
            ),
          },
          {
            key: 'workflows',
            name: 'Workflows',
            to: appRoutes.tenantWorkflowsRoute.to,
            icon: ({ collapsed }: { collapsed: boolean }) => (
              <Squares2X2Icon
                className={collapsed ? 'size-5' : 'mr-2 size-4 shrink-0'}
              />
            ),
          },
          ...(managedWorkerEnabled
            ? [
                {
                  key: 'managed-compute',
                  name: 'Managed Compute',
                  to: appRoutes.tenantManagedWorkersRoute.to,
                  icon: ({ collapsed }: { collapsed: boolean }) => (
                    <CpuChipIcon
                      className={collapsed ? 'size-5' : 'mr-2 size-4 shrink-0'}
                    />
                  ),
                },
              ]
            : []),
          {
            key: 'rate-limits',
            name: 'Rate Limits',
            to: appRoutes.tenantRateLimitsRoute.to,
            icon: ({ collapsed }: { collapsed: boolean }) => (
              <ScaleIcon
                className={collapsed ? 'size-5' : 'mr-2 size-4 shrink-0'}
              />
            ),
          },
          {
            key: 'filters',
            name: 'Filters',
            to: appRoutes.tenantFiltersRoute.to,
            icon: ({ collapsed }: { collapsed: boolean }) => (
              <Filter
                className={collapsed ? 'size-5' : 'mr-2 size-4 shrink-0'}
              />
            ),
          },
        ],
      },
      {
        key: 'settings',
        title: 'Settings',
        itemsClassName: 'space-y-1',
        items: [
          {
            key: 'tenant-settings',
            name: 'General',
            to: appRoutes.tenantSettingsOverviewRoute.to,
            activeTo: appRoutes.tenantSettingsIndexRoute.to,
            activeFuzzy: true,
            prefix: appRoutes.tenantSettingsIndexRoute.to,
            icon: ({ collapsed }: { collapsed: boolean }) => (
              <GearIcon
                className={collapsed ? 'size-5' : 'mr-2 size-4 shrink-0'}
              />
            ),
            children: settingsChildren,
          },
        ],
      },
    ];

    return sections;
  }, [cloudMeta?.data.canBill, managedWorkerEnabled]);

  if (sidebarOpen === 'closed') {
    return null;
  }

  return (
    <div
      ref={sidebarRef}
      data-cy="v1-sidebar"
      className={cn(
        // On mobile, overlay the content area (which is already positioned below the fixed header).
        // On desktop, participate in the grid as a fixed-width sidebar.
        'relative absolute inset-x-0 top-0 bottom-0 z-[100] w-full overflow-hidden border-r bg-slate-100 dark:bg-slate-900 md:relative md:inset-auto md:top-0 md:bottom-auto md:h-full md:bg-[unset] md:dark:bg-[unset]',
        !isResizing && 'md:transition-[width] md:duration-200 md:ease-in-out',
        className,
      )}
      style={
        isWide
          ? {
              width: effectiveWidth,
              minWidth:
                isResizing || storedCollapsed
                  ? V1_COLLAPSED_SIDEBAR_WIDTH
                  : V1_MIN_EXPANDED_SIDEBAR_WIDTH,
              maxWidth: V1_MAX_EXPANDED_SIDEBAR_WIDTH,
            }
          : undefined
      }
    >
      {/* Desktop-only drag handle */}
      <div
        className={cn(
          'absolute right-0 top-0 bottom-0 z-20 hidden w-1 cursor-col-resize transition-colors hover:bg-blue-500/20 md:block',
          isResizing && 'bg-blue-500/30',
        )}
        data-cy="v1-sidebar-resize-handle"
        onMouseDown={handleMouseDown}
        onMouseUp={(e) => {
          // Handle click-up inside the handle immediately (and prevent the document listener
          // from also firing for the same event).
          e.stopPropagation();
          handleMouseUp();
        }}
        onMouseEnter={() => setShowResizeToggle(true)}
        onMouseLeave={() => setShowResizeToggle(false)}
      >
        {/* Hover affordance: click-to-toggle button on the gutter */}
        {isWide && showResizeToggle && (
          <Button
            variant="ghost"
            size="icon"
            hoverText={storedCollapsed ? 'Expand sidebar' : 'Collapse sidebar'}
            hoverTextSide="right"
            aria-label={storedCollapsed ? 'Expand sidebar' : 'Collapse sidebar'}
            className={cn(
              // A small pill that sits inside the gutter (no overflow required)
              'absolute right-0 top-1/2 z-30 hidden h-8 w-5 -translate-y-1/2 rounded-l-md border border-r-0 bg-secondary/90 text-secondary-foreground shadow-sm opacity-0 backdrop-blur transition-opacity md:flex',
              'opacity-100',
              isResizing && 'pointer-events-none opacity-0',
            )}
            data-cy="v1-sidebar-resize-toggle"
            onMouseDown={(e) => {
              // Prevent starting a drag resize when clicking the button.
              e.stopPropagation();
            }}
            onClick={(e) => {
              e.stopPropagation();
              toggleCollapsed();
            }}
          >
            {storedCollapsed ? (
              <ChevronRightIcon className="size-4" />
            ) : (
              <ChevronLeftIcon className="size-4" />
            )}
          </Button>
        )}
      </div>

      <div className="flex h-full flex-col overflow-hidden">
        {renderCollapsed ? (
          <div className="flex h-full flex-col items-center justify-between py-4">
            <div className="flex w-full flex-col items-center gap-y-2 px-2">
              {navSections.map((section, sectionIdx) => (
                <React.Fragment key={section.key}>
                  {sectionIdx > 0 && (
                    <div className="my-2 h-px w-8 bg-slate-200 dark:bg-slate-800" />
                  )}

                  {section.items.map((item) => {
                    const activeTo = item.activeTo ?? item.to;
                    const activeFuzzy = item.activeFuzzy ?? false;
                    const active = isActive(activeTo, activeFuzzy);

                    if (item.children && item.children.length > 0) {
                      return (
                        <DropdownMenu key={item.key}>
                          <DropdownMenuTrigger asChild>
                            <Button
                              variant="ghost"
                              size="icon"
                              hoverText={item.name}
                              hoverTextSide="right"
                              aria-label={item.name}
                              className={cn(
                                'w-10',
                                active && 'bg-slate-200 dark:bg-slate-800',
                              )}
                            >
                              {item.icon({ collapsed: true })}
                            </Button>
                          </DropdownMenuTrigger>
                          <DropdownMenuContent
                            side="right"
                            align="start"
                            className="bg-secondary text-secondary-foreground"
                          >
                            {item.children.map((child) => (
                              <DropdownMenuItem
                                key={child.key}
                                asChild
                                className="w-full cursor-pointer hover:bg-primary/10 focus:bg-primary/10"
                              >
                                <Link
                                  to={child.to}
                                  params={commonParams}
                                  onClick={onNavLinkClick}
                                >
                                  {child.name}
                                </Link>
                              </DropdownMenuItem>
                            ))}
                          </DropdownMenuContent>
                        </DropdownMenu>
                      );
                    }

                    return (
                      <Button
                        key={item.key}
                        variant="ghost"
                        size="icon"
                        hoverText={item.name}
                        hoverTextSide="right"
                        aria-label={item.name}
                        className={cn(
                          'w-10',
                          active && 'bg-slate-200 dark:bg-slate-800',
                        )}
                        onClick={() => {
                          navigate({
                            to: item.to,
                            params: commonParams,
                          });
                          onNavLinkClick();
                        }}
                      >
                        {item.icon({ collapsed: true })}
                      </Button>
                    );
                  })}
                </React.Fragment>
              ))}
            </div>
<<<<<<< HEAD

            <Popover>
              <PopoverTrigger asChild>
                <Button
                  variant="ghost"
                  size="icon"
                  hoverText={isCloudEnabled ? 'Organization' : 'Tenant'}
                  hoverTextSide="right"
                  className="w-10"
                >
                  <BuildingOffice2Icon className="size-5" />
                </Button>
              </PopoverTrigger>
              <PopoverContent side="right" align="start" className="w-80 p-2">
                {isCloudEnabled ? (
                  <OrganizationSelector memberships={memberships} />
                ) : (
                  <TenantSwitcher memberships={memberships} />
=======
            <div className="py-2">
              <h2 className="mb-2 text-lg font-semibold tracking-tight">
                Resources
              </h2>
              <div className="space-y-1">
                <SidebarButtonPrimary
                  key="workers"
                  onNavLinkClick={onNavLinkClick}
                  to={appRoutes.tenantWorkersRoute.to}
                  params={{ tenant: tenantId }}
                  name="Workers"
                  icon={<ServerStackIcon className="mr-2 size-4" />}
                />
                <SidebarButtonPrimary
                  key="workflows"
                  onNavLinkClick={onNavLinkClick}
                  to={appRoutes.tenantWorkflowsRoute.to}
                  params={{ tenant: tenantId }}
                  name="Workflows"
                  icon={<Squares2X2Icon className="mr-2 size-4" />}
                />
                {featureFlags?.['managed-worker'] && (
                  <SidebarButtonPrimary
                    key="managed-compute"
                    onNavLinkClick={onNavLinkClick}
                    to={appRoutes.tenantManagedWorkersRoute.to}
                    params={{ tenant: tenantId }}
                    name="Managed Compute"
                    icon={<CpuChipIcon className="mr-2 size-4" />}
                  />
>>>>>>> a616bb92
                )}
              </PopoverContent>
            </Popover>
          </div>
        ) : (
          <>
            {/* Scrollable navigation area (keep scrollbar flush to sidebar edge) */}
            <div
              data-cy="v1-sidebar-scroll"
              className="min-h-0 flex-1 overflow-auto [scrollbar-gutter:stable] scrollbar-thin scrollbar-track-transparent scrollbar-thumb-muted-foreground"
            >
              <div className="px-4 py-4">
                {navSections.map((section) => (
                  <div key={section.key} className="py-2">
                    <h2 className="mb-2 text-lg font-semibold tracking-tight">
                      {section.title}
                    </h2>

                    <div className={section.itemsClassName}>
                      {section.items.map((item) => (
                        <SidebarButtonPrimary
                          key={item.key}
                          onNavLinkClick={onNavLinkClick}
                          to={item.to}
                          params={commonParams}
                          prefix={item.prefix}
                          name={item.name}
                          icon={item.icon({ collapsed: false })}
                          collapsibleChildren={
                            item.children?.map((child) => (
                              <SidebarButtonSecondary
                                key={child.key}
                                onNavLinkClick={onNavLinkClick}
                                to={child.to}
                                params={commonParams}
                                name={child.name}
                              />
                            )) ?? []
                          }
                        />
                      ))}
                    </div>
                  </div>
                ))}
              </div>
            </div>
<<<<<<< HEAD

            {/* Fixed footer: tenant/org picker is always visible and takes up space */}
            <div
              data-cy="v1-sidebar-footer"
              className="w-full shrink-0 border-t border-slate-200 px-4 py-4 dark:border-slate-800"
            >
              {isCloudEnabled ? (
                <OrganizationSelector memberships={memberships} />
              ) : (
                <TenantSwitcher memberships={memberships} />
              )}
=======
            <div className="py-2">
              <h2 className="mb-2 text-lg font-semibold tracking-tight">
                Settings
              </h2>
              <div className="space-y-1">
                <SidebarButtonPrimary
                  key="tenant-settings"
                  onNavLinkClick={onNavLinkClick}
                  to={appRoutes.tenantSettingsOverviewRoute.to}
                  params={{ tenant: tenantId }}
                  prefix={appRoutes.tenantSettingsIndexRoute.to}
                  name="General"
                  icon={<GearIcon className="mr-2 size-4" />}
                  collapsibleChildren={[
                    <SidebarButtonSecondary
                      key="tenant-settings-overview"
                      onNavLinkClick={onNavLinkClick}
                      to={appRoutes.tenantSettingsOverviewRoute.to}
                      params={{ tenant: tenantId }}
                      name="Overview"
                    />,
                    <SidebarButtonSecondary
                      key="tenant-settings-api-tokens"
                      onNavLinkClick={onNavLinkClick}
                      to={appRoutes.tenantSettingsApiTokensRoute.to}
                      params={{ tenant: tenantId }}
                      name="API Tokens"
                    />,
                    <SidebarButtonSecondary
                      key="tenant-settings-github"
                      onNavLinkClick={onNavLinkClick}
                      to={appRoutes.tenantSettingsGithubRoute.to}
                      params={{ tenant: tenantId }}
                      name="Github"
                    />,
                    <SidebarButtonSecondary
                      key="tenant-settings-members"
                      onNavLinkClick={onNavLinkClick}
                      to={appRoutes.tenantSettingsMembersRoute.to}
                      params={{ tenant: tenantId }}
                      name="Members"
                    />,
                    <SidebarButtonSecondary
                      key="tenant-settings-billing-and-limits"
                      onNavLinkClick={onNavLinkClick}
                      to={appRoutes.tenantSettingsBillingRoute.to}
                      params={{ tenant: tenantId }}
                      name={
                        cloud?.canBill ? 'Billing & Limits' : 'Resource Limits'
                      }
                    />,
                    <SidebarButtonSecondary
                      key="tenant-settings-alerting"
                      onNavLinkClick={onNavLinkClick}
                      to={appRoutes.tenantSettingsAlertingRoute.to}
                      params={{ tenant: tenantId }}
                      name="Alerting"
                    />,
                    <SidebarButtonSecondary
                      key="tenant-settings-ingestors"
                      onNavLinkClick={onNavLinkClick}
                      to={appRoutes.tenantSettingsIngestorsRoute.to}
                      params={{ tenant: tenantId }}
                      name="Ingestors"
                    />,
                    <SidebarButtonSecondary
                      key="quickstart"
                      onNavLinkClick={onNavLinkClick}
                      to={appRoutes.tenantOnboardingGetStartedRoute.to}
                      params={{ tenant: tenantId }}
                      name="Quickstart"
                    />,
                  ]}
                />
              </div>
>>>>>>> a616bb92
            </div>
          </>
        )}
      </div>
    </div>
  );
}

function SidebarButtonPrimary({
  onNavLinkClick,
  to,
  params,
  name,
  icon,
  prefix,
  collapsibleChildren = [],
}: {
  onNavLinkClick: () => void;
  to: string;
  params?: Record<string, string>;
  name: string;
  icon: React.ReactNode;
  prefix?: string;
  collapsibleChildren?: React.ReactNode[];
}) {
  const matchRoute = useMatchRoute();

  // `to` (and `prefix`) are TanStack route templates (e.g. `/tenants/$tenant/...`).
  // Use the router matcher instead of raw string comparisons against `location.pathname`.
  const open =
    collapsibleChildren.length > 0
      ? prefix
        ? Boolean(matchRoute({ to: prefix, params, fuzzy: true }))
        : Boolean(matchRoute({ to, params, fuzzy: true }))
      : false;

  const selected =
    collapsibleChildren.length > 0 ? open : Boolean(matchRoute({ to, params }));

  const primaryLink = (
    <Link to={to} params={params} onClick={onNavLinkClick}>
      <Button
        variant="ghost"
        className={cn(
          'w-full justify-start pl-2 min-w-0 overflow-hidden',
          selected && 'bg-slate-200 dark:bg-slate-800',
        )}
      >
        {icon}
        <span className="truncate">{name}</span>
      </Button>
    </Link>
  );

  return collapsibleChildren.length == 0 ? (
    primaryLink
  ) : (
    <Collapsible
      open={open}
      // onOpenChange={setIsOpen}
      className="w-full"
    >
      {primaryLink}
      <CollapsibleContent className={'ml-4 space-y-2 border-l border-muted'}>
        {collapsibleChildren}
      </CollapsibleContent>
    </Collapsible>
  );
}

function SidebarButtonSecondary({
  onNavLinkClick,
  to,
  params,
  name,
  prefix,
}: {
  onNavLinkClick: () => void;
  to: string;
  params?: Record<string, string>;
  name: string;
  prefix?: string;
}) {
  const matchRoute = useMatchRoute();
  const hasPrefix = prefix
    ? Boolean(matchRoute({ to: prefix, params, fuzzy: true }))
    : false;
  const selected = Boolean(matchRoute({ to, params })) || hasPrefix;

  return (
    <Link to={to} params={params} onClick={onNavLinkClick}>
      <Button
        variant="ghost"
        size="sm"
        className={cn(
          'my-[1px] ml-1 mr-3 w-[calc(100%-3px)] justify-start pl-3 pr-0 min-w-0 overflow-hidden',
          selected && 'bg-slate-200 dark:bg-slate-800',
        )}
      >
        <span className="truncate">{name}</span>
      </Button>
    </Link>
  );
}<|MERGE_RESOLUTION|>--- conflicted
+++ resolved
@@ -345,7 +345,7 @@
     [matchRoute, commonParams],
   );
 
-  const managedWorkerEnabled = featureFlags?.data?.['managed-worker'];
+  const managedWorkerEnabled = featureFlags?.['managed-worker'];
 
   const toggleCollapsed = useCallback(() => {
     setStoredCollapsed(!storedCollapsed);
@@ -354,7 +354,7 @@
   }, [setStoredCollapsed, storedCollapsed]);
 
   const navSections = useMemo<SidebarNavSection[]>(() => {
-    const billingLabel = cloudMeta?.data.canBill
+    const billingLabel = cloud?.canBill
       ? 'Billing & Limits'
       : 'Resource Limits';
 
@@ -551,7 +551,7 @@
     ];
 
     return sections;
-  }, [cloudMeta?.data.canBill, managedWorkerEnabled]);
+  }, [cloud?.canBill, managedWorkerEnabled]);
 
   if (sidebarOpen === 'closed') {
     return null;
@@ -716,7 +716,6 @@
                 </React.Fragment>
               ))}
             </div>
-<<<<<<< HEAD
 
             <Popover>
               <PopoverTrigger asChild>
@@ -735,38 +734,6 @@
                   <OrganizationSelector memberships={memberships} />
                 ) : (
                   <TenantSwitcher memberships={memberships} />
-=======
-            <div className="py-2">
-              <h2 className="mb-2 text-lg font-semibold tracking-tight">
-                Resources
-              </h2>
-              <div className="space-y-1">
-                <SidebarButtonPrimary
-                  key="workers"
-                  onNavLinkClick={onNavLinkClick}
-                  to={appRoutes.tenantWorkersRoute.to}
-                  params={{ tenant: tenantId }}
-                  name="Workers"
-                  icon={<ServerStackIcon className="mr-2 size-4" />}
-                />
-                <SidebarButtonPrimary
-                  key="workflows"
-                  onNavLinkClick={onNavLinkClick}
-                  to={appRoutes.tenantWorkflowsRoute.to}
-                  params={{ tenant: tenantId }}
-                  name="Workflows"
-                  icon={<Squares2X2Icon className="mr-2 size-4" />}
-                />
-                {featureFlags?.['managed-worker'] && (
-                  <SidebarButtonPrimary
-                    key="managed-compute"
-                    onNavLinkClick={onNavLinkClick}
-                    to={appRoutes.tenantManagedWorkersRoute.to}
-                    params={{ tenant: tenantId }}
-                    name="Managed Compute"
-                    icon={<CpuChipIcon className="mr-2 size-4" />}
-                  />
->>>>>>> a616bb92
                 )}
               </PopoverContent>
             </Popover>
@@ -813,7 +780,6 @@
                 ))}
               </div>
             </div>
-<<<<<<< HEAD
 
             {/* Fixed footer: tenant/org picker is always visible and takes up space */}
             <div
@@ -825,83 +791,6 @@
               ) : (
                 <TenantSwitcher memberships={memberships} />
               )}
-=======
-            <div className="py-2">
-              <h2 className="mb-2 text-lg font-semibold tracking-tight">
-                Settings
-              </h2>
-              <div className="space-y-1">
-                <SidebarButtonPrimary
-                  key="tenant-settings"
-                  onNavLinkClick={onNavLinkClick}
-                  to={appRoutes.tenantSettingsOverviewRoute.to}
-                  params={{ tenant: tenantId }}
-                  prefix={appRoutes.tenantSettingsIndexRoute.to}
-                  name="General"
-                  icon={<GearIcon className="mr-2 size-4" />}
-                  collapsibleChildren={[
-                    <SidebarButtonSecondary
-                      key="tenant-settings-overview"
-                      onNavLinkClick={onNavLinkClick}
-                      to={appRoutes.tenantSettingsOverviewRoute.to}
-                      params={{ tenant: tenantId }}
-                      name="Overview"
-                    />,
-                    <SidebarButtonSecondary
-                      key="tenant-settings-api-tokens"
-                      onNavLinkClick={onNavLinkClick}
-                      to={appRoutes.tenantSettingsApiTokensRoute.to}
-                      params={{ tenant: tenantId }}
-                      name="API Tokens"
-                    />,
-                    <SidebarButtonSecondary
-                      key="tenant-settings-github"
-                      onNavLinkClick={onNavLinkClick}
-                      to={appRoutes.tenantSettingsGithubRoute.to}
-                      params={{ tenant: tenantId }}
-                      name="Github"
-                    />,
-                    <SidebarButtonSecondary
-                      key="tenant-settings-members"
-                      onNavLinkClick={onNavLinkClick}
-                      to={appRoutes.tenantSettingsMembersRoute.to}
-                      params={{ tenant: tenantId }}
-                      name="Members"
-                    />,
-                    <SidebarButtonSecondary
-                      key="tenant-settings-billing-and-limits"
-                      onNavLinkClick={onNavLinkClick}
-                      to={appRoutes.tenantSettingsBillingRoute.to}
-                      params={{ tenant: tenantId }}
-                      name={
-                        cloud?.canBill ? 'Billing & Limits' : 'Resource Limits'
-                      }
-                    />,
-                    <SidebarButtonSecondary
-                      key="tenant-settings-alerting"
-                      onNavLinkClick={onNavLinkClick}
-                      to={appRoutes.tenantSettingsAlertingRoute.to}
-                      params={{ tenant: tenantId }}
-                      name="Alerting"
-                    />,
-                    <SidebarButtonSecondary
-                      key="tenant-settings-ingestors"
-                      onNavLinkClick={onNavLinkClick}
-                      to={appRoutes.tenantSettingsIngestorsRoute.to}
-                      params={{ tenant: tenantId }}
-                      name="Ingestors"
-                    />,
-                    <SidebarButtonSecondary
-                      key="quickstart"
-                      onNavLinkClick={onNavLinkClick}
-                      to={appRoutes.tenantOnboardingGetStartedRoute.to}
-                      params={{ tenant: tenantId }}
-                      name="Quickstart"
-                    />,
-                  ]}
-                />
-              </div>
->>>>>>> a616bb92
             </div>
           </>
         )}
