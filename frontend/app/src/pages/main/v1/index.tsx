--- conflicted
+++ resolved
@@ -162,20 +162,7 @@
                 onNavLinkClick={onNavLinkClick}
                 to={`/tenants/${tenantId}/workers`}
                 name="Workers"
-<<<<<<< HEAD
-                icon={<ServerStackIcon className="mr-2 h-4 w-4" />}
-=======
                 icon={<ServerStackIcon className="mr-2 size-4" />}
-                prefix={`/tenants/${tenantId}/workers`}
-                collapsibleChildren={workers}
-              />
-              <SidebarButtonPrimary
-                key="webhooks"
-                onNavLinkClick={onNavLinkClick}
-                to={`/tenants/${tenantId}/webhooks`}
-                name="Webhooks"
-                icon={<WebhookIcon className="mr-2 size-4" />}
->>>>>>> 64e57233
               />
               {featureFlags?.data['managed-worker'] && (
                 <SidebarButtonPrimary
