--- conflicted
+++ resolved
@@ -33,12 +33,6 @@
 import { Link, useMatchRoute } from '@tanstack/react-router';
 import { Filter, SquareActivityIcon, WebhookIcon } from 'lucide-react';
 import React, { useCallback } from 'react';
-<<<<<<< HEAD
-import { Link, useMatchRoute } from '@tanstack/react-router';
-import { OutletWithContext, useOutletContext } from '@/lib/router-helpers';
-import { appRoutes } from '@/router';
-=======
->>>>>>> efe6cf5b
 
 function Main() {
   const ctx = useOutletContext<UserContextType & MembershipsContextType>();
