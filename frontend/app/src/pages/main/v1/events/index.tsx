import { columns } from './components/event-columns';
import { Separator } from '@/components/v1/ui/separator';
import { useEffect, useMemo, useState } from 'react';
import {
  ColumnFiltersState,
  PaginationState,
  RowSelectionState,
  VisibilityState,
} from '@tanstack/react-table';
import { useQuery } from '@tanstack/react-query';
import api, { V1Event, V1TaskStatus, queries, V1Filter } from '@/lib/api';
import {
  FilterOption,
  ToolbarType,
} from '@/components/v1/molecules/data-table/data-table-toolbar';
import { useSearchParams } from 'react-router-dom';
import { Button } from '@/components/v1/ui/button';
import { ArrowPathIcon } from '@heroicons/react/24/outline';
import RelativeDate from '@/components/v1/molecules/relative-date';
import { DataTable } from '@/components/v1/molecules/data-table/data-table';
import { RunsTable } from '../workflow-runs-v1/components/runs-table';
import { RunsProvider } from '../workflow-runs-v1/hooks/runs-provider';
import { CodeHighlighter } from '@/components/v1/ui/code-highlighter';
import { useCurrentTenantId } from '@/hooks/use-tenant';
<<<<<<< HEAD

import { filterColumns } from '../filters/components/filter-columns';
import { useFilters } from '../filters/hooks/use-filters';
=======
import { DataTableColumnHeader } from '@/components/v1/molecules/data-table/data-table-column-header';
import {
  Popover,
  PopoverContent,
  PopoverTrigger,
} from '@/components/v1/ui/popover';
import { CopyIcon, EyeIcon, CheckIcon } from 'lucide-react';
import { DotsVerticalIcon } from '@radix-ui/react-icons';
import {
  DropdownMenu,
  DropdownMenuContent,
  DropdownMenuItem,
  DropdownMenuTrigger,
} from '@/components/v1/ui/dropdown-menu';
import { useSidePanel } from '@/hooks/use-side-panel';
>>>>>>> e5e5d81a

export default function Events() {
  const { tenantId } = useCurrentTenantId();

  const [searchParams, setSearchParams] = useSearchParams();
  const [rotate, setRotate] = useState(false);
  const [hoveredEventId, setHoveredEventId] = useState<string | null>(null);
  const { open } = useSidePanel();

  const [columnFilters, setColumnFilters] = useState<ColumnFiltersState>(() => {
    const filtersParam = searchParams.get('filters');
    if (filtersParam) {
      return JSON.parse(filtersParam);
    }
    return [];
  });

  const [columnVisibility, setColumnVisibility] = useState<VisibilityState>({
    EventId: false,
    Payload: false,
    scope: false,
  });

  const [pagination, setPagination] = useState<PaginationState>(() => {
    const pageIndex = Number(searchParams.get('pageIndex')) || 0;
    const pageSize = Number(searchParams.get('pageSize')) || 50;
    return { pageIndex, pageSize };
  });
  const [pageSize, setPageSize] = useState<number>(
    Number(searchParams.get('pageSize')) || 50,
  );
  const [rowSelection, setRowSelection] = useState<RowSelectionState>({});

  useEffect(() => {
    const newSearchParams = new URLSearchParams(searchParams);

    newSearchParams.set('filters', JSON.stringify(columnFilters));
    newSearchParams.set('pageIndex', pagination.pageIndex.toString());
    newSearchParams.set('pageSize', pagination.pageSize.toString());
    setSearchParams(newSearchParams, { replace: true });
  }, [columnFilters, pagination, setSearchParams, searchParams]);

  const keys = useMemo(() => {
    const filter = columnFilters.find((filter) => filter.id === 'key');

    if (!filter) {
      return;
    }

    return filter?.value as Array<string>;
  }, [columnFilters]);

  const workflows = useMemo(() => {
    const filter = columnFilters.find((filter) => filter.id === 'workflows');

    if (!filter) {
      return;
    }

    return filter?.value as Array<string>;
  }, [columnFilters]);

  const scopes = useMemo(() => {
    const filter = columnFilters.find((filter) => filter.id === 'scope');

    if (!filter) {
      return [];
    }

    return filter?.value as Array<string>;
  }, [columnFilters]);

  const statuses = useMemo(() => {
    const filter = columnFilters.find((filter) => filter.id === 'status');

    if (!filter) {
      return;
    }

    return filter?.value as Array<V1TaskStatus>;
  }, [columnFilters]);

  const eventIds = useMemo(() => {
    const filter = columnFilters.find((filter) => filter.id === 'EventId');

    if (!filter) {
      return;
    }

    return filter?.value as Array<string>;
  }, [columnFilters]);

  const AdditionalMetadataFilter = useMemo(() => {
    const filter = columnFilters.find((filter) => filter.id === 'Metadata');

    if (!filter) {
      return;
    }

    return filter?.value as Array<string>;
  }, [columnFilters]);

  const offset = useMemo(() => {
    if (!pagination) {
      return;
    }

    return pagination.pageIndex * pagination.pageSize;
  }, [pagination]);

  const {
    data,
    isLoading: eventsIsLoading,
    refetch,
    error: eventsError,
  } = useQuery({
    queryKey: [
      'v1:events:list',
      tenantId,
      {
        keys,
        workflows,
        offset,
        limit: pageSize,
        statuses,
        additionalMetadata: AdditionalMetadataFilter,
        eventIds,
      },
    ],
    queryFn: async () => {
      const response = await api.v1EventList(tenantId, {
        offset,
        limit: pageSize,
        keys,
        since: undefined,
        until: undefined,
        eventIds,
        workflowRunStatuses: statuses,
        additionalMetadata: AdditionalMetadataFilter,
        workflowIds: workflows,
        scopes,
      });

      return response.data;
    },
    refetchInterval: hoveredEventId || eventIds?.length ? false : 5000,
  });

  const {
    data: eventKeys,
    isLoading: eventKeysIsLoading,
    error: eventKeysError,
  } = useQuery({
    queryKey: ['v1:events:listKeys', tenantId],
    queryFn: async () => {
      const response = await api.v1EventKeyList(tenantId);

      return response.data;
    },
  });

  const eventKeyFilters = useMemo((): FilterOption[] => {
    return (
      eventKeys?.rows?.map((key) => ({
        value: key,
        label: key,
      })) || []
    );
  }, [eventKeys]);

  const {
    data: workflowKeys,
    isLoading: workflowKeysIsLoading,
    error: workflowKeysError,
  } = useQuery({
    ...queries.workflows.list(tenantId, { limit: 200 }),
  });

  const workflowKeyFilters = useMemo((): FilterOption[] => {
    return (
      workflowKeys?.rows?.map((key) => ({
        value: key.metadata.id,
        label: key.name,
      })) || []
    );
  }, [workflowKeys]);

  const workflowRunStatusFilters = useMemo((): FilterOption[] => {
    return [
      {
        value: V1TaskStatus.COMPLETED,
        label: 'Succeeded',
      },
      {
        value: V1TaskStatus.FAILED,
        label: 'Failed',
      },
      {
        value: V1TaskStatus.RUNNING,
        label: 'Running',
      },
      {
        value: V1TaskStatus.QUEUED,
        label: 'Queued',
      },
      {
        value: V1TaskStatus.CANCELLED,
        label: 'Cancelled',
      },
    ];
  }, []);

  const tableColumns = columns({
    onRowClick: (row: V1Event) => {
      open({
        type: 'event-details',
        content: {
          event: row,
        },
      });
    },
    hoveredEventId,
    setHoveredEventId,
  });

  const actions = [
    <Button
      key="refresh"
      className="h-8 px-2 lg:px-3"
      size="sm"
      onClick={() => {
        refetch();
        setRotate(!rotate);
      }}
      variant={'outline'}
      aria-label="Refresh events list"
    >
      <ArrowPathIcon
        className={`h-4 w-4 transition-transform ${rotate ? 'rotate-180' : ''}`}
      />
    </Button>,
  ];

  return (
    <>
      <DataTable
        error={eventsError || eventKeysError || workflowKeysError}
        isLoading={
          eventsIsLoading || eventKeysIsLoading || workflowKeysIsLoading
        }
        columns={tableColumns}
        data={data?.rows || []}
        filters={[
          {
            columnId: 'key',
            title: 'Key',
            options: eventKeyFilters,
          },
          {
            columnId: 'workflows',
            title: 'Task',
            options: workflowKeyFilters,
          },
          {
            columnId: 'status',
            title: 'Status',
            options: workflowRunStatusFilters,
          },
          {
            columnId: 'Metadata',
            title: 'Metadata',
            type: ToolbarType.KeyValue,
          },
          {
            columnId: 'EventId',
            title: 'Event Id',
            type: ToolbarType.Array,
          },
          {
            columnId: 'scope',
            title: 'Scope',
            type: ToolbarType.Array,
          },
        ]}
        showColumnToggle={true}
        columnVisibility={columnVisibility}
        setColumnVisibility={setColumnVisibility}
        actions={actions}
        columnFilters={columnFilters}
        setColumnFilters={setColumnFilters}
        pagination={pagination}
        setPagination={setPagination}
        onSetPageSize={setPageSize}
        pageCount={data?.pagination?.num_pages || 0}
        rowSelection={rowSelection}
        setRowSelection={setRowSelection}
        getRowId={(row) => row.metadata.id}
      />
    </>
  );
}

<<<<<<< HEAD
function ExpandedEventContent({ event }: { event: V1Event }) {
  const { filters, workflowIdToName } = useFilters({ key: 'events-table' });

  return (
    <DialogContent className="md:max-w-[700px] lg:max-w-[900px] xl:max-w-[1100px] max-h-[85%] overflow-auto">
      <DialogHeader>
        <DialogTitle>Event {event.key}</DialogTitle>
        <DialogDescription>
          Seen <RelativeDate date={event.metadata.createdAt} />
        </DialogDescription>
      </DialogHeader>

      <h3 className="text-lg font-bold leading-tight text-foreground">
        Event Data
      </h3>
      <Separator />
      <EventDataSection event={event} />
      {filters && filters.length > 0 && (
        <>
          <h3 className="text-lg font-bold leading-tight text-foreground">
            Filters
          </h3>
          <Separator />
          <FiltersSection
            filters={filters}
            workflowIdToName={workflowIdToName}
          />
        </>
      )}
      <h3 className="text-lg font-bold leading-tight text-foreground">Runs</h3>
      <Separator />
      <EventWorkflowRunsList event={event} />
    </DialogContent>
=======
export function ExpandedEventContent({ event }: { event: V1Event }) {
  const { tenantId } = useCurrentTenantId();

  const { data: filters } = useQuery({
    queryKey: ['v1:filters:list', tenantId, event.metadata.id],
    queryFn: async () => {
      if (!event.scope) {
        return [];
      }

      const response = await api.v1FilterList(tenantId, {
        scopes: [event.scope],
      });

      return response.data.rows;
    },
  });

  return (
    <div className="w-full">
      <div className="space-y-6">
        <div className="space-y-2">
          <p className="text-sm text-muted-foreground">
            Seen <RelativeDate date={event.metadata.createdAt} />
          </p>
        </div>

        <div className="space-y-4">
          <div>
            <h3 className="text-sm font-semibold text-foreground mb-2">
              Event Data
            </h3>
            <Separator className="mb-3" />
            <EventDataSection event={event} />
          </div>

          {filters && filters.length > 0 && (
            <div>
              <h3 className="text-sm font-semibold text-foreground mb-2">
                Filters
              </h3>
              <Separator className="mb-3" />
              <FiltersSection filters={filters} />
            </div>
          )}

          <div>
            <h3 className="text-sm font-semibold text-foreground mb-2">Runs</h3>
            <Separator className="mb-3" />
            <EventWorkflowRunsList event={event} />
          </div>
        </div>
      </div>
    </div>
>>>>>>> e5e5d81a
  );
}

function EventDataSection({ event }: { event: V1Event }) {
  const dataToDisplay = {
    id: event.metadata.id,
    seenAt: event.seenAt,
    key: event.key,
    additionalMetadata: event.additionalMetadata,
    scope: event.scope,
    payload: event.payload,
  };

  return (
    <CodeHighlighter
      language="json"
      className="text-xs"
      code={JSON.stringify(dataToDisplay, null, 2)}
    />
  );
}

function FiltersSection({
  filters,
  workflowIdToName,
}: {
  filters: V1Filter[];
  workflowIdToName: Record<string, string>;
}) {
  const columns = useMemo(
    () => filterColumns(workflowIdToName),
    [workflowIdToName],
  );

  return (
<<<<<<< HEAD
    <div className="[&_th:last-child]:w-[60px] [&_th:last-child]:min-w-[60px] [&_th:last-child]:max-w-[60px] [&_td:last-child]:w-[60px] [&_td:last-child]:min-w-[60px] [&_td:last-child]:max-w-[60px]">
      <DataTable columns={columns} data={filters} filters={[]} />
=======
    <div className="w-full overflow-x-auto">
      <div className="min-w-[500px] [&_th:last-child]:w-[60px] [&_th:last-child]:min-w-[60px] [&_th:last-child]:max-w-[60px] [&_td:last-child]:w-[60px] [&_td:last-child]:min-w-[60px] [&_td:last-child]:max-w-[60px]">
        <DataTable columns={filterColumns} data={filters} filters={[]} />
      </div>
>>>>>>> e5e5d81a
    </div>
  );
}

function EventWorkflowRunsList({ event }: { event: V1Event }) {
  return (
    <div className="w-full overflow-x-auto">
      <div className="min-w-[600px]">
        <RunsProvider
          tableKey={`event-workflow-runs-${event.metadata.id}`}
          display={{
            hideMetrics: true,
            hideCounts: true,
            hideDateFilter: true,
            hideTriggerRunButton: true,
            hideCancelAndReplayButtons: true,
          }}
          runFilters={{
            triggeringEventExternalId: event.metadata.id,
          }}
        >
          <RunsTable />
        </RunsProvider>
      </div>
    </div>
  );
}<|MERGE_RESOLUTION|>--- conflicted
+++ resolved
@@ -22,27 +22,10 @@
 import { RunsProvider } from '../workflow-runs-v1/hooks/runs-provider';
 import { CodeHighlighter } from '@/components/v1/ui/code-highlighter';
 import { useCurrentTenantId } from '@/hooks/use-tenant';
-<<<<<<< HEAD
 
 import { filterColumns } from '../filters/components/filter-columns';
 import { useFilters } from '../filters/hooks/use-filters';
-=======
-import { DataTableColumnHeader } from '@/components/v1/molecules/data-table/data-table-column-header';
-import {
-  Popover,
-  PopoverContent,
-  PopoverTrigger,
-} from '@/components/v1/ui/popover';
-import { CopyIcon, EyeIcon, CheckIcon } from 'lucide-react';
-import { DotsVerticalIcon } from '@radix-ui/react-icons';
-import {
-  DropdownMenu,
-  DropdownMenuContent,
-  DropdownMenuItem,
-  DropdownMenuTrigger,
-} from '@/components/v1/ui/dropdown-menu';
 import { useSidePanel } from '@/hooks/use-side-panel';
->>>>>>> e5e5d81a
 
 export default function Events() {
   const { tenantId } = useCurrentTenantId();
@@ -345,58 +328,8 @@
   );
 }
 
-<<<<<<< HEAD
-function ExpandedEventContent({ event }: { event: V1Event }) {
+export function ExpandedEventContent({ event }: { event: V1Event }) {
   const { filters, workflowIdToName } = useFilters({ key: 'events-table' });
-
-  return (
-    <DialogContent className="md:max-w-[700px] lg:max-w-[900px] xl:max-w-[1100px] max-h-[85%] overflow-auto">
-      <DialogHeader>
-        <DialogTitle>Event {event.key}</DialogTitle>
-        <DialogDescription>
-          Seen <RelativeDate date={event.metadata.createdAt} />
-        </DialogDescription>
-      </DialogHeader>
-
-      <h3 className="text-lg font-bold leading-tight text-foreground">
-        Event Data
-      </h3>
-      <Separator />
-      <EventDataSection event={event} />
-      {filters && filters.length > 0 && (
-        <>
-          <h3 className="text-lg font-bold leading-tight text-foreground">
-            Filters
-          </h3>
-          <Separator />
-          <FiltersSection
-            filters={filters}
-            workflowIdToName={workflowIdToName}
-          />
-        </>
-      )}
-      <h3 className="text-lg font-bold leading-tight text-foreground">Runs</h3>
-      <Separator />
-      <EventWorkflowRunsList event={event} />
-    </DialogContent>
-=======
-export function ExpandedEventContent({ event }: { event: V1Event }) {
-  const { tenantId } = useCurrentTenantId();
-
-  const { data: filters } = useQuery({
-    queryKey: ['v1:filters:list', tenantId, event.metadata.id],
-    queryFn: async () => {
-      if (!event.scope) {
-        return [];
-      }
-
-      const response = await api.v1FilterList(tenantId, {
-        scopes: [event.scope],
-      });
-
-      return response.data.rows;
-    },
-  });
 
   return (
     <div className="w-full">
@@ -422,7 +355,10 @@
                 Filters
               </h3>
               <Separator className="mb-3" />
-              <FiltersSection filters={filters} />
+              <FiltersSection
+                filters={filters}
+                workflowIdToName={workflowIdToName}
+              />
             </div>
           )}
 
@@ -434,7 +370,6 @@
         </div>
       </div>
     </div>
->>>>>>> e5e5d81a
   );
 }
 
@@ -470,15 +405,10 @@
   );
 
   return (
-<<<<<<< HEAD
-    <div className="[&_th:last-child]:w-[60px] [&_th:last-child]:min-w-[60px] [&_th:last-child]:max-w-[60px] [&_td:last-child]:w-[60px] [&_td:last-child]:min-w-[60px] [&_td:last-child]:max-w-[60px]">
-      <DataTable columns={columns} data={filters} filters={[]} />
-=======
     <div className="w-full overflow-x-auto">
       <div className="min-w-[500px] [&_th:last-child]:w-[60px] [&_th:last-child]:min-w-[60px] [&_th:last-child]:max-w-[60px] [&_td:last-child]:w-[60px] [&_td:last-child]:min-w-[60px] [&_td:last-child]:max-w-[60px]">
-        <DataTable columns={filterColumns} data={filters} filters={[]} />
+        <DataTable columns={columns} data={filters} filters={[]} />
       </div>
->>>>>>> e5e5d81a
     </div>
   );
 }
