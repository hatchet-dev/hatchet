import { Button } from '@/components/v1/ui/button';
import { useCurrentTenantId } from '@/hooks/use-tenant';
import { queries } from '@/lib/api/queries';
import { appRoutes } from '@/router';
import {
  CalendarIcon,
  CpuChipIcon,
  CurrencyDollarIcon,
} from '@heroicons/react/24/outline';
import { useQuery } from '@tanstack/react-query';
import { Link } from '@tanstack/react-router';

interface BillingRequiredProps {
  tenant: any;
  billing: any;
  manageClicked: () => Promise<void>;
  portalLoading: boolean;
}

export function BillingRequired({
  tenant,
  manageClicked,
  portalLoading,
}: BillingRequiredProps) {
  const { tenantId } = useCurrentTenantId();
  // Query for compute cost information to show available credits
  const computeCostQuery = useQuery({
    ...queries.cloud.getComputeCost(tenant?.metadata.id || ''),
    enabled: !!tenant?.metadata.id,
  });

  const hasCredits =
    computeCostQuery.data?.hasCreditsRemaining &&
    computeCostQuery.data?.creditsRemaining !== undefined;

  return (
    <div className="h-full w-full flex-grow">
      <div className="mx-auto px-4 py-8 sm:px-6 lg:px-8">
        <div className="rounded-lg border bg-card p-12 shadow-sm">
          <div className="mx-auto flex max-w-md flex-col items-center text-center">
            <div className="mb-6 flex h-16 w-16 items-center justify-center rounded-full bg-primary/10">
              <CpuChipIcon className="h-8 w-8 text-primary" />
            </div>

            <h3 className="mb-2 text-2xl font-semibold">
              Ready to supercharge your task runs?
            </h3>

<<<<<<< HEAD
            <p className="text-muted-foreground mb-6">
              Unlock Managed Compute by setting up billing. No commitment
=======
            <p className="mb-6 text-muted-foreground">
              Unlock Managed Compute by adding a payment method. No commitment
>>>>>>> 26c1c582
              required - you only pay for what you use!
            </p>

            {/* Pricing Information */}
            <div className="mb-6 w-full rounded-lg border bg-muted/10 p-4">
              <div className="flex items-start">
                <div className="mr-3 flex h-10 w-10 items-center justify-center rounded-full bg-primary/10">
                  <CurrencyDollarIcon className="h-5 w-5 text-primary" />
                </div>
                <div className="flex-1 text-left">
                  <h4 className="font-medium">
                    Transparent Pay as You Go Pricing
                  </h4>
                  <div className="mt-2 grid gap-2 text-sm">
                    <div className="flex justify-between">
                      <span className="text-muted-foreground">CPU:</span>
                      <span className="font-medium">$0.01/hour/CPU</span>
                    </div>
                    <div className="flex justify-between">
                      <span className="text-muted-foreground">Memory:</span>
                      <span className="font-medium">$0.01/hour/GB RAM</span>
                    </div>
                    {hasCredits &&
                      computeCostQuery.data?.creditsRemaining !== undefined && (
                        <div className="flex justify-between">
                          <span className="text-muted-foreground">
                            Monthly Free Credits:
                          </span>
                          <span className="font-medium text-green-500">
                            {new Intl.NumberFormat('en-US', {
                              style: 'currency',
                              currency: 'USD',
                            }).format(computeCostQuery.data.creditsRemaining)}
                          </span>
                        </div>
                      )}
                  </div>
                </div>
              </div>
            </div>

            <div className="mb-8 flex justify-center rounded-lg bg-muted/30 p-6">
              <div className="grid grid-cols-2 gap-x-8 gap-y-3 text-left text-sm">
                <div className="flex items-start">
                  <span className="mr-2 flex items-center text-primary">•</span>
                  <span>Auto-scaling workers based on slots</span>
                </div>
                <div className="flex items-start">
                  <span className="mr-2 flex items-center text-primary">•</span>
                  <span>Zero infrastructure headaches</span>
                </div>
                <div className="flex items-start">
                  <span className="mr-2 flex items-center text-primary">•</span>
                  <span>Multiple regions and machine types</span>
                </div>
                <div className="flex items-start">
                  <span className="mr-2 flex items-center text-primary">•</span>
                  <span>No cold starts</span>
                </div>
              </div>
            </div>

            <div className="flex w-full flex-col gap-4">
              <Button
                onClick={manageClicked}
                disabled={portalLoading}
                className="min-w-40 px-8 py-6 text-base"
                size="lg"
              >
                {portalLoading ? 'Loading...' : 'Set Up Billing →'}
              </Button>

              <div className="relative">
                <div className="absolute inset-0 flex items-center">
                  <span className="w-full border-t" />
                </div>
                <div className="relative flex justify-center text-xs uppercase">
                  <span className="bg-card px-2 text-muted-foreground">
                    Not ready yet?
                  </span>
                </div>
              </div>

              <Link
                to={appRoutes.tenantManagedWorkersTemplateRoute.to}
                params={{ tenant: tenantId }}
                className="w-full"
              >
                <Button
                  variant="outline"
                  className="w-full min-w-40 px-8 py-6 text-base"
                  size="lg"
                >
                  Deploy a Demo Template for Free
                </Button>
              </Link>

              <div className="relative mt-4">
                <div className="absolute inset-0 flex items-center">
                  <span className="w-full border-t" />
                </div>
                <div className="relative flex justify-center text-xs uppercase">
                  <span className="bg-card px-2 text-muted-foreground">
                    Have questions or requirements?
                  </span>
                </div>
              </div>

              <a
                href="https://hatchet.run/office-hours"
                target="_blank"
                rel="noopener noreferrer"
                className="w-full"
              >
                <Button
                  variant="ghost"
                  className="flex w-full min-w-40 items-center justify-center gap-2 px-8 py-6 text-base"
                  size="lg"
                >
                  <CalendarIcon className="h-5 w-5" />
                  Book a Call with Our Team
                </Button>
              </a>
            </div>
          </div>
        </div>
      </div>
    </div>
  );
}<|MERGE_RESOLUTION|>--- conflicted
+++ resolved
@@ -46,13 +46,8 @@
               Ready to supercharge your task runs?
             </h3>
 
-<<<<<<< HEAD
             <p className="text-muted-foreground mb-6">
               Unlock Managed Compute by setting up billing. No commitment
-=======
-            <p className="mb-6 text-muted-foreground">
-              Unlock Managed Compute by adding a payment method. No commitment
->>>>>>> 26c1c582
               required - you only pay for what you use!
             </p>
 
