--- conflicted
+++ resolved
@@ -1,24 +1,14 @@
 import { Button } from '@/components/v1/ui/button';
-<<<<<<< HEAD
-import { Link } from '@tanstack/react-router';
-=======
 import { useCurrentTenantId } from '@/hooks/use-tenant';
 import { queries } from '@/lib/api/queries';
 import { appRoutes } from '@/router';
->>>>>>> efe6cf5b
 import {
   CalendarIcon,
   CpuChipIcon,
   CurrencyDollarIcon,
 } from '@heroicons/react/24/outline';
 import { useQuery } from '@tanstack/react-query';
-<<<<<<< HEAD
-import { queries } from '@/lib/api/queries';
-import { useCurrentTenantId } from '@/hooks/use-tenant';
-import { appRoutes } from '@/router';
-=======
 import { Link } from '@tanstack/react-router';
->>>>>>> efe6cf5b
 
 interface BillingRequiredProps {
   tenant: any;
