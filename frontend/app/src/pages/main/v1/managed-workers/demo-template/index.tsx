import { Button } from '@/components/v1/ui/button';
<<<<<<< HEAD
import { Separator } from '@/components/v1/ui/separator';
import { Link } from '@tanstack/react-router';
import { useState, useEffect, useCallback } from 'react';
import { ArrowLeftIcon } from '@radix-ui/react-icons';
import {
  PlayIcon,
  CheckCircleIcon,
  ArrowPathIcon,
  KeyIcon,
} from '@heroicons/react/24/outline';
import { Step, Steps } from '@/components/v1/ui/steps';
=======
import { Card } from '@/components/v1/ui/card';
>>>>>>> efe6cf5b
import { CodeHighlighter } from '@/components/v1/ui/code-highlighter';
import { Label } from '@/components/v1/ui/label';
import { RadioGroup, RadioGroupItem } from '@/components/v1/ui/radio-group';
import { Separator } from '@/components/v1/ui/separator';
import { Step, Steps } from '@/components/v1/ui/steps';
import {
  Tabs,
  TabsContent,
  TabsList,
  TabsTrigger,
} from '@/components/v1/ui/tabs';
import { useCurrentTenantId } from '@/hooks/use-tenant';
<<<<<<< HEAD
import { appRoutes } from '@/router';
=======
import api from '@/lib/api';
import { cloudApi } from '@/lib/api/api';
import {
  ManagedWorkerEventStatus,
  TemplateOptions,
} from '@/lib/api/generated/cloud/data-contracts';
import { queries } from '@/lib/api/queries';
import { appRoutes } from '@/router';
import {
  PlayIcon,
  CheckCircleIcon,
  ArrowPathIcon,
  KeyIcon,
} from '@heroicons/react/24/outline';
import { ArrowLeftIcon } from '@radix-ui/react-icons';
import { GitHubLogoIcon } from '@radix-ui/react-icons';
import { useMutation, useQuery } from '@tanstack/react-query';
import { Link } from '@tanstack/react-router';
import { useState, useEffect, useCallback } from 'react';
>>>>>>> efe6cf5b

export default function DemoTemplate() {
  const { tenantId } = useCurrentTenantId();
  const [deploying, setDeploying] = useState(false);
  const [deployed, setDeployed] = useState(false);
  const [deployedWorkerId, setDeployedWorkerId] = useState<string | null>(null);
  const [deploymentError, setDeploymentError] = useState<string | null>(null);
  const [deploymentStatus, setDeploymentStatus] = useState<string>('');
  const [isSimulation] = useState(false);
  const [workflowId, setWorkflowId] = useState<string | null>(null);
  const [, setTriggering] = useState(false);
  const [, setTriggerSuccess] = useState(false);
  const [runsTriggered, setRunsTriggered] = useState(0);
  const [allRunsTriggered, setAllRunsTriggered] = useState(false);

  // Step states
  const [overviewOpen, setOverviewOpen] = useState(true);
  const [infoConfirmed, setInfoConfirmed] = useState(false);
  const [deployStepOpen, setDeployStepOpen] = useState(false);
  const [successStepOpen, setSuccessStepOpen] = useState(false);

  // Template selection
  const [selectedTemplate, setSelectedTemplate] = useState<TemplateOptions>(
    TemplateOptions.QUICKSTART_TYPESCRIPT,
  );

  // Create demo template mutation
  const { mutate: createComputeDemoTemplate, isPending } = useMutation({
    mutationFn: (template: TemplateOptions) =>
      cloudApi.managedWorkerTemplateCreate(tenantId, {
        name: template,
      }),
    onSuccess: (response) => {
      // Extract worker ID from the response
      const workerId = response.data.metadata?.id;
      if (workerId) {
        setDeployedWorkerId(workerId);

        // In a real implementation, we would fetch the demo workflow ID here
        if (isSimulation) {
          setWorkflowId(`sim-wf-${Math.random().toString(36).substring(2, 7)}`);
        }
      }
    },
    onError: (error: any) => {
      console.error('Failed to create template:', error);
      setDeploymentError(
        error?.response?.data?.errors?.[0]?.description ||
          'Failed to create template',
      );
      setDeploying(false);
    },
  });

  // Query for monitoring worker events if we have a worker ID
  const workerEventsQuery = useQuery({
    ...queries.cloud.listManagedWorkerEvents(deployedWorkerId || ''),
    enabled: !!deployedWorkerId && !isSimulation,
    refetchInterval:
      deployedWorkerId && !deployed && !isSimulation ? 2000 : false,
  });

  // Simulated deployment steps for the demo
  const simulateDeployment = () => {
    setDeploying(true);
    setDeploymentError(null);
    setDeploymentStatus('Initializing deployment...');

    // Mock a random worker ID for the simulation
    const mockWorkerId = `sim-${Math.random().toString(36).substring(2, 9)}`;
    setDeployedWorkerId(mockWorkerId);
    setWorkflowId(`sim-wf-${Math.random().toString(36).substring(2, 7)}`);

    // Simulate a deployment sequence with delays
    setTimeout(() => {
      setDeploymentStatus('Creating worker resources...');

      setTimeout(() => {
        setDeploymentStatus('Building container image...');

        setTimeout(() => {
          setDeploymentStatus('Deploying managed worker...');

          setTimeout(() => {
            setDeploymentStatus('Deployment complete');
            setDeploying(false);
            setDeployed(true);
            setDeployStepOpen(false);
            setSuccessStepOpen(true);
          }, 2000);
        }, 1500);
      }, 1500);
    }, 1000);
  };

  // Trigger a workflow run
  const triggerWorkflow = useCallback(async () => {
    if (!workflowId) {
      return;
    }

    setTriggering(true);

    if (isSimulation) {
      // Simulate workflow trigger
      setTimeout(() => {
        setTriggering(false);
        setTriggerSuccess(true);
        setRunsTriggered((prev) => prev + 1);
        if (runsTriggered + 1 >= 3) {
          setAllRunsTriggered(true);
        }
      }, 1000);
      return;
    }

    try {
      // In a real implementation, we would call the API to trigger the workflow
      // This is simplified mock code for demonstration
      setTimeout(() => {
        setTriggering(false);
        setTriggerSuccess(true);
        setRunsTriggered((prev) => prev + 1);
        if (runsTriggered + 1 >= 3) {
          setAllRunsTriggered(true);
        }
      }, 1000);
    } catch (error) {
      console.error('Failed to trigger run:', error);
      setTriggering(false);
    }
  }, [workflowId, isSimulation, runsTriggered]);

  // Automatically trigger task runs when success step is opened
  useEffect(() => {
    if (successStepOpen && workflowId && !allRunsTriggered) {
      const triggerRuns = async () => {
        for (let i = 0; i < 3; i++) {
          if (i > 0) {
            // Add a small delay between triggers
            await new Promise((resolve) => setTimeout(resolve, 1500));
          }
          await triggerWorkflow();
        }
      };

      triggerRuns();
    }
  }, [allRunsTriggered, successStepOpen, triggerWorkflow, workflowId]);

  // Monitor events to determine deployment status
  useEffect(() => {
    if (deployedWorkerId && workerEventsQuery.data?.rows && !isSimulation) {
      const events = workerEventsQuery.data.rows;

      // Check for latest event
      if (events.length > 0) {
        // Sort by time, most recent first
        const sortedEvents = [...events].sort(
          (a, b) =>
            new Date(b.timeLastSeen).getTime() -
            new Date(a.timeLastSeen).getTime(),
        );

        const latestEvent = sortedEvents[0];
        setDeploymentStatus(latestEvent.message);

        // Check if deployment is complete - make success detection more robust
        if (latestEvent.status === ManagedWorkerEventStatus.SUCCEEDED) {
          setDeploying(false);
          setDeployed(true);
          setDeployStepOpen(false);
          setSuccessStepOpen(true);

          // In a real implementation, we would fetch the demo workflow ID here
          // For now, use a mock ID for non-simulation case
          if (!workflowId) {
            setWorkflowId(
              `demo-wf-${Math.random().toString(36).substring(2, 7)}`,
            );
          }
        } else if (latestEvent.status === ManagedWorkerEventStatus.FAILED) {
          setDeploymentError(latestEvent.message);
          setDeploying(false);
        }
      }
    }
  }, [deployedWorkerId, workerEventsQuery.data, isSimulation, workflowId]);

  const handleDeploy = async () => {
    if (isSimulation) {
      simulateDeployment();
      return;
    }

    setDeploying(true);
    setDeploymentError(null);
    setDeploymentStatus('Initializing deployment...');

    // Call the actual API to deploy the template
    createComputeDemoTemplate(selectedTemplate);
  };

  const handleConfirmInfo = () => {
    setInfoConfirmed(true);
    setOverviewOpen(false);
    setDeployStepOpen(true);
  };

  const handleLanguageSelection = (value: TemplateOptions) => {
    setSelectedTemplate(value);
  };

  // API token generation
  const [isGeneratingToken, setIsGeneratingToken] = useState(false);
  const [apiToken, setApiToken] = useState<string | null>(null);
  const [tokenRevealed, setTokenRevealed] = useState(true);
  const [selectedCodeTab, setSelectedCodeTab] = useState('typescript');

  // Handle API token generation
  const handleGenerateToken = () => {
    setIsGeneratingToken(true);

    if (isSimulation) {
      // Only simulate token generation in simulation mode
      setTimeout(() => {
        const tokenPrefix = 'hx_sim_';
        const randomPart =
          Math.random().toString(36).substring(2, 15) +
          Math.random().toString(36).substring(2, 15);

        setApiToken(`${tokenPrefix}${randomPart}`);
        setIsGeneratingToken(false);
      }, 1500);
    } else {
      // Call the real API to generate a token
      api
        .apiTokenCreate(tenantId, { name: 'demo-template-token' })
        .then((response: any) => {
          if (response.data && response.data.token) {
            setApiToken(response.data.token);
          } else {
            console.error('Failed to get token from response');
          }
        })
        .catch((error: any) => {
          console.error('Failed to generate token:', error);
        })
        .finally(() => {
          setIsGeneratingToken(false);
        });
    }
  };

  // Code examples for triggering a workflow via API
  const triggerCodeExamples = {
    typescript: `import HatchetClient from '@hatchet-dev/typescript-sdk';

async function main() {
  const hatchet = HatchetClient.init();
  const result = await hatchet.run('first-workflow', {});
  console.log(result);
}

if (require.main === module) {
  main().catch(console.error).finally(() => process.exit(0));
}
`,
    python: `from hatchet_sdk import Hatchet

hatchet = Hatchet()
result = hatchet.run_workflow(name="first-workflow")
print(result)
`,
    go: `package main

import (
	"fmt"

	v1_workflows "github.com/hatchet-dev/hatchet/examples/go/tasks"
	v1 "github.com/hatchet-dev/hatchet/pkg/v1"
	"github.com/hatchet-dev/hatchet/pkg/v1/workflow"
	"github.com/joho/godotenv"
)

func main() {
	err := godotenv.Load()
	if err != nil {
		panic(err)
	}

	hatchet, err := v1.NewHatchetClient()

	if err != nil {
		panic(err)
	}

	simple := v1.WorkflowFactory[any, any](
		workflow.CreateOpts[any]{
			Name: "first-workflow",
		},
		&hatchet,
	)

	result, err := simple.Run(v1_workflows.SimpleInput{
		Message: "Hello, World!",
	})

	if err != nil {
		panic(err)
	}

	fmt.Println(result)
}
`,
  };

  return (
<<<<<<< HEAD
    <div className="flex-grow h-full w-full">
      <div className="mx-auto py-8 px-4 sm:px-6 lg:px-8">
        <div className="flex flex-row items-center mb-4">
=======
    <div className="h-full w-full flex-grow">
      <div className="mx-auto px-4 py-8 sm:px-6 lg:px-8">
        <div className="mb-4 flex flex-row items-center">
>>>>>>> efe6cf5b
          <Link
            to={appRoutes.tenantManagedWorkersRoute.to}
            params={{ tenant: tenantId }}
            className="mr-4"
          >
            <Button variant="ghost" size="icon">
              <ArrowLeftIcon className="size-4" />
            </Button>
          </Link>
          <h2 className="text-2xl font-bold leading-tight text-foreground">
            Deploy Demo Template
          </h2>
        </div>
        <Separator className="my-4" />
        <div className="mx-auto max-w-3xl">
          <Steps className="mt-6">
            <Step
              title="Select your template language"
              open={overviewOpen}
              setOpen={setOverviewOpen}
            >
              <div className="grid gap-6">
                <div className="mb-2 rounded-lg bg-muted/30 p-4">
                  <h4 className="mb-2 font-medium">Demo Includes:</h4>
                  <ul className="space-y-2">
                    <li className="flex items-start">
                      <span className="mr-2 flex items-center text-primary">
                        •
                      </span>
                      <span>Sample workflow with 3 steps</span>
                    </li>
                    <li className="flex items-start">
                      <span className="mr-2 flex items-center text-primary">
                        •
                      </span>
                      <span>1 managed service (limited resources)</span>
                    </li>
                    <li className="flex items-start">
                      <span className="mr-2 flex items-center text-primary">
                        •
                      </span>
                      <span>Active for 1 hour</span>
                    </li>
                    <li className="flex items-start">
                      <span className="mr-2 flex items-center text-primary">
                        •
                      </span>
                      <span>No payment method required</span>
                    </li>
                  </ul>
                </div>

                <div className="mb-4">
                  <h3 className="mb-4 text-lg font-medium">
                    Choose your programming language:
                  </h3>
                  <RadioGroup
                    value={selectedTemplate}
                    onValueChange={handleLanguageSelection}
                    className="flex flex-col space-y-3"
                  >
                    {/* TypeScript Option */}
                    <div
                      className="cursor-pointer"
                      onClick={() =>
                        handleLanguageSelection(
                          TemplateOptions.QUICKSTART_TYPESCRIPT,
                        )
                      }
                    >
                      <Card
                        className={`border-2 p-4 ${selectedTemplate === TemplateOptions.QUICKSTART_TYPESCRIPT ? 'border-primary' : 'border-border'}`}
                      >
                        <div className="flex items-center space-x-3">
                          <RadioGroupItem
                            value={TemplateOptions.QUICKSTART_TYPESCRIPT}
                            id="typescript"
                            className="mr-2"
                          />
                          <div className="grid gap-1">
                            <Label
                              htmlFor="typescript"
                              className="cursor-pointer text-lg font-medium"
                            >
                              TypeScript
                            </Label>
                            <p className="text-sm text-muted-foreground">
                              Modern JavaScript with type safety.
                            </p>
                          </div>
                        </div>

                        {selectedTemplate ===
                          TemplateOptions.QUICKSTART_TYPESCRIPT && (
                          <div className="mt-4 border-t pt-4">
                            <div className="flex items-center justify-between">
                              <a
                                href="https://github.com/hatchet-dev/managed-compute-examples/tree/main/typescript"
                                target="_blank"
                                rel="noopener noreferrer"
                                className="inline-flex items-center text-sm font-medium text-primary hover:underline"
                              >
                                <GitHubLogoIcon className="mr-2 size-4" />
                                View TypeScript source on GitHub
                                <span className="ml-1">↗</span>
                              </a>
                              <Button
                                onClick={handleConfirmInfo}
                                size="sm"
                                className="px-4"
                              >
                                Continue with TypeScript
                              </Button>
                            </div>
                          </div>
                        )}
                      </Card>
                    </div>

                    {/* Python Option */}
                    <div
                      className="cursor-pointer"
                      onClick={() =>
                        handleLanguageSelection(
                          TemplateOptions.QUICKSTART_PYTHON,
                        )
                      }
                    >
                      <Card
                        className={`border-2 p-4 ${selectedTemplate === TemplateOptions.QUICKSTART_PYTHON ? 'border-primary' : 'border-border'}`}
                      >
                        <div className="flex items-center space-x-3">
                          <RadioGroupItem
                            value={TemplateOptions.QUICKSTART_PYTHON}
                            id="python"
                            className="mr-2"
                          />
                          <div className="grid gap-1">
                            <Label
                              htmlFor="python"
                              className="cursor-pointer text-lg font-medium"
                            >
                              Python
                            </Label>
                            <p className="text-sm text-muted-foreground">
                              Simple, readable syntax for rapid development.
                            </p>
                          </div>
                        </div>

                        {selectedTemplate ===
                          TemplateOptions.QUICKSTART_PYTHON && (
                          <div className="mt-4 border-t pt-4">
                            <div className="flex items-center justify-between">
                              <a
                                href="https://github.com/hatchet-dev/managed-compute-examples/tree/main/python"
                                target="_blank"
                                rel="noopener noreferrer"
                                className="inline-flex items-center text-sm font-medium text-primary hover:underline"
                              >
                                <GitHubLogoIcon className="mr-2 size-4" />
                                View Python source on GitHub
                                <span className="ml-1">↗</span>
                              </a>
                              <Button
                                onClick={handleConfirmInfo}
                                size="sm"
                                className="px-4"
                              >
                                Continue with Python
                              </Button>
                            </div>
                          </div>
                        )}
                      </Card>
                    </div>

                    {/* Go Option */}
                    <div
                      className="cursor-pointer"
                      onClick={() =>
                        handleLanguageSelection(TemplateOptions.QUICKSTART_GO)
                      }
                    >
                      <Card
                        className={`border-2 p-4 ${selectedTemplate === TemplateOptions.QUICKSTART_GO ? 'border-primary' : 'border-border'}`}
                      >
                        <div className="flex items-center space-x-3">
                          <RadioGroupItem
                            value={TemplateOptions.QUICKSTART_GO}
                            id="go"
                            className="mr-2"
                          />
                          <div className="grid gap-1">
                            <Label
                              htmlFor="go"
                              className="cursor-pointer text-lg font-medium"
                            >
                              Go
                            </Label>
                            <p className="text-sm text-muted-foreground">
                              Efficient, concurrent programming language.
                            </p>
                          </div>
                        </div>

                        {selectedTemplate === TemplateOptions.QUICKSTART_GO && (
                          <div className="mt-4 border-t pt-4">
                            <div className="flex items-center justify-between">
                              <a
                                href="https://github.com/hatchet-dev/managed-compute-examples/tree/main/go"
                                target="_blank"
                                rel="noopener noreferrer"
                                className="inline-flex items-center text-sm font-medium text-primary hover:underline"
                              >
                                <GitHubLogoIcon className="mr-2 size-4" />
                                View Go source on GitHub
                                <span className="ml-1">↗</span>
                              </a>
                              <Button
                                onClick={handleConfirmInfo}
                                size="sm"
                                className="px-4"
                              >
                                Continue with Go
                              </Button>
                            </div>
                          </div>
                        )}
                      </Card>
                    </div>
                  </RadioGroup>
                </div>

                <Button onClick={handleConfirmInfo} className="mt-2 w-fit">
                  Continue
                </Button>
              </div>
            </Step>

            <Step
              title="Deploy the demo template"
              open={deployStepOpen}
              setOpen={setDeployStepOpen}
              disabled={!infoConfirmed}
            >
              <div className="grid gap-4">
                <div className="rounded-lg border bg-card p-6 shadow-sm">
                  <div className="flex items-start space-x-4">
                    <div className="flex h-10 w-10 items-center justify-center rounded-full bg-primary/10">
                      <PlayIcon className="h-5 w-5 text-primary" />
                    </div>
                    <div className="flex-1">
                      <h3 className="mb-2 text-xl font-medium">
                        Ready to Deploy
                      </h3>
                      <p className="mb-4 text-muted-foreground">
                        Click the button below to deploy your{' '}
                        {selectedTemplate
                          .replace('QUICKSTART_', '')
                          .toLowerCase()}{' '}
                        demo template. This will create a managed service and
                        workflow that you can use to explore the features.
                      </p>

                      <div className="mb-6 rounded-lg bg-muted/30 p-4">
                        <h4 className="mb-2 font-medium">What happens next:</h4>
                        <ul className="space-y-2">
                          <li className="flex items-start">
                            <span className="mr-2 flex items-center text-primary">
                              •
                            </span>
                            <span>
                              A service will be provisioned with the necessary
                              resources
                            </span>
                          </li>
                          <li className="flex items-start">
                            <span className="mr-2 flex items-center text-primary">
                              •
                            </span>
                            <span>
                              A sample workflow will be created and registered
                            </span>
                          </li>
                          <li className="flex items-start">
                            <span className="mr-2 flex items-center text-primary">
                              •
                            </span>
                            <span>
                              You'll be able to monitor the activity in your
                              dashboard
                            </span>
                          </li>
                        </ul>
                      </div>

                      {deploying && (
                        <div className="mb-4 rounded-lg border bg-muted/20 p-4">
                          <div className="mb-2 flex items-center">
                            <ArrowPathIcon className="mr-2 size-4 animate-spin" />
                            <h4 className="font-medium">
                              Deployment in progress...
                            </h4>
                          </div>
                          <p className="flex items-center justify-between text-sm text-muted-foreground">
                            <span>{deploymentStatus}</span>
                            {deployedWorkerId && (
                              <Link
                                to={appRoutes.tenantManagedWorkerRoute.to}
                                params={{
                                  tenant: tenantId,
                                  managedWorker: deployedWorkerId,
                                }}
                                target="_blank"
                                rel="noopener noreferrer"
                                className="ml-2 text-primary hover:underline"
                              >
                                View Logs
                              </Link>
                            )}
                          </p>
                        </div>
                      )}

                      {deploymentError && (
                        <div className="mb-4 rounded-lg border border-destructive bg-destructive/10 p-4">
                          <h4 className="mb-1 font-medium text-destructive">
                            Deployment failed
                          </h4>
                          <p className="text-sm text-muted-foreground">
                            {deploymentError}
                          </p>
                        </div>
                      )}

                      <div className="border-t pt-4">
                        <div className="flex items-center justify-between">
                          <div className="text-sm text-muted-foreground">
                            {deploying
                              ? 'Deploying demo template...'
                              : isSimulation
                                ? 'Ready to simulate deployment'
                                : 'Ready to deploy'}
                          </div>
                          <Button
                            onClick={handleDeploy}
                            disabled={deploying || (!isSimulation && isPending)}
                            className="min-w-32"
                          >
                            {deploying || (!isSimulation && isPending)
                              ? 'Deploying...'
                              : isSimulation
                                ? 'Simulate Deploy'
                                : 'Deploy Demo'}
                          </Button>
                        </div>
                      </div>
                    </div>
                  </div>
                </div>
              </div>
            </Step>

            <Step
              title="Deployment successful"
              open={successStepOpen}
              setOpen={setSuccessStepOpen}
              disabled={!deployed}
            >
              <div className="grid gap-6">
                {/* Success header */}
                <div className="rounded-lg border bg-card p-6 shadow-sm">
                  <div className="flex flex-col items-center justify-center py-4 text-center">
                    <div className="mb-4 flex h-16 w-16 items-center justify-center rounded-full bg-green-500/10">
                      <CheckCircleIcon className="h-8 w-8 text-green-500" />
                    </div>
                    <h3 className="mb-2 text-xl font-medium">
                      Demo Template Deployed!
                    </h3>
                    <p className="mb-4 max-w-md text-muted-foreground">
                      Your{' '}
                      {selectedTemplate
                        .replace('QUICKSTART_', '')
                        .toLowerCase()}{' '}
                      demo template has been successfully deployed. You can now
                      explore the managed service features.
                      {isSimulation && (
                        <span className="mt-2 block font-medium text-amber-500">
                          Note: This was a simulated deployment. No actual
                          resources were created.
                        </span>
                      )}
                    </p>
                  </div>
                </div>

                {/* Trigger Run Programmatically section */}
                <div className="rounded-lg border bg-card p-6 shadow-sm">
                  <div className="mb-4 flex items-start">
                    <div className="mr-3 flex h-8 w-8 items-center justify-center rounded-full bg-primary/10">
                      <KeyIcon className="size-4 text-primary" />
                    </div>
                    <div className="flex-1">
                      <h4 className="mb-1 font-medium">
                        Trigger a Remote Run Programmatically
                      </h4>
                      <p className="mb-4 text-sm text-muted-foreground">
                        Run the following code locally to execute a task on the
                        deployed service.
                      </p>

                      {!apiToken ? (
                        <Button
                          onClick={handleGenerateToken}
                          disabled={isGeneratingToken}
                          fullWidth
                        >
                          {isGeneratingToken ? (
                            <>
                              <ArrowPathIcon className="mr-2 size-4 animate-spin" />
                              Generating Token...
                            </>
                          ) : (
                            'Generate API Token'
                          )}
                        </Button>
                      ) : (
                        <>
                          <div className="mb-4 rounded bg-green-500/10 p-3 text-sm text-green-600">
                            API token successfully generated!
                          </div>

                          <p className="mb-2 text-sm text-muted-foreground">
                            This is the only time we will show you this auth
                            token. Make sure to copy it now.
                          </p>

                          <CodeHighlighter
                            language="plaintext"
                            code={`export HATCHET_CLIENT_TOKEN="${apiToken}"`}
                            copy
                            className="mb-3"
                          />

                          <div className="mb-4 flex space-x-2">
                            <Button
                              type="button"
                              variant="outline"
                              size="sm"
                              onClick={() => setTokenRevealed(!tokenRevealed)}
                            >
                              {tokenRevealed ? 'Hide Token' : 'Reveal Token'}
                            </Button>
                            <Button
                              variant="outline"
                              size="sm"
                              onClick={handleGenerateToken}
                              disabled={isGeneratingToken}
                            >
                              Generate New Token
                            </Button>
                          </div>
                        </>
                      )}
                      <div className="mt-2 border-t pt-4">
                        <h5 className="mb-2 font-medium">Example Code</h5>
                        <Tabs
                          value={selectedCodeTab}
                          onValueChange={setSelectedCodeTab}
                          className="w-full"
                        >
                          <TabsList className="mb-2">
                            <TabsTrigger value="typescript">
                              TypeScript
                            </TabsTrigger>
                            <TabsTrigger value="python">Python</TabsTrigger>
                            <TabsTrigger value="go">Go</TabsTrigger>
                          </TabsList>
                          <TabsContent value="typescript" className="mt-0">
                            <CodeHighlighter
                              code={triggerCodeExamples.typescript}
                              language="typescript"
                              copy
                            />
                          </TabsContent>
                          <TabsContent value="python" className="mt-0">
                            <CodeHighlighter
                              code={triggerCodeExamples.python}
                              language="python"
                              copy
                            />
                          </TabsContent>
                          <TabsContent value="go" className="mt-0">
                            <CodeHighlighter
                              code={triggerCodeExamples.go}
                              language="go"
                              copy
                            />
                          </TabsContent>
                        </Tabs>
                      </div>
                    </div>
                  </div>
                </div>

                {/* What's next section */}
                <div className="rounded-lg border bg-card p-6 shadow-sm">
                  <h4 className="mb-3 font-medium">What's next?</h4>
                  <ul className="mb-4 space-y-3">
                    <li className="flex items-start">
                      <span className="mr-2 mt-0.5 flex items-center text-primary">
                        •
                      </span>
                      <span>
                        View your deployed service to see logs and metrics
                      </span>
                    </li>
                    <li className="flex items-start">
                      <span className="mr-2 mt-0.5 flex items-center text-primary">
                        •
                      </span>
                      <span>
                        Three demo task runs have been triggered for you
                      </span>
                    </li>
                    <li className="flex items-start">
                      <span className="mr-2 mt-0.5 flex items-center text-primary">
                        •
                      </span>
                      <span>Use the API to trigger additional task runs</span>
                    </li>
                    <li className="flex items-start">
                      <span className="mr-2 mt-0.5 flex items-center text-primary">
                        •
                      </span>
                      <span>Monitor task runs in the dashboard</span>
                    </li>
                  </ul>

                  {/* Main action button */}
                  {deployedWorkerId && (
                    <Link
                      to={appRoutes.tenantManagedWorkerRoute.to}
                      params={{
                        tenant: tenantId,
                        managedWorker: deployedWorkerId,
                      }}
                    >
                      <Button variant="default" fullWidth>
                        View Your Service
                      </Button>
                    </Link>
                  )}

                  {/* Secondary action buttons */}
                  <div className="grid grid-cols-2 gap-3">
                    <Link
                      to={appRoutes.tenantRunsRoute.to}
                      params={{ tenant: tenantId }}
                    >
                      <Button variant="outline" fullWidth>
                        View Runs
                      </Button>
                    </Link>
                    <Link
                      to={appRoutes.tenantWorkflowsRoute.to}
                      params={{ tenant: tenantId }}
                    >
                      <Button variant="outline" fullWidth>
                        View RegisteredTasks
                      </Button>
                    </Link>
                  </div>
                </div>
              </div>
            </Step>
          </Steps>
        </div>
      </div>
    </div>
  );
}<|MERGE_RESOLUTION|>--- conflicted
+++ resolved
@@ -1,19 +1,5 @@
 import { Button } from '@/components/v1/ui/button';
-<<<<<<< HEAD
-import { Separator } from '@/components/v1/ui/separator';
-import { Link } from '@tanstack/react-router';
-import { useState, useEffect, useCallback } from 'react';
-import { ArrowLeftIcon } from '@radix-ui/react-icons';
-import {
-  PlayIcon,
-  CheckCircleIcon,
-  ArrowPathIcon,
-  KeyIcon,
-} from '@heroicons/react/24/outline';
-import { Step, Steps } from '@/components/v1/ui/steps';
-=======
 import { Card } from '@/components/v1/ui/card';
->>>>>>> efe6cf5b
 import { CodeHighlighter } from '@/components/v1/ui/code-highlighter';
 import { Label } from '@/components/v1/ui/label';
 import { RadioGroup, RadioGroupItem } from '@/components/v1/ui/radio-group';
@@ -26,9 +12,6 @@
   TabsTrigger,
 } from '@/components/v1/ui/tabs';
 import { useCurrentTenantId } from '@/hooks/use-tenant';
-<<<<<<< HEAD
-import { appRoutes } from '@/router';
-=======
 import api from '@/lib/api';
 import { cloudApi } from '@/lib/api/api';
 import {
@@ -48,7 +31,6 @@
 import { useMutation, useQuery } from '@tanstack/react-query';
 import { Link } from '@tanstack/react-router';
 import { useState, useEffect, useCallback } from 'react';
->>>>>>> efe6cf5b
 
 export default function DemoTemplate() {
   const { tenantId } = useCurrentTenantId();
@@ -367,15 +349,9 @@
   };
 
   return (
-<<<<<<< HEAD
-    <div className="flex-grow h-full w-full">
-      <div className="mx-auto py-8 px-4 sm:px-6 lg:px-8">
-        <div className="flex flex-row items-center mb-4">
-=======
     <div className="h-full w-full flex-grow">
       <div className="mx-auto px-4 py-8 sm:px-6 lg:px-8">
         <div className="mb-4 flex flex-row items-center">
->>>>>>> efe6cf5b
           <Link
             to={appRoutes.tenantManagedWorkersRoute.to}
             params={{ tenant: tenantId }}
