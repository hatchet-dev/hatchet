--- conflicted
+++ resolved
@@ -1,9 +1,5 @@
 import { Separator } from '@/components/v1/ui/separator';
-<<<<<<< HEAD
 import { Link } from '@tanstack/react-router';
-=======
-import { Link } from 'react-router-dom';
->>>>>>> c2225329
 import { ManagedWorkersTable } from './components/managed-workers-table';
 import { Button } from '@/components/v1/ui/button';
 import { cloudApi } from '@/lib/api/api';
@@ -154,17 +150,11 @@
             Managed Compute
           </h2>
           {canCreateMoreWorkerPools ? (
-<<<<<<< HEAD
             <Link
               to={appRoutes.tenantManagedWorkersCreateRoute.to}
               params={{ tenant: tenantId }}
             >
-              <Button>
-                <PlusIcon className="w-4 h-4 mr-2" />
-=======
-            <Link to={`/tenants/${tenantId}/managed-workers/create`}>
               <Button leftIcon={<PlusIcon className="size-4" />}>
->>>>>>> c2225329
                 Add Service
               </Button>
             </Link>
