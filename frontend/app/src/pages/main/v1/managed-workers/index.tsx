--- conflicted
+++ resolved
@@ -1,15 +1,8 @@
 import { Separator } from '@/components/v1/ui/separator';
 import { Link } from 'react-router-dom';
 import { ManagedWorkersTable } from './components/managed-workers-table';
-<<<<<<< HEAD
-import { Button } from '@/components/ui/button';
+import { Button } from '@/components/v1/ui/button';
 import { useState } from 'react';
-=======
-import { Button } from '@/components/v1/ui/button';
-import { cloudApi } from '@/lib/api/api';
-import { useApiError } from '@/lib/hooks';
-import { useEffect, useState } from 'react';
->>>>>>> a6804b33
 import { managedCompute } from '@/lib/can/features/managed-compute';
 import { queries } from '@/lib/api/queries';
 import { useQuery } from '@tanstack/react-query';
