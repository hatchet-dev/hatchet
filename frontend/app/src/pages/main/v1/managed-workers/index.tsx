--- conflicted
+++ resolved
@@ -2,20 +2,7 @@
 import { ManagedWorkersTable } from './components/managed-workers-table';
 import { MonthlyUsageCard } from './components/monthly-usage-card';
 import { Button } from '@/components/v1/ui/button';
-<<<<<<< HEAD
-import { useEffect, useState } from 'react';
-import { cloudApi } from '@/lib/api/api';
-import { useApiError } from '@/lib/hooks';
-import { managedCompute } from '@/lib/can/features/managed-compute';
-import { RejectReason } from '@/lib/can/shared/permission.base';
-import { queries } from '@/lib/api/queries';
-import { useQuery } from '@tanstack/react-query';
-import { PlusIcon, ArrowUpIcon } from '@radix-ui/react-icons';
-import { MonthlyUsageCard } from './components/monthly-usage-card';
-import { useCurrentTenantId, useTenantDetails } from '@/hooks/use-tenant';
-import { BillingRequired } from './components/billing-required';
 import { Spinner } from '@/components/v1/ui/loading';
-=======
 import { Separator } from '@/components/v1/ui/separator';
 import { useCurrentTenantId, useTenantDetails } from '@/hooks/use-tenant';
 import { cloudApi } from '@/lib/api/api';
@@ -28,7 +15,6 @@
 import { useQuery } from '@tanstack/react-query';
 import { Link } from '@tanstack/react-router';
 import { useEffect, useState } from 'react';
->>>>>>> 26c1c582
 
 export default function ManagedWorkers() {
   const { tenant, billing, can } = useTenantDetails();
