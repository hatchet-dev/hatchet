--- conflicted
+++ resolved
@@ -30,10 +30,7 @@
 import { useRefetchInterval } from '@/contexts/refetch-interval-context';
 import { flattenDAGsKey } from '../../workflow-runs-v1/components/v1/task-runs-columns';
 import { useMemo, useState } from 'react';
-<<<<<<< HEAD
 import { appRoutes } from '@/router';
-=======
->>>>>>> c2225329
 const isHealthy = (worker?: Worker) => {
   const reasons = [];
 
