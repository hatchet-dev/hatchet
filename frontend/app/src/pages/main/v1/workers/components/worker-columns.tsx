--- conflicted
+++ resolved
@@ -1,20 +1,12 @@
 import { SdkInfo } from './sdk-info';
 import { DataTableColumnHeader } from '@/components/v1/molecules/data-table/data-table-column-header';
-<<<<<<< HEAD
-import { Worker } from '@/lib/api';
-import { Link } from '@tanstack/react-router';
-=======
->>>>>>> efe6cf5b
 import RelativeDate from '@/components/v1/molecules/relative-date';
 import { Badge, BadgeProps } from '@/components/v1/ui/badge';
 import { Worker } from '@/lib/api';
 import { cn } from '@/lib/utils';
 import { appRoutes } from '@/router';
-<<<<<<< HEAD
-=======
 import { Link } from '@tanstack/react-router';
 import { ColumnDef } from '@tanstack/react-table';
->>>>>>> efe6cf5b
 
 export const WorkerColumn = {
   status: 'Status',
@@ -157,11 +149,7 @@
         to={appRoutes.tenantWorkerRoute.to}
         params={{ tenant: tenantId, worker: row.original.metadata.id }}
       >
-<<<<<<< HEAD
-        <div className="cursor-pointer hover:underline min-w-fit whitespace-nowrap">
-=======
         <div className="min-w-fit cursor-pointer whitespace-nowrap hover:underline">
->>>>>>> efe6cf5b
           {row.original.webhookUrl || row.original.name}
         </div>
       </Link>
