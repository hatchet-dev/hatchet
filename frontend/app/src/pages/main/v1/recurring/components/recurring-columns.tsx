--- conflicted
+++ resolved
@@ -1,19 +1,5 @@
-<<<<<<< HEAD
-import { ColumnDef } from '@tanstack/react-table';
-import { CronWorkflows } from '@/lib/api';
-import RelativeDate from '@/components/v1/molecules/relative-date';
-import { Link } from '@tanstack/react-router';
-import { DataTableRowActions } from '@/components/v1/molecules/data-table/data-table-row-actions';
-=======
->>>>>>> efe6cf5b
 import { AdditionalMetadata } from '../../events/components/additional-metadata';
 import { DataTableColumnHeader } from '@/components/v1/molecules/data-table/data-table-column-header';
-<<<<<<< HEAD
-import { extractCronTz, formatCron } from '@/lib/cron';
-import { Check, X } from 'lucide-react';
-import { Spinner } from '@/components/v1/ui/loading';
-import { appRoutes } from '@/router';
-=======
 import { DataTableRowActions } from '@/components/v1/molecules/data-table/data-table-row-actions';
 import RelativeDate from '@/components/v1/molecules/relative-date';
 import { Badge } from '@/components/v1/ui/badge';
@@ -24,7 +10,6 @@
 import { Link } from '@tanstack/react-router';
 import { ColumnDef } from '@tanstack/react-table';
 import { Check, X } from 'lucide-react';
->>>>>>> efe6cf5b
 
 export const CronColumn = {
   expression: 'Expression',
