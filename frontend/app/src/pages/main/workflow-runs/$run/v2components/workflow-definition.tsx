--- conflicted
+++ resolved
@@ -13,12 +13,8 @@
 
   return (
     <Link
-<<<<<<< HEAD
       to={appRoutes.tenantWorkflowRoute.to}
       params={{ tenant: tenantId, workflow: workflowId }}
-=======
-      to={`/tenants/${tenantId}/workflows/${workflowId}`}
->>>>>>> c2225329
       target="_blank"
       rel="noreferrer"
     >
