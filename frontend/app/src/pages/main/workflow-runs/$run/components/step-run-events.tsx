--- conflicted
+++ resolved
@@ -89,12 +89,9 @@
   [StepRunEventReason.REQUEUED_NO_WORKER]: 'Requeueing (no worker available)',
   [StepRunEventReason.REQUEUED_RATE_LIMIT]: 'Requeueing (rate limit)',
   [StepRunEventReason.SCHEDULING_TIMED_OUT]: 'Scheduling timed out',
-<<<<<<< HEAD
   [StepRunEventReason.REASSIGNED]: 'Reassigned',
   [StepRunEventReason.TIMED_OUT]: 'Execution timed out',
-=======
   [StepRunEventReason.SLOT_RELEASED]: 'Slot released',
->>>>>>> a6845f21
 };
 
 function getTitleFromReason(reason: StepRunEventReason, message: string) {
@@ -105,16 +102,7 @@
   if (event.data) {
     const data = event.data as any;
 
-<<<<<<< HEAD
-    if (
-      [StepRunEventReason.ASSIGNED, StepRunEventReason.REASSIGNED].includes(
-        event.reason,
-      ) &&
-      data.worker_id
-    ) {
-=======
     if (data.worker_id) {
->>>>>>> a6845f21
       return (
         <CardFooter>
           <Link to={`/workers/${data.worker_id}`}>
