--- conflicted
+++ resolved
@@ -323,7 +323,6 @@
                 />
               )}
             </div>
-<<<<<<< HEAD
             <div className="flex-grow flex-col flex w-1/2 ">
               <div className="text-lg font-semibold tracking-tight mb-4">
                 Output
@@ -341,20 +340,6 @@
                   </Alert>
                 )}
               </p>
-=======
-            <div className="flex-grow flex-col flex gap-4 lg:w-1/2">
-              {demo && (
-                <Alert variant="default" className="my-4">
-                  <AlertTitle className="font-semibold">
-                    <span className="mr-1">🪓</span> Here's your output.
-                  </AlertTitle>
-                  <AlertDescription>
-                    You can view outputs, pipe logs, and see the events for how
-                    this step was run.
-                  </AlertDescription>
-                </Alert>
-              )}
->>>>>>> 85e3b648
               <Tabs defaultValue="output" className="flex flex-col">
                 <div className="flex flex-col sm:flex-row justify-between items-center mb-2">
                   <div className="flex flex-row justify-start items-center gap-6">
