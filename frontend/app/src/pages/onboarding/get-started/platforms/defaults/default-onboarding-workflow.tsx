import { useToast } from '@/components/hooks/use-toast';
import { Button } from '@/components/v1/ui/button';
import api, { V1WorkflowRunDetails, queries } from '@/lib/api';
import { useApiError } from '@/lib/hooks';
import { appRoutes } from '@/router';
import { useMutation, useQuery } from '@tanstack/react-query';
import { useNavigate } from '@tanstack/react-router';
import { useState } from 'react';
<<<<<<< HEAD
import { useNavigate } from '@tanstack/react-router';
import { appRoutes } from '@/router';
=======
>>>>>>> efe6cf5b

export const DefaultOnboardingWorkflow: React.FC<{
  tenantId: string;
}> = ({ tenantId }) => {
  const workflowName = 'first-workflow';
  const { toast } = useToast();
  const { handleApiError } = useApiError({});
  const navigate = useNavigate();

  const listWorkflows = useQuery({
    ...queries.workflows.list(tenantId, { limit: 200 }),
    refetchInterval: 5000,
  });

  const workflow = (listWorkflows.data?.rows ?? []).find(
    (workflow) => workflow.name === workflowName,
  );

  const triggerWorkflowMutation = useMutation({
    mutationKey: ['workflow-run:create', workflow?.metadata.id],
    mutationFn: async (data: { input: object; addlMeta: object }) => {
      if (!workflow) {
        toast({
          title: 'Error',
          description:
            'Workflow not found. Double check that your worker is connected.',
          duration: 5000,
        });

        return;
      }

      const res = await api.v1WorkflowRunCreate(tenantId, {
        workflowName: workflow.name,
        input: data.input,
        additionalMetadata: data.addlMeta,
      });

      return res.data;
    },
    onError: handleApiError,
    onSuccess: (workflowRun: V1WorkflowRunDetails | undefined) => {
      if (!workflowRun) {
        return;
      }

      navigate({
        to: appRoutes.tenantRunRoute.to,
        params: { tenant: tenantId, run: workflowRun.run.metadata.id },
      });
    },
  });

  const [isButtonClicked, setIsButtonClicked] = useState(false);

  const handleButtonClick = () => {
    setIsButtonClicked(true);
    triggerWorkflowMutation.mutate({
      input: {},
      addlMeta: {},
    });
    setTimeout(() => setIsButtonClicked(false), 1000);
  };

  return (
    <div>
      <p className="mt-4 text-muted-foreground">
        Your application is now set up, and your worker is connected!
      </p>
      <p className="mt-4 text-muted-foreground">
        Click the button below to trigger a run, and check out your worker
        terminal for log output.
      </p>

      <Button
        onClick={handleButtonClick}
        className={`mt-5 ${isButtonClicked ? 'animate-jiggle' : ''}`}
        variant={'outline'}
      >
        Trigger Run
      </Button>
    </div>
  );
};
// TODO<|MERGE_RESOLUTION|>--- conflicted
+++ resolved
@@ -6,11 +6,6 @@
 import { useMutation, useQuery } from '@tanstack/react-query';
 import { useNavigate } from '@tanstack/react-router';
 import { useState } from 'react';
-<<<<<<< HEAD
-import { useNavigate } from '@tanstack/react-router';
-import { appRoutes } from '@/router';
-=======
->>>>>>> efe6cf5b
 
 export const DefaultOnboardingWorkflow: React.FC<{
   tenantId: string;
