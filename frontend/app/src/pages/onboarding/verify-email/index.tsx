<<<<<<< HEAD
import api from '@/lib/api';
import { redirect, useLoaderData } from '@tanstack/react-router';
import queryClient from '@/query-client';
import MainNav from '@/components/molecules/nav-bar/nav-bar';
import { Loading } from '@/components/v1/ui/loading';
import { appRoutes } from '@/router';
=======
import MainNav from '@/components/molecules/nav-bar/nav-bar';
import { Loading } from '@/components/v1/ui/loading';
import api from '@/lib/api';
import queryClient from '@/query-client';
import { appRoutes } from '@/router';
import { redirect, useLoaderData } from '@tanstack/react-router';
>>>>>>> efe6cf5b

export async function loader({ request }: { request: Request }) {
  try {
    const user = await queryClient.fetchQuery({
      queryKey: ['user:get:current'],
      queryFn: async () => {
        const res = await api.userGetCurrent();

        return res.data;
      },
    });

    if (
      user.emailVerified &&
      request.url.includes('/onboarding/verify-email')
    ) {
      throw redirect({ to: appRoutes.authenticatedRoute.to });
    }

    return { user };
  } catch (error) {
    if (error instanceof Response) {
      throw error;
    } else if (
      !request.url.includes('/auth/login') &&
      !request.url.includes('/auth/register')
    ) {
      throw redirect({ to: appRoutes.authLoginRoute.to });
    }
  }
}

export default function VerifyEmail() {
  const res = useLoaderData({
    from: appRoutes.onboardingVerifyRoute.to,
  }) as Awaited<ReturnType<typeof loader>>;

  if (!res?.user) {
    return <Loading />;
  }

  return (
    <div className="flex h-full w-full flex-1 flex-row">
      <MainNav user={res.user} tenantMemberships={[]} />
      <div className="container relative hidden flex-col items-center justify-center md:grid lg:max-w-none lg:grid-cols-2 lg:px-0">
        <div className="mx-auto w-screen lg:p-8">
          <div className="mx-auto flex w-40 flex-col justify-center space-y-6 sm:w-[350px]">
            <div className="flex flex-col space-y-2 text-center">
              <h1 className="text-2xl font-semibold tracking-tight">
                Verify your email
              </h1>
            </div>
            <div className="my-4 text-sm">
              Please contact your Hatchet instance administrator to verify your
              email. Refresh this page once your email has been verified.
            </div>
          </div>
        </div>
      </div>
    </div>
  );
}<|MERGE_RESOLUTION|>--- conflicted
+++ resolved
@@ -1,18 +1,9 @@
-<<<<<<< HEAD
-import api from '@/lib/api';
-import { redirect, useLoaderData } from '@tanstack/react-router';
-import queryClient from '@/query-client';
-import MainNav from '@/components/molecules/nav-bar/nav-bar';
-import { Loading } from '@/components/v1/ui/loading';
-import { appRoutes } from '@/router';
-=======
 import MainNav from '@/components/molecules/nav-bar/nav-bar';
 import { Loading } from '@/components/v1/ui/loading';
 import api from '@/lib/api';
 import queryClient from '@/query-client';
 import { appRoutes } from '@/router';
 import { redirect, useLoaderData } from '@tanstack/react-router';
->>>>>>> efe6cf5b
 
 export async function loader({ request }: { request: Request }) {
   try {
