import { Button } from '@/components/v1/ui/button';
import { useOrganizations } from '@/hooks/use-organizations';
import api from '@/lib/api';
import { cloudApi } from '@/lib/api/api';
import { useApiError } from '@/lib/hooks';
import { appRoutes } from '@/router';
import { useMutation } from '@tanstack/react-query';
import { redirect, useLoaderData, useNavigate } from '@tanstack/react-router';
<<<<<<< HEAD
import { Button } from '@/components/v1/ui/button';
import { useOrganizations } from '@/hooks/use-organizations';
import { appRoutes } from '@/router';
=======
>>>>>>> efe6cf5b

// eslint-disable-next-line @typescript-eslint/no-unused-vars
export async function loader(_args: { request: Request }) {
  const [tenantInvitesRes, orgInvitesRes] = await Promise.allSettled([
    api.userListTenantInvites(),
    cloudApi
      .userListOrganizationInvites()
      .catch(() => ({ data: { rows: [] } })),
  ]);

  const tenantInvites =
    tenantInvitesRes.status === 'fulfilled'
      ? tenantInvitesRes.value.data.rows || []
      : [];
  const orgInvites =
    orgInvitesRes.status === 'fulfilled'
      ? orgInvitesRes.value.data.rows || []
      : [];

  if (tenantInvites.length === 0 && orgInvites.length === 0) {
    throw redirect({ to: appRoutes.authenticatedRoute.to });
  }

  return {
    tenantInvites,
    orgInvites,
  };
}

export default function Invites() {
  const navigate = useNavigate();
  const { handleApiError } = useApiError({});
  const { acceptOrgInviteMutation, rejectOrgInviteMutation } =
    useOrganizations();

  const { tenantInvites, orgInvites } = useLoaderData({
    from: appRoutes.onboardingInvitesRoute.to,
  }) as Awaited<ReturnType<typeof loader>>;

  const acceptMutation = useMutation({
    mutationKey: ['tenant-invite:accept'],
    mutationFn: async (data: {
      tenantId: string;
      inner: { invite: string };
    }) => {
      await api.tenantInviteAccept(data.inner);
      return data.tenantId;
    },
    onSuccess: async (tenantId: string) => {
      navigate({
        to: appRoutes.tenantRunsRoute.to,
        params: { tenant: tenantId },
      });
    },
    onError: handleApiError,
  });

  const rejectMutation = useMutation({
    mutationKey: ['tenant-invite:reject'],
    mutationFn: async (data: { invite: string }) => {
      await api.tenantInviteReject(data);
    },
    onSuccess: async () => {
      navigate({ to: appRoutes.authenticatedRoute.to });
    },
    onError: handleApiError,
  });

  const totalInvites = tenantInvites.length + orgInvites.length;
  const header =
    totalInvites > 1
      ? 'Join your teams'
      : tenantInvites.length > 0
        ? 'Join ' + tenantInvites[0].tenantName
        : 'Join ' + orgInvites[0].inviterEmail + "'s organization";

  return (
    <div className="flex h-full w-full flex-1 flex-row">
      <div className="container relative hidden flex-col items-center justify-center md:grid lg:max-w-none lg:grid-cols-2 lg:px-0">
        <div className="mx-auto w-screen lg:p-8">
          <div className="mx-auto flex w-40 flex-col justify-center space-y-6 sm:w-[350px]">
            <div className="flex flex-col space-y-2 text-center">
              <h1 className="text-2xl font-semibold tracking-tight">
                {header}
              </h1>
            </div>
            {tenantInvites.map((invite) => {
              return (
                <div
                  key={invite.metadata.id}
                  className="flex flex-col space-y-2 text-center"
                >
                  <p className="mb-4 text-sm text-gray-700 dark:text-gray-300">
                    You got an invitation to join {invite.tenantName} on
                    Hatchet.
                  </p>
                  <div className="flex flex-row justify-center gap-2">
                    <Button
                      variant="outline"
                      className="w-full"
                      onClick={() => {
                        rejectMutation.mutate({
                          invite: invite.metadata.id,
                        });
                      }}
                    >
                      Decline
                    </Button>
                    <Button
                      className="w-full"
                      onClick={() => {
                        acceptMutation.mutate({
                          tenantId: invite.tenantId,
                          inner: {
                            invite: invite.metadata.id,
                          },
                        });
                      }}
                    >
                      Accept
                    </Button>
                  </div>
                </div>
              );
            })}
            {orgInvites.map((invite) => {
              return (
                <div
                  key={invite.metadata.id}
                  className="flex flex-col space-y-2 text-center"
                >
                  <p className="mb-4 text-sm text-gray-700 dark:text-gray-300">
                    You got an invitation to join an organization from{' '}
                    {invite.inviterEmail} on Hatchet.
                  </p>
                  <div className="flex flex-row justify-center gap-2">
                    <Button
                      variant="outline"
                      className="w-full"
                      onClick={() => {
                        rejectOrgInviteMutation.mutate(
                          {
                            inviteId: invite.metadata.id,
                          },
                          {
                            onSuccess: () =>
                              navigate({ to: appRoutes.authenticatedRoute.to }),
                          },
                        );
                      }}
                    >
                      Decline
                    </Button>
                    <Button
                      className="w-full"
                      onClick={() => {
                        acceptOrgInviteMutation.mutate(
                          {
                            inviteId: invite.metadata.id,
                          },
                          {
                            onSuccess: () =>
                              navigate({ to: appRoutes.authenticatedRoute.to }),
                          },
                        );
                      }}
                    >
                      Accept
                    </Button>
                  </div>
                </div>
              );
            })}
          </div>
        </div>
      </div>
    </div>
  );
}<|MERGE_RESOLUTION|>--- conflicted
+++ resolved
@@ -6,12 +6,6 @@
 import { appRoutes } from '@/router';
 import { useMutation } from '@tanstack/react-query';
 import { redirect, useLoaderData, useNavigate } from '@tanstack/react-router';
-<<<<<<< HEAD
-import { Button } from '@/components/v1/ui/button';
-import { useOrganizations } from '@/hooks/use-organizations';
-import { appRoutes } from '@/router';
-=======
->>>>>>> efe6cf5b
 
 // eslint-disable-next-line @typescript-eslint/no-unused-vars
 export async function loader(_args: { request: Request }) {
