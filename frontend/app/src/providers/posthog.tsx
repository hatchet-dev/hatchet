--- conflicted
+++ resolved
@@ -5,12 +5,6 @@
 import posthog from 'posthog-js';
 import { PostHogProvider as PhProvider, usePostHog } from 'posthog-js/react';
 import { useEffect, useRef, useMemo, createContext } from 'react';
-<<<<<<< HEAD
-import { useLocation } from '@tanstack/react-router';
-import type { User } from '@/lib/api';
-import { useTenantDetails } from '@/hooks/use-tenant';
-=======
->>>>>>> efe6cf5b
 
 const CROSS_DOMAIN_SESSION_ID_KEY = 'session_id';
 const CROSS_DOMAIN_DISTINCT_ID_KEY = 'distinct_id';
