--- conflicted
+++ resolved
@@ -1,10 +1,6 @@
 import type { APIErrors } from './api/generated/data-contracts';
 import { type ClassValue, clsx } from 'clsx';
 import { twMerge } from 'tailwind-merge';
-<<<<<<< HEAD
-import type { APIErrors } from './api/generated/data-contracts';
-=======
->>>>>>> efe6cf5b
 
 export function cn(...inputs: ClassValue[]) {
   return twMerge(clsx(inputs));
