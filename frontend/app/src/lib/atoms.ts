import { atom } from 'jotai';
import { Tenant } from './api';

import { TenantBillingState } from './api/generated/cloud/data-contracts';

const getInitialValue = <T>(key: string, defaultValue?: T): T | undefined => {
  const item = localStorage.getItem(key);

  if (item !== null) {
    return JSON.parse(item) as T;
  }

  if (defaultValue !== undefined) {
    return defaultValue;
  }

  return;
};

type Plan = 'free' | 'starter' | 'growth';

export type BillingContext = {
  state: TenantBillingState | undefined;
  setPollBilling: (pollBilling: boolean) => void;
  plan: Plan;
  hasPaymentMethods: boolean;
};

const lastTenantKey = 'lastTenant';

const lastTenantAtomInit = atom(getInitialValue<Tenant>(lastTenantKey));

export const lastTenantAtom = atom(
  (get) => get(lastTenantAtomInit),
  (_get, set, newVal: Tenant) => {
    set(lastTenantAtomInit, newVal);
    localStorage.setItem(lastTenantKey, JSON.stringify(newVal));
  },
);

<<<<<<< HEAD
// search param sets the tenant, the last tenant set is used if the search param is empty,
// otherwise the first membership is used
export function useTenant(): TenantContext {
  const [searchParams, setSearchParams] = useSearchParams();
  const pathParams = useParams();
  const [lastTenant, setLastTenant] = useAtom(lastTenantAtom);

  const setTenant = useCallback(
    (tenant: Tenant) => {
      setLastTenant(tenant);

      if (tenant.version === TenantVersion.V1) {
        return;
      }

      const newSearchParams = new URLSearchParams(searchParams);
      newSearchParams.set('tenant', tenant.metadata.id);
      setSearchParams(newSearchParams, { replace: true });
    },
    [searchParams, setSearchParams, setLastTenant],
  );

  const membershipsQuery = useQuery({
    ...queries.user.listTenantMemberships,
  });

  const memberships = useMemo(
    () => membershipsQuery.data?.rows || [],
    [membershipsQuery.data],
  );

  const findTenant = useCallback(
    (tenantId: string) => {
      return memberships?.find((m) => m.tenant?.metadata.id === tenantId)
        ?.tenant;
    },
    [memberships],
  );

  const computedCurrTenant = useMemo(() => {
    const tenantFromPath = pathParams.tenant;
    const currTenantId = searchParams.get('tenant') || undefined;
    const lastTenantId = lastTenant?.metadata.id || undefined;

    if (tenantFromPath) {
      const tenant = findTenant(tenantFromPath);

      if (tenant) {
        return tenant;
      }
    }

    // If the current tenant is set as a query param, use it
    if (currTenantId) {
      const tenant = findTenant(currTenantId);

      if (tenant) {
        return tenant;
      }
    }

    // Otherwise, if a tenant was set in Jotai, use that as a fallback
    if (lastTenantId) {
      const tenant = findTenant(lastTenantId);

      if (tenant) {
        return tenant;
      }
    }

    // Finally, if neither a current tenant is set as a query param
    // nor if a tenant was set in Jotai, use the first membership as a fallback
    const firstMembershipTenant = memberships.at(0)?.tenant;

    return firstMembershipTenant;
  }, [memberships, searchParams, findTenant, pathParams.tenant, lastTenant]);

  const currTenantId = searchParams.get('tenant');
  const currTenant = currTenantId ? findTenant(currTenantId) : undefined;

  const tenant = currTenant || computedCurrTenant;

  // If the tenant is not set as a query param at any point,
  // set it.
  // NOTE: This is helpful mostly for debugging to easily grab
  // the tenant from the URL.
  useEffect(() => {
    const currentTenantParam = searchParams.get('tenant');
    if (!currentTenantParam && tenant) {
      setTenant(tenant);
    }
  }, [searchParams, tenant, setTenant]);

  // Set the correct path for tenant version
  // NOTE: this is hacky and not ideal

  const { pathname } = useLocation();
  const navigate = useNavigate();
  const [params] = useSearchParams();

  const [lastRedirected, setLastRedirected] = useState<string | undefined>();
  const [previewV0, setPreviewV0] = useState<boolean>(false);

  useEffect(() => {
    const previewV0Params = params.get('previewV0');

    if (previewV0Params == 'false' && previewV0) {
      setPreviewV0(false);
    } else if (previewV0Params == 'true' && !previewV0) {
      setPreviewV0(true);
      return;
    }

    if (previewV0) {
      return;
    }

    if (pathname.startsWith('/onboarding')) {
      return;
    }

    if (
      tenant?.version == TenantVersion.V0 &&
      pathname.startsWith('/tenants')
    ) {
      setLastRedirected(tenant?.slug);
      return navigate({
        pathname: pathname.replace(`/tenants/${tenant.metadata.id}`, ''),
        search: params.toString(),
      });
    }

    if (
      tenant?.version == TenantVersion.V1 &&
      !pathname.startsWith('/tenants')
    ) {
      setLastRedirected(tenant?.slug);
      return navigate({
        pathname: `/tenants/${tenant.metadata.id}${pathname}`,
        search: params.toString(),
      });
    }
  }, [lastRedirected, navigate, params, pathname, previewV0, tenant]);

  // Tenant Billing State

  const [pollBilling, setPollBilling] = useState(false);

  const { data: cloudMeta } = useCloudApiMeta();

  const billingState = useQuery({
    ...queries.cloud.billing(tenant?.metadata?.id || ''),
    enabled: !!tenant && !!cloudMeta?.data.canBill,
    refetchInterval: pollBilling ? 1000 : false,
    retry: false,
  });

  const paymentMethodsQuery = useQuery({
    ...queries.cloud.paymentMethods(tenant?.metadata?.id || ''),
    enabled: !!tenant && !!cloudMeta?.data.canBill,
    retry: false,
  });

  const subscriptionPlan: Plan = useMemo(() => {
    const plan = billingState.data?.currentSubscription?.plan;
    if (!plan) {
      return 'free';
    }
    return plan as Plan;
  }, [billingState.data?.currentSubscription?.plan]);

  const billingContext: BillingContext | undefined = useMemo(() => {
    if (!cloudMeta?.data.canBill) {
      return;
    }

    const hasPaymentMethods =
      (paymentMethodsQuery.data?.length || 0) > 0;

    return {
      state: billingState.data,
      setPollBilling,
      plan: subscriptionPlan,
      hasPaymentMethods,
    };
  }, [
    cloudMeta?.data.canBill,
    billingState.data,
    subscriptionPlan,
    paymentMethodsQuery.data,
  ]);

  const can = useCallback(
    (evalFn: Evaluate) => {
      return evalFn({
        tenant,
        billing: billingContext,
        meta: cloudMeta?.data,
      });
    },
    [billingContext, cloudMeta?.data, tenant],
  );

  if (!tenant) {
    return {
      tenant: undefined,
      tenantId: undefined,
      setTenant,
      billing: undefined,
      can,
    };
  }

  return {
    tenant,
    tenantId: tenant.metadata.id,
    setTenant,
    billing: billingContext,
    can,
  };
}

const lastTimeRange = 'lastTimeRange';

const lastTimeRangeAtomInit = atom(
  getInitialValue<string>(lastTimeRange, '1h'),
);

export const lastTimeRangeAtom = atom(
  (get) => get(lastTimeRangeAtomInit),
  (_get, set, newVal: string) => {
    set(lastTimeRangeAtomInit, newVal);
    localStorage.setItem(lastTimeRange, JSON.stringify(newVal));
  },
);

=======
>>>>>>> a6804b33
const lastWorkerMetricsTimeRange = 'lastWorkerMetricsTimeRange';

const lastWorkerMetricsTimeRangeAtomInit = atom(
  getInitialValue<string>(lastWorkerMetricsTimeRange, '1h'),
);

export const lastWorkerMetricsTimeRangeAtom = atom(
  (get) => get(lastWorkerMetricsTimeRangeAtomInit),
  (_get, set, newVal: string) => {
    set(lastWorkerMetricsTimeRangeAtomInit, newVal);
    localStorage.setItem(lastWorkerMetricsTimeRange, JSON.stringify(newVal));
  },
);

export type ViewOptions = 'graph' | 'minimap';

const preferredWorkflowRunViewKey = 'wrView';

const preferredWorkflowRunViewAtomInit = atom(
  getInitialValue<ViewOptions>(preferredWorkflowRunViewKey, 'minimap'),
);

export const preferredWorkflowRunViewAtom = atom(
  (get) => get(preferredWorkflowRunViewAtomInit),
  (_get, set, newVal: ViewOptions) => {
    set(preferredWorkflowRunViewAtomInit, newVal);
    localStorage.setItem(preferredWorkflowRunViewKey, JSON.stringify(newVal));
  },
);<|MERGE_RESOLUTION|>--- conflicted
+++ resolved
@@ -38,245 +38,6 @@
   },
 );
 
-<<<<<<< HEAD
-// search param sets the tenant, the last tenant set is used if the search param is empty,
-// otherwise the first membership is used
-export function useTenant(): TenantContext {
-  const [searchParams, setSearchParams] = useSearchParams();
-  const pathParams = useParams();
-  const [lastTenant, setLastTenant] = useAtom(lastTenantAtom);
-
-  const setTenant = useCallback(
-    (tenant: Tenant) => {
-      setLastTenant(tenant);
-
-      if (tenant.version === TenantVersion.V1) {
-        return;
-      }
-
-      const newSearchParams = new URLSearchParams(searchParams);
-      newSearchParams.set('tenant', tenant.metadata.id);
-      setSearchParams(newSearchParams, { replace: true });
-    },
-    [searchParams, setSearchParams, setLastTenant],
-  );
-
-  const membershipsQuery = useQuery({
-    ...queries.user.listTenantMemberships,
-  });
-
-  const memberships = useMemo(
-    () => membershipsQuery.data?.rows || [],
-    [membershipsQuery.data],
-  );
-
-  const findTenant = useCallback(
-    (tenantId: string) => {
-      return memberships?.find((m) => m.tenant?.metadata.id === tenantId)
-        ?.tenant;
-    },
-    [memberships],
-  );
-
-  const computedCurrTenant = useMemo(() => {
-    const tenantFromPath = pathParams.tenant;
-    const currTenantId = searchParams.get('tenant') || undefined;
-    const lastTenantId = lastTenant?.metadata.id || undefined;
-
-    if (tenantFromPath) {
-      const tenant = findTenant(tenantFromPath);
-
-      if (tenant) {
-        return tenant;
-      }
-    }
-
-    // If the current tenant is set as a query param, use it
-    if (currTenantId) {
-      const tenant = findTenant(currTenantId);
-
-      if (tenant) {
-        return tenant;
-      }
-    }
-
-    // Otherwise, if a tenant was set in Jotai, use that as a fallback
-    if (lastTenantId) {
-      const tenant = findTenant(lastTenantId);
-
-      if (tenant) {
-        return tenant;
-      }
-    }
-
-    // Finally, if neither a current tenant is set as a query param
-    // nor if a tenant was set in Jotai, use the first membership as a fallback
-    const firstMembershipTenant = memberships.at(0)?.tenant;
-
-    return firstMembershipTenant;
-  }, [memberships, searchParams, findTenant, pathParams.tenant, lastTenant]);
-
-  const currTenantId = searchParams.get('tenant');
-  const currTenant = currTenantId ? findTenant(currTenantId) : undefined;
-
-  const tenant = currTenant || computedCurrTenant;
-
-  // If the tenant is not set as a query param at any point,
-  // set it.
-  // NOTE: This is helpful mostly for debugging to easily grab
-  // the tenant from the URL.
-  useEffect(() => {
-    const currentTenantParam = searchParams.get('tenant');
-    if (!currentTenantParam && tenant) {
-      setTenant(tenant);
-    }
-  }, [searchParams, tenant, setTenant]);
-
-  // Set the correct path for tenant version
-  // NOTE: this is hacky and not ideal
-
-  const { pathname } = useLocation();
-  const navigate = useNavigate();
-  const [params] = useSearchParams();
-
-  const [lastRedirected, setLastRedirected] = useState<string | undefined>();
-  const [previewV0, setPreviewV0] = useState<boolean>(false);
-
-  useEffect(() => {
-    const previewV0Params = params.get('previewV0');
-
-    if (previewV0Params == 'false' && previewV0) {
-      setPreviewV0(false);
-    } else if (previewV0Params == 'true' && !previewV0) {
-      setPreviewV0(true);
-      return;
-    }
-
-    if (previewV0) {
-      return;
-    }
-
-    if (pathname.startsWith('/onboarding')) {
-      return;
-    }
-
-    if (
-      tenant?.version == TenantVersion.V0 &&
-      pathname.startsWith('/tenants')
-    ) {
-      setLastRedirected(tenant?.slug);
-      return navigate({
-        pathname: pathname.replace(`/tenants/${tenant.metadata.id}`, ''),
-        search: params.toString(),
-      });
-    }
-
-    if (
-      tenant?.version == TenantVersion.V1 &&
-      !pathname.startsWith('/tenants')
-    ) {
-      setLastRedirected(tenant?.slug);
-      return navigate({
-        pathname: `/tenants/${tenant.metadata.id}${pathname}`,
-        search: params.toString(),
-      });
-    }
-  }, [lastRedirected, navigate, params, pathname, previewV0, tenant]);
-
-  // Tenant Billing State
-
-  const [pollBilling, setPollBilling] = useState(false);
-
-  const { data: cloudMeta } = useCloudApiMeta();
-
-  const billingState = useQuery({
-    ...queries.cloud.billing(tenant?.metadata?.id || ''),
-    enabled: !!tenant && !!cloudMeta?.data.canBill,
-    refetchInterval: pollBilling ? 1000 : false,
-    retry: false,
-  });
-
-  const paymentMethodsQuery = useQuery({
-    ...queries.cloud.paymentMethods(tenant?.metadata?.id || ''),
-    enabled: !!tenant && !!cloudMeta?.data.canBill,
-    retry: false,
-  });
-
-  const subscriptionPlan: Plan = useMemo(() => {
-    const plan = billingState.data?.currentSubscription?.plan;
-    if (!plan) {
-      return 'free';
-    }
-    return plan as Plan;
-  }, [billingState.data?.currentSubscription?.plan]);
-
-  const billingContext: BillingContext | undefined = useMemo(() => {
-    if (!cloudMeta?.data.canBill) {
-      return;
-    }
-
-    const hasPaymentMethods =
-      (paymentMethodsQuery.data?.length || 0) > 0;
-
-    return {
-      state: billingState.data,
-      setPollBilling,
-      plan: subscriptionPlan,
-      hasPaymentMethods,
-    };
-  }, [
-    cloudMeta?.data.canBill,
-    billingState.data,
-    subscriptionPlan,
-    paymentMethodsQuery.data,
-  ]);
-
-  const can = useCallback(
-    (evalFn: Evaluate) => {
-      return evalFn({
-        tenant,
-        billing: billingContext,
-        meta: cloudMeta?.data,
-      });
-    },
-    [billingContext, cloudMeta?.data, tenant],
-  );
-
-  if (!tenant) {
-    return {
-      tenant: undefined,
-      tenantId: undefined,
-      setTenant,
-      billing: undefined,
-      can,
-    };
-  }
-
-  return {
-    tenant,
-    tenantId: tenant.metadata.id,
-    setTenant,
-    billing: billingContext,
-    can,
-  };
-}
-
-const lastTimeRange = 'lastTimeRange';
-
-const lastTimeRangeAtomInit = atom(
-  getInitialValue<string>(lastTimeRange, '1h'),
-);
-
-export const lastTimeRangeAtom = atom(
-  (get) => get(lastTimeRangeAtomInit),
-  (_get, set, newVal: string) => {
-    set(lastTimeRangeAtomInit, newVal);
-    localStorage.setItem(lastTimeRange, JSON.stringify(newVal));
-  },
-);
-
-=======
->>>>>>> a6804b33
 const lastWorkerMetricsTimeRange = 'lastWorkerMetricsTimeRange';
 
 const lastWorkerMetricsTimeRangeAtomInit = atom(
