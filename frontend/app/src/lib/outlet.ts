--- conflicted
+++ resolved
@@ -1,7 +1,3 @@
-<<<<<<< HEAD
-import { useOutletContext } from '@/lib/router-helpers';
-=======
->>>>>>> efe6cf5b
 import { TenantMember, User } from './api';
 import { useOutletContext } from '@/lib/router-helpers';
 
