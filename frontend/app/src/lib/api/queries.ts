--- conflicted
+++ resolved
@@ -2,10 +2,7 @@
 
 import api, { cloudApi } from './api';
 import invariant from 'tiny-invariant';
-<<<<<<< HEAD
-import { PullRequestState, WebhookWorkerCreateRequest } from '.';
-=======
->>>>>>> 69775787
+import { WebhookWorkerCreateRequest } from '.';
 
 type ListEventQuery = Parameters<typeof api.eventList>[1];
 type ListLogLineQuery = Parameters<typeof api.logLineList>[1];
