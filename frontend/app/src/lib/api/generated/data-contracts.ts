--- conflicted
+++ resolved
@@ -743,49 +743,6 @@
   rows?: V1Event[];
 }
 
-<<<<<<< HEAD
-export interface V1Filter {
-  metadata: APIResourceMeta;
-  /** The ID of the tenant associated with this filter. */
-  tenantId: string;
-  /**
-   * The workflow id associated with this filter.
-   * @format uuid
-   * @minLength 36
-   * @maxLength 36
-   */
-  workflowId: string;
-  /** The scope associated with this filter. Used for subsetting candidate filters at evaluation time */
-  scope: string;
-  /** The expression associated with this filter. */
-  expression: string;
-  /** Additional payload data associated with the filter */
-  payload: object;
-}
-
-export interface V1FilterList {
-  pagination?: PaginationResponse;
-  rows?: V1Filter[];
-}
-
-export interface V1CreateFilterRequest {
-  /**
-   * The workflow id
-   * @format uuid
-   * @minLength 36
-   * @maxLength 36
-   */
-  workflowId: string;
-  /** The expression for the filter */
-  expression: string;
-  /** The scope associated with this filter. Used for subsetting candidate filters at evaluation time */
-  scope: string;
-  /** The payload for the filter */
-  payload?: object;
-}
-
-=======
->>>>>>> 1db5cb5e
 export interface APIMetaAuth {
   /**
    * the supported types of authentication
@@ -1232,11 +1189,6 @@
    * @format int32
    */
   priority?: number;
-<<<<<<< HEAD
-  /** The scope for event filtering. */
-  scope?: string;
-=======
->>>>>>> 1db5cb5e
 }
 
 export interface BulkCreateEventRequest {
