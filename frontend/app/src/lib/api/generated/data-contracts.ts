/* eslint-disable */
/* tslint:disable */
/*
 * ---------------------------------------------------------------
 * ## THIS FILE WAS GENERATED VIA SWAGGER-TYPESCRIPT-API        ##
 * ##                                                           ##
 * ## AUTHOR: acacode                                           ##
 * ## SOURCE: https://github.com/acacode/swagger-typescript-api ##
 * ---------------------------------------------------------------
 */

export interface APIMeta {
  auth?: APIMetaAuth;
  /**
   * the Pylon app ID for usepylon.com chat support
   * @example "12345678-1234-1234-1234-123456789012"
   */
  pylonAppId?: string;
  posthog?: APIMetaPosthog;
  /**
   * whether or not users can sign up for this instance
   * @example true
   */
  allowSignup?: boolean;
  /**
   * whether or not users can invite other users to this instance
   * @example true
   */
  allowInvites?: boolean;
  /**
   * whether or not users can create new tenants
   * @example true
   */
  allowCreateTenant?: boolean;
  /**
   * whether or not users can change their password
   * @example true
   */
  allowChangePassword?: boolean;
}

export interface APIMetaAuth {
  /**
   * the supported types of authentication
   * @example ["basic","google"]
   */
  schemes?: string[];
}

export interface APIMetaPosthog {
  /**
   * the PostHog API key
   * @example "phk_1234567890abcdef"
   */
  apiKey?: string;
  /**
   * the PostHog API host
   * @example "https://posthog.example.com"
   */
  apiHost?: string;
}

export type ListAPIMetaIntegration = APIMetaIntegration[];

export interface APIMetaIntegration {
  /**
   * the name of the integration
   * @example "github"
   */
  name: string;
  /** whether this integration is enabled on the instance */
  enabled: boolean;
}

export interface APIErrors {
  errors: APIError[];
}

export interface APIError {
  /**
   * a custom Hatchet error code
   * @format uint64
   * @example 1400
   */
  code?: number;
  /**
   * the field that this error is associated with, if applicable
   * @example "name"
   */
  field?: string;
  /**
   * a description for this error
   * @example "A descriptive error message"
   */
  description: string;
  /**
   * a link to the documentation for this error, if it exists
   * @example "github.com/hatchet-dev/hatchet"
   */
  docs_link?: string;
}

/** @example {"next_page":3,"num_pages":10,"current_page":2} */
export interface PaginationResponse {
  /**
   * the current page
   * @format int64
   * @example 2
   */
  current_page?: number;
  /**
   * the next page
   * @format int64
   * @example 3
   */
  next_page?: number;
  /**
   * the total number of pages for listing
   * @format int64
   * @example 10
   */
  num_pages?: number;
}

export interface APIResourceMeta {
  /**
   * the id of this resource, in UUID format
   * @minLength 0
   * @maxLength 36
   * @example "bb214807-246e-43a5-a25d-41761d1cff9e"
   */
  id: string;
  /**
   * the time that this resource was created
   * @format date-time
   * @example "2022-12-13T20:06:48.888Z"
   */
  createdAt: string;
  /**
   * the time that this resource was last updated
   * @format date-time
   * @example "2022-12-13T20:06:48.888Z"
   */
  updatedAt: string;
}

export interface User {
  metadata: APIResourceMeta;
  /** The display name of the user. */
  name?: string;
  /**
   * The email address of the user.
   * @format email
   */
  email: string;
  /** Whether the user has verified their email address. */
  emailVerified: boolean;
  /** Whether the user has a password set. */
  hasPassword?: boolean;
  /** A hash of the user's email address for use with Pylon Support Chat */
  emailHash?: string;
}

export interface UserTenantPublic {
  /**
   * The email address of the user.
   * @format email
   */
  email: string;
  /** The display name of the user. */
  name?: string;
}

export interface UserLoginRequest {
  /**
   * The email address of the user.
   * @format email
   */
  email: string;
  /** The password of the user. */
  password: string;
}

export interface UserChangePasswordRequest {
  /** The password of the user. */
  password: string;
  /** The new password for the user. */
  newPassword: string;
}

export interface UserRegisterRequest {
  /** The name of the user. */
  name: string;
  /**
   * The email address of the user.
   * @format email
   */
  email: string;
  /** The password of the user. */
  password: string;
}

export interface UserTenantMembershipsList {
  pagination?: PaginationResponse;
  rows?: TenantMember[];
}

export interface Tenant {
  metadata: APIResourceMeta;
  /** The name of the tenant. */
  name: string;
  /** The slug of the tenant. */
  slug: string;
  /** Whether the tenant has opted out of analytics. */
  analyticsOptOut?: boolean;
  /** Whether to alert tenant members. */
  alertMemberEmails?: boolean;
}

export interface TenantMember {
  metadata: APIResourceMeta;
  /** The user associated with this tenant member. */
  user: UserTenantPublic;
  /** The role of the user in the tenant. */
  role: TenantMemberRole;
  /** The tenant associated with this tenant member. */
  tenant?: Tenant;
}

export interface TenantMemberList {
  pagination?: PaginationResponse;
  rows?: TenantMember[];
}

export enum TenantMemberRole {
  OWNER = 'OWNER',
  ADMIN = 'ADMIN',
  MEMBER = 'MEMBER',
}

export enum TenantResource {
  WORKER = 'WORKER',
  EVENT = 'EVENT',
  WORKFLOW_RUN = 'WORKFLOW_RUN',
  CRON = 'CRON',
  SCHEDULE = 'SCHEDULE',
}

export interface TenantResourceLimit {
  metadata: APIResourceMeta;
  /** The resource associated with this limit. */
  resource: TenantResource;
  /** The limit associated with this limit. */
  limitValue: number;
  /** The alarm value associated with this limit to warn of approaching limit value. */
  alarmValue?: number;
  /** The current value associated with this limit. */
  value: number;
  /** The meter window for the limit. (i.e. 1 day, 1 week, 1 month) */
  window?: string;
  /**
   * The last time the limit was refilled.
   * @format date-time
   */
  lastRefill?: string;
}

export interface TenantResourcePolicy {
  /** A list of resource limits for the tenant. */
  limits: TenantResourceLimit[];
}

export interface CreateTenantInviteRequest {
  /** The email of the user to invite. */
  email: string;
  /** The role of the user in the tenant. */
  role: TenantMemberRole;
}

export interface UpdateTenantInviteRequest {
  /** The role of the user in the tenant. */
  role: TenantMemberRole;
}

export interface TenantAlertingSettings {
  metadata: APIResourceMeta;
  /** Whether to alert tenant members. */
  alertMemberEmails?: boolean;
  /** Whether to send alerts when workflow runs fail. */
  enableWorkflowRunFailureAlerts?: boolean;
  /** Whether to enable alerts when tokens are approaching expiration. */
  enableExpiringTokenAlerts?: boolean;
  /** Whether to enable alerts when tenant resources are approaching limits. */
  enableTenantResourceLimitAlerts?: boolean;
  /** The max frequency at which to alert. */
  maxAlertingFrequency: string;
  /**
   * The last time an alert was sent.
   * @format date-time
   */
  lastAlertedAt?: string;
}

export interface TenantAlertEmailGroup {
  metadata: APIResourceMeta;
  /** A list of emails for users */
  emails: string[];
}

export interface TenantAlertEmailGroupList {
  pagination?: PaginationResponse;
  rows?: TenantAlertEmailGroup[];
}

export interface CreateTenantAlertEmailGroupRequest {
  /** A list of emails for users */
  emails: string[];
}

export interface UpdateTenantAlertEmailGroupRequest {
  /** A list of emails for users */
  emails: string[];
}

export interface TenantInvite {
  metadata: APIResourceMeta;
  /** The email of the user to invite. */
  email: string;
  /** The role of the user in the tenant. */
  role: TenantMemberRole;
  /** The tenant id associated with this tenant invite. */
  tenantId: string;
  /** The tenant name for the tenant. */
  tenantName?: string;
  /**
   * The time that this invite expires.
   * @format date-time
   */
  expires: string;
}

export interface TenantInviteList {
  pagination?: PaginationResponse;
  rows?: TenantInvite[];
}

export interface QueueMetrics {
  /** The number of items in the queue. */
  numQueued: number;
  /** The number of items running. */
  numRunning: number;
  /** The number of items pending. */
  numPending: number;
}

export interface TenantQueueMetrics {
  /** The total queue metrics. */
  total?: QueueMetrics;
  workflow?: Record<string, QueueMetrics>;
  queues?: Record<string, number>;
}

export interface TenantStepRunQueueMetrics {
  queues?: Record<string, number>;
}

export interface AcceptInviteRequest {
  /**
   * @minLength 36
   * @maxLength 36
   * @example "bb214807-246e-43a5-a25d-41761d1cff9e"
   */
  invite: string;
}

export interface RejectInviteRequest {
  /**
   * @minLength 36
   * @maxLength 36
   * @example "bb214807-246e-43a5-a25d-41761d1cff9e"
   */
  invite: string;
}

export interface TenantList {
  pagination?: PaginationResponse;
  rows?: Tenant[];
}

export interface CreateTenantRequest {
  /** The name of the tenant. */
  name: string;
  /** The slug of the tenant. */
  slug: string;
}

export interface UpdateTenantRequest {
  /** The name of the tenant. */
  name?: string;
  /** Whether the tenant has opted out of analytics. */
  analyticsOptOut?: boolean;
  /** Whether to alert tenant members. */
  alertMemberEmails?: boolean;
  /** Whether to send alerts when workflow runs fail. */
  enableWorkflowRunFailureAlerts?: boolean;
  /** Whether to enable alerts when tokens are approaching expiration. */
  enableExpiringTokenAlerts?: boolean;
  /** Whether to enable alerts when tenant resources are approaching limits. */
  enableTenantResourceLimitAlerts?: boolean;
  /** The max frequency at which to alert. */
  maxAlertingFrequency?: string;
}

export interface Event {
  metadata: APIResourceMeta;
  /** The key for the event. */
  key: string;
  /** The tenant associated with this event. */
  tenant?: Tenant;
  /** The ID of the tenant associated with this event. */
  tenantId: string;
  /** The workflow run summary for this event. */
  workflowRunSummary?: EventWorkflowRunSummary;
  /** Additional metadata for the event. */
  additionalMetadata?: object;
}

export interface EventData {
  /** The data for the event (JSON bytes). */
  data: string;
}

export interface CreateEventRequest {
  /** The key for the event. */
  key: string;
  /** The data for the event. */
  data: object;
  /** Additional metadata for the event. */
  additionalMetadata?: object;
}

export interface BulkCreateEventRequest {
  events: CreateEventRequest[];
}

export interface BulkCreateEventResponse {
  metadata: APIResourceMeta;
  /** The events. */
  events: Event[];
<<<<<<< HEAD
  /** The pagination information. */
  pagination: PaginationResponse;
=======
>>>>>>> 7b5bb398
}

export interface EventWorkflowRunSummary {
  /**
   * The number of pending runs.
   * @format int64
   */
  pending?: number;
  /**
   * The number of running runs.
   * @format int64
   */
  running?: number;
  /**
   * The number of queued runs.
   * @format int64
   */
  queued?: number;
  /**
   * The number of succeeded runs.
   * @format int64
   */
  succeeded?: number;
  /**
   * The number of failed runs.
   * @format int64
   */
  failed?: number;
}

export enum EventOrderByField {
  CreatedAt = 'createdAt',
}

export enum EventOrderByDirection {
  Asc = 'asc',
  Desc = 'desc',
}

export type EventSearch = string;

export interface EventKeyList {
  pagination?: PaginationResponse;
  rows?: EventKey[];
}

/** The key for the event. */
export type EventKey = string;

/** A workflow ID. */
export type WorkflowID = string;

export interface EventList {
  pagination?: PaginationResponse;
  rows?: Event[];
}

export interface RateLimit {
  /** The key for the rate limit. */
  key: string;
  /** The ID of the tenant associated with this rate limit. */
  tenantId: string;
  /** The maximum number of requests allowed within the window. */
  limitValue: number;
  /** The current number of requests made within the window. */
  value: number;
  /** The window of time in which the limitValue is enforced. */
  window: string;
  /**
   * The last time the rate limit was refilled.
   * @format date-time
   * @example "2022-12-13T20:06:48.888Z"
   */
  lastRefill: string;
}

export interface RateLimitList {
  pagination?: PaginationResponse;
  rows?: RateLimit[];
}

export enum RateLimitOrderByField {
  Key = 'key',
  Value = 'value',
  LimitValue = 'limitValue',
}

export enum RateLimitOrderByDirection {
  Asc = 'asc',
  Desc = 'desc',
}

export interface ReplayEventRequest {
  eventIds: string[];
}

export interface CancelEventRequest {
  eventIds: string[];
}

export interface Workflow {
  metadata: APIResourceMeta;
  /** The name of the workflow. */
  name: string;
  /** The description of the workflow. */
  description?: string;
  /** Whether the workflow is paused. */
  isPaused?: boolean;
  versions?: WorkflowVersionMeta[];
  /** The tags of the workflow. */
  tags?: WorkflowTag[];
  /** The jobs of the workflow. */
  jobs?: Job[];
}

export interface WorkflowUpdateRequest {
  /** Whether the workflow is paused. */
  isPaused?: boolean;
}

export interface WorkflowConcurrency {
  /**
   * The maximum number of concurrent workflow runs.
   * @format int32
   */
  maxRuns: number;
  /** The strategy to use when the concurrency limit is reached. */
  limitStrategy: 'CANCEL_IN_PROGRESS' | 'DROP_NEWEST' | 'QUEUE_NEWEST' | 'GROUP_ROUND_ROBIN';
  /** An action which gets the concurrency group for the WorkflowRun. */
  getConcurrencyGroup: string;
}

export interface WorkflowVersionMeta {
  metadata: APIResourceMeta;
  /** The version of the workflow. */
  version: string;
  /** @format int32 */
  order: number;
  workflowId: string;
  workflow?: Workflow;
}

export interface WorkflowVersion {
  metadata: APIResourceMeta;
  /** The version of the workflow. */
  version: string;
  /** @format int32 */
  order: number;
  workflowId: string;
  /** The sticky strategy of the workflow. */
  sticky?: string;
  /**
   * The default priority of the workflow.
   * @format int32
   */
  defaultPriority?: number;
  workflow?: Workflow;
  concurrency?: WorkflowConcurrency;
  triggers?: WorkflowTriggers;
  scheduleTimeout?: string;
  jobs?: Job[];
}

export interface WorkflowVersionDefinition {
  /** The raw YAML definition of the workflow. */
  rawDefinition: string;
}

export interface WorkflowTag {
  /** The name of the workflow. */
  name: string;
  /** The description of the workflow. */
  color: string;
}

export interface WorkflowList {
  metadata?: APIResourceMeta;
  rows?: Workflow[];
  pagination?: PaginationResponse;
}

export interface WorkflowTriggers {
  metadata?: APIResourceMeta;
  workflow_version_id?: string;
  tenant_id?: string;
  events?: WorkflowTriggerEventRef[];
  crons?: WorkflowTriggerCronRef[];
}

export interface WorkflowTriggerEventRef {
  parent_id?: string;
  event_key?: string;
}

export interface WorkflowTriggerCronRef {
  parent_id?: string;
  cron?: string;
}

export interface Job {
  metadata: APIResourceMeta;
  tenantId: string;
  versionId: string;
  name: string;
  /** The description of the job. */
  description?: string;
  steps: Step[];
  /** The timeout of the job. */
  timeout?: string;
}

export interface Step {
  metadata: APIResourceMeta;
  /** The readable id of the step. */
  readableId: string;
  tenantId: string;
  jobId: string;
  action: string;
  /** The timeout of the step. */
  timeout?: string;
  children?: string[];
  parents?: string[];
}

export interface WorkflowWorkersCount {
  freeSlotCount?: number;
  maxSlotCount?: number;
  workflowRunId?: string;
}

export interface WorkflowRun {
  metadata: APIResourceMeta;
  tenantId: string;
  workflowVersionId: string;
  workflowVersion?: WorkflowVersion;
  status: WorkflowRunStatus;
  displayName?: string;
  jobRuns?: JobRun[];
  triggeredBy: WorkflowRunTriggeredBy;
  input?: Record<string, any>;
  error?: string;
  /** @format date-time */
  startedAt?: string;
  /** @format date-time */
  finishedAt?: string;
  /** @example 1000 */
  duration?: number;
  /**
   * @format uuid
   * @minLength 36
   * @maxLength 36
   * @example "bb214807-246e-43a5-a25d-41761d1cff9e"
   */
  parentId?: string;
  /**
   * @format uuid
   * @minLength 36
   * @maxLength 36
   * @example "bb214807-246e-43a5-a25d-41761d1cff9e"
   */
  parentStepRunId?: string;
  additionalMetadata?: Record<string, any>;
}

export interface WorkflowRunShape {
  metadata: APIResourceMeta;
  tenantId: string;
  workflowId?: string;
  workflowVersionId: string;
  workflowVersion?: WorkflowVersion;
  status: WorkflowRunStatus;
  displayName?: string;
  jobRuns?: JobRun[];
  triggeredBy: WorkflowRunTriggeredBy;
  input?: Record<string, any>;
  error?: string;
  /** @format date-time */
  startedAt?: string;
  /** @format date-time */
  finishedAt?: string;
  /** @example 1000 */
  duration?: number;
  /**
   * @format uuid
   * @minLength 36
   * @maxLength 36
   * @example "bb214807-246e-43a5-a25d-41761d1cff9e"
   */
  parentId?: string;
  /**
   * @format uuid
   * @minLength 36
   * @maxLength 36
   * @example "bb214807-246e-43a5-a25d-41761d1cff9e"
   */
  parentStepRunId?: string;
  additionalMetadata?: Record<string, any>;
}

export interface ReplayWorkflowRunsRequest {
  /** @maxLength 500 */
  workflowRunIds: string[];
}

export interface ReplayWorkflowRunsResponse {
  workflowRuns: WorkflowRun[];
}

export interface WorkflowRunList {
  rows?: WorkflowRun[];
  pagination?: PaginationResponse;
}

export enum WorkflowRunOrderByField {
  CreatedAt = 'createdAt',
  StartedAt = 'startedAt',
  FinishedAt = 'finishedAt',
  Duration = 'duration',
}

export enum WorkflowRunOrderByDirection {
  ASC = 'ASC',
  DESC = 'DESC',
}

export interface WorkflowRunsMetrics {
  counts?: WorkflowRunsMetricsCounts;
}

export interface WorkflowRunsMetricsCounts {
  PENDING?: number;
  RUNNING?: number;
  SUCCEEDED?: number;
  FAILED?: number;
  QUEUED?: number;
}

export enum WorkflowRunStatus {
  PENDING = 'PENDING',
  RUNNING = 'RUNNING',
  SUCCEEDED = 'SUCCEEDED',
  FAILED = 'FAILED',
  CANCELLED = 'CANCELLED',
  QUEUED = 'QUEUED',
}

export type WorkflowRunStatusList = WorkflowRunStatus[];

export enum WorkflowKind {
  FUNCTION = 'FUNCTION',
  DURABLE = 'DURABLE',
  DAG = 'DAG',
}

export type WorkflowKindList = WorkflowKind[];

export interface WorkflowRunsCancelRequest {
  workflowRunIds: string[];
}

export enum JobRunStatus {
  PENDING = 'PENDING',
  RUNNING = 'RUNNING',
  SUCCEEDED = 'SUCCEEDED',
  FAILED = 'FAILED',
  CANCELLED = 'CANCELLED',
}

export enum StepRunStatus {
  PENDING = 'PENDING',
  PENDING_ASSIGNMENT = 'PENDING_ASSIGNMENT',
  ASSIGNED = 'ASSIGNED',
  RUNNING = 'RUNNING',
  SUCCEEDED = 'SUCCEEDED',
  FAILED = 'FAILED',
  CANCELLED = 'CANCELLED',
  CANCELLING = 'CANCELLING',
}

export interface JobRun {
  metadata: APIResourceMeta;
  tenantId: string;
  workflowRunId: string;
  workflowRun?: WorkflowRun;
  jobId: string;
  job?: Job;
  tickerId?: string;
  stepRuns?: StepRun[];
  status: JobRunStatus;
  result?: object;
  /** @format date-time */
  startedAt?: string;
  /** @format date-time */
  finishedAt?: string;
  /** @format date-time */
  timeoutAt?: string;
  /** @format date-time */
  cancelledAt?: string;
  cancelledReason?: string;
  cancelledError?: string;
}

export interface WorkflowRunTriggeredBy {
  metadata: APIResourceMeta;
  parentWorkflowRunId?: string;
  eventId?: string;
  cronParentId?: string;
  cronSchedule?: string;
}

export interface StepRun {
  metadata: APIResourceMeta;
  tenantId: string;
  jobRunId: string;
  jobRun?: JobRun;
  stepId: string;
  step?: Step;
  childWorkflowsCount?: number;
  parents?: string[];
  childWorkflowRuns?: string[];
  workerId?: string;
  input?: string;
  output?: string;
  status: StepRunStatus;
  /** @format date-time */
  requeueAfter?: string;
  result?: object;
  error?: string;
  /** @format date-time */
  startedAt?: string;
  startedAtEpoch?: number;
  /** @format date-time */
  finishedAt?: string;
  finishedAtEpoch?: number;
  /** @format date-time */
  timeoutAt?: string;
  timeoutAtEpoch?: number;
  /** @format date-time */
  cancelledAt?: string;
  cancelledAtEpoch?: number;
  cancelledReason?: string;
  cancelledError?: string;
}

export enum StepRunEventReason {
  REQUEUED_NO_WORKER = 'REQUEUED_NO_WORKER',
  REQUEUED_RATE_LIMIT = 'REQUEUED_RATE_LIMIT',
  SCHEDULING_TIMED_OUT = 'SCHEDULING_TIMED_OUT',
  ASSIGNED = 'ASSIGNED',
  STARTED = 'STARTED',
  FINISHED = 'FINISHED',
  FAILED = 'FAILED',
  RETRYING = 'RETRYING',
  CANCELLED = 'CANCELLED',
  TIMEOUT_REFRESHED = 'TIMEOUT_REFRESHED',
  REASSIGNED = 'REASSIGNED',
  TIMED_OUT = 'TIMED_OUT',
  SLOT_RELEASED = 'SLOT_RELEASED',
  RETRIED_BY_USER = 'RETRIED_BY_USER',
  WORKFLOW_RUN_GROUP_KEY_SUCCEEDED = 'WORKFLOW_RUN_GROUP_KEY_SUCCEEDED',
  WORKFLOW_RUN_GROUP_KEY_FAILED = 'WORKFLOW_RUN_GROUP_KEY_FAILED',
}

export enum StepRunEventSeverity {
  INFO = 'INFO',
  WARNING = 'WARNING',
  CRITICAL = 'CRITICAL',
}

export interface StepRunEvent {
  id: number;
  /** @format date-time */
  timeFirstSeen: string;
  /** @format date-time */
  timeLastSeen: string;
  stepRunId?: string;
  workflowRunId?: string;
  reason: StepRunEventReason;
  severity: StepRunEventSeverity;
  message: string;
  count: number;
  data?: object;
}

export interface StepRunEventList {
  pagination?: PaginationResponse;
  rows?: StepRunEvent[];
}

export interface StepRunArchive {
  stepRunId: string;
  order: number;
  input?: string;
  output?: string;
  /** @format date-time */
  startedAt?: string;
  error?: string;
  retryCount: number;
  /** @format date-time */
  createdAt: string;
  startedAtEpoch?: number;
  /** @format date-time */
  finishedAt?: string;
  finishedAtEpoch?: number;
  /** @format date-time */
  timeoutAt?: string;
  timeoutAtEpoch?: number;
  /** @format date-time */
  cancelledAt?: string;
  cancelledAtEpoch?: number;
  cancelledReason?: string;
  cancelledError?: string;
}

export interface StepRunArchiveList {
  pagination?: PaginationResponse;
  rows?: StepRunArchive[];
}

export interface WorkerList {
  pagination?: PaginationResponse;
  rows?: Worker[];
}

export interface SemaphoreSlots {
  /**
   * The step run id.
   * @format uuid
   */
  stepRunId: string;
  /** The action id. */
  actionId: string;
  /**
   * The time this slot was started.
   * @format date-time
   */
  startedAt?: string;
  /**
   * The time this slot will timeout.
   * @format date-time
   */
  timeoutAt?: string;
  /**
   * The workflow run id.
   * @format uuid
   */
  workflowRunId: string;
  status: StepRunStatus;
}

export interface RecentStepRuns {
  metadata: APIResourceMeta;
  /** The action id. */
  actionId: string;
  status: StepRunStatus;
  /** @format date-time */
  startedAt?: string;
  /** @format date-time */
  finishedAt?: string;
  /** @format date-time */
  cancelledAt?: string;
  /** @format uuid */
  workflowRunId: string;
}

export interface Worker {
  metadata: APIResourceMeta;
  /** The name of the worker. */
  name: string;
  type: 'SELFHOSTED' | 'MANAGED' | 'WEBHOOK';
  /**
   * The time this worker last sent a heartbeat.
   * @format date-time
   * @example "2022-12-13T20:06:48.888Z"
   */
  lastHeartbeatAt?: string;
  /**
   * The time this worker last sent a heartbeat.
   * @format date-time
   * @example "2022-12-13T20:06:48.888Z"
   */
  lastListenerEstablished?: string;
  /** The actions this worker can perform. */
  actions?: string[];
  /** The semaphore slot state for the worker. */
  slots?: SemaphoreSlots[];
  /** The recent step runs for the worker. */
  recentStepRuns?: RecentStepRuns[];
  /** The status of the worker. */
  status?: 'ACTIVE' | 'INACTIVE' | 'PAUSED';
  /** The maximum number of runs this worker can execute concurrently. */
  maxRuns?: number;
  /** The number of runs this worker can execute concurrently. */
  availableRuns?: number;
  /**
   * the id of the assigned dispatcher, in UUID format
   * @format uuid
   * @minLength 36
   * @maxLength 36
   * @example "bb214807-246e-43a5-a25d-41761d1cff9e"
   */
  dispatcherId?: string;
  /** The current label state of the worker. */
  labels?: WorkerLabel[];
  /** The webhook URL for the worker. */
  webhookUrl?: string;
  /**
   * The webhook ID for the worker.
   * @format uuid
   */
  webhookId?: string;
}

export interface WorkerLabel {
  metadata: APIResourceMeta;
  /** The key of the label. */
  key: string;
  /** The value of the label. */
  value?: string;
}

export interface UpdateWorkerRequest {
  /** Whether the worker is paused and cannot accept new runs. */
  isPaused?: boolean;
}

export interface APIToken {
  metadata: APIResourceMeta;
  /**
   * The name of the API token.
   * @maxLength 255
   */
  name: string;
  /**
   * When the API token expires.
   * @format date-time
   */
  expiresAt: string;
}

export interface CreateAPITokenRequest {
  /**
   * A name for the API token.
   * @maxLength 255
   */
  name: string;
  /** The duration for which the token is valid. */
  expiresIn?: string;
}

export interface CreateAPITokenResponse {
  /** The API token. */
  token: string;
}

export interface ListAPITokensResponse {
  pagination?: PaginationResponse;
  rows?: APIToken[];
}

export interface RerunStepRunRequest {
  input: object;
}

export interface TriggerWorkflowRunRequest {
  input: object;
  additionalMetadata?: object;
}

export interface CreatePullRequestFromStepRun {
  branchName: string;
}

export interface GetStepRunDiffResponse {
  diffs: StepRunDiff[];
}

export interface StepRunDiff {
  key: string;
  original: string;
  modified: string;
}

export interface ListPullRequestsResponse {
  pullRequests: PullRequest[];
}

export interface PullRequest {
  repositoryOwner: string;
  repositoryName: string;
  pullRequestID: number;
  pullRequestTitle: string;
  pullRequestNumber: number;
  pullRequestHeadBranch: string;
  pullRequestBaseBranch: string;
  pullRequestState: PullRequestState;
}

export enum PullRequestState {
  Open = 'open',
  Closed = 'closed',
}

export interface LogLine {
  /**
   * The creation date of the log line.
   * @format date-time
   */
  createdAt: string;
  /** The log message. */
  message: string;
  /** The log metadata. */
  metadata: object;
}

export enum LogLineLevel {
  DEBUG = 'DEBUG',
  INFO = 'INFO',
  WARN = 'WARN',
  ERROR = 'ERROR',
}

export interface LogLineList {
  pagination?: PaginationResponse;
  rows?: LogLine[];
}

export enum LogLineOrderByField {
  CreatedAt = 'createdAt',
}

export enum LogLineOrderByDirection {
  Asc = 'asc',
  Desc = 'desc',
}

export type LogLineSearch = string;

export type LogLineLevelField = LogLineLevel[];

export interface SNSIntegration {
  metadata: APIResourceMeta;
  /**
   * The unique identifier for the tenant that the SNS integration belongs to.
   * @format uuid
   */
  tenantId: string;
  /** The Amazon Resource Name (ARN) of the SNS topic. */
  topicArn: string;
  /** The URL to send SNS messages to. */
  ingestUrl?: string;
}

export interface ListSNSIntegrations {
  pagination: PaginationResponse;
  rows: SNSIntegration[];
}

export interface SlackWebhook {
  metadata: APIResourceMeta;
  /**
   * The unique identifier for the tenant that the SNS integration belongs to.
   * @format uuid
   */
  tenantId: string;
  /** The team name associated with this slack webhook. */
  teamName: string;
  /** The team id associated with this slack webhook. */
  teamId: string;
  /** The channel name associated with this slack webhook. */
  channelName: string;
  /** The channel id associated with this slack webhook. */
  channelId: string;
}

export interface ListSlackWebhooks {
  pagination: PaginationResponse;
  rows: SlackWebhook[];
}

export interface CreateSNSIntegrationRequest {
  /** The Amazon Resource Name (ARN) of the SNS topic. */
  topicArn: string;
}

export interface WorkflowMetrics {
  /** The number of runs for a specific group key (passed via filter) */
  groupKeyRunsCount?: number;
  /** The total number of concurrency group keys. */
  groupKeyCount?: number;
}

export interface WebhookWorker {
  metadata: APIResourceMeta;
  /** The name of the webhook worker. */
  name: string;
  /** The webhook url. */
  url: string;
}

export enum WebhookWorkerRequestMethod {
  GET = 'GET',
  POST = 'POST',
  PUT = 'PUT',
}

export interface WebhookWorkerRequest {
  /**
   * The date and time the request was created.
   * @format date-time
   */
  created_at: string;
  /** The HTTP method used for the request. */
  method: WebhookWorkerRequestMethod;
  /** The HTTP status code of the response. */
  statusCode: number;
}

export interface WebhookWorkerRequestListResponse {
  /** The list of webhook requests. */
  requests?: WebhookWorkerRequest[];
}

export interface WebhookWorkerCreated {
  metadata: APIResourceMeta;
  /** The name of the webhook worker. */
  name: string;
  /** The webhook url. */
  url: string;
  /** The secret key for validation. */
  secret: string;
}

export interface WebhookWorkerCreateRequest {
  /** The name of the webhook worker. */
  name: string;
  /** The webhook url. */
  url: string;
  /**
   * The secret key for validation. If not provided, a random secret will be generated.
   * @minLength 32
   */
  secret?: string;
}

export interface WebhookWorkerCreateResponse {
  worker?: WebhookWorkerCreated;
}

export interface WebhookWorkerListResponse {
  pagination?: PaginationResponse;
  rows?: WebhookWorker[];
}<|MERGE_RESOLUTION|>--- conflicted
+++ resolved
@@ -447,11 +447,6 @@
   metadata: APIResourceMeta;
   /** The events. */
   events: Event[];
-<<<<<<< HEAD
-  /** The pagination information. */
-  pagination: PaginationResponse;
-=======
->>>>>>> 7b5bb398
 }
 
 export interface EventWorkflowRunSummary {
