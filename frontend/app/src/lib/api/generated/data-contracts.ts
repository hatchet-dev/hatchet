/* eslint-disable */
/* tslint:disable */
// @ts-nocheck
/*
 * ---------------------------------------------------------------
 * ## THIS FILE WAS GENERATED VIA SWAGGER-TYPESCRIPT-API        ##
 * ##                                                           ##
 * ## AUTHOR: acacode                                           ##
 * ## SOURCE: https://github.com/acacode/swagger-typescript-api ##
 * ---------------------------------------------------------------
 */

export enum V1TaskRunStatus {
  PENDING = "PENDING",
  RUNNING = "RUNNING",
  COMPLETED = "COMPLETED",
  FAILED = "FAILED",
  CANCELLED = "CANCELLED",
}

export enum PullRequestState {
  Open = "open",
  Closed = "closed",
}

export enum WebhookWorkerRequestMethod {
  GET = "GET",
  POST = "POST",
  PUT = "PUT",
}

export enum WorkerRuntimeSDKs {
  GOLANG = "GOLANG",
  PYTHON = "PYTHON",
  TYPESCRIPT = "TYPESCRIPT",
}

export enum WorkerType {
  SELFHOSTED = "SELFHOSTED",
  MANAGED = "MANAGED",
  WEBHOOK = "WEBHOOK",
}

export enum WorkflowRunOrderByField {
  CreatedAt = "createdAt",
  StartedAt = "startedAt",
  FinishedAt = "finishedAt",
  Duration = "duration",
}

export enum WorkflowKind {
  FUNCTION = "FUNCTION",
  DURABLE = "DURABLE",
  DAG = "DAG",
}

export enum StepRunEventSeverity {
  INFO = "INFO",
  WARNING = "WARNING",
  CRITICAL = "CRITICAL",
}

export enum StepRunEventReason {
  REQUEUED_NO_WORKER = "REQUEUED_NO_WORKER",
  REQUEUED_RATE_LIMIT = "REQUEUED_RATE_LIMIT",
  SCHEDULING_TIMED_OUT = "SCHEDULING_TIMED_OUT",
  ASSIGNED = "ASSIGNED",
  STARTED = "STARTED",
  ACKNOWLEDGED = "ACKNOWLEDGED",
  FINISHED = "FINISHED",
  FAILED = "FAILED",
  RETRYING = "RETRYING",
  CANCELLED = "CANCELLED",
  TIMEOUT_REFRESHED = "TIMEOUT_REFRESHED",
  REASSIGNED = "REASSIGNED",
  TIMED_OUT = "TIMED_OUT",
  SLOT_RELEASED = "SLOT_RELEASED",
  RETRIED_BY_USER = "RETRIED_BY_USER",
  WORKFLOW_RUN_GROUP_KEY_SUCCEEDED = "WORKFLOW_RUN_GROUP_KEY_SUCCEEDED",
  WORKFLOW_RUN_GROUP_KEY_FAILED = "WORKFLOW_RUN_GROUP_KEY_FAILED",
}

export enum LogLineOrderByDirection {
  Asc = "asc",
  Desc = "desc",
}

export enum LogLineOrderByField {
  CreatedAt = "createdAt",
}

export enum LogLineLevel {
  DEBUG = "DEBUG",
  INFO = "INFO",
  WARN = "WARN",
  ERROR = "ERROR",
}

export enum JobRunStatus {
  PENDING = "PENDING",
  RUNNING = "RUNNING",
  SUCCEEDED = "SUCCEEDED",
  FAILED = "FAILED",
  CANCELLED = "CANCELLED",
  BACKOFF = "BACKOFF",
}

export enum StepRunStatus {
  PENDING = "PENDING",
  PENDING_ASSIGNMENT = "PENDING_ASSIGNMENT",
  ASSIGNED = "ASSIGNED",
  RUNNING = "RUNNING",
  SUCCEEDED = "SUCCEEDED",
  FAILED = "FAILED",
  CANCELLED = "CANCELLED",
  CANCELLING = "CANCELLING",
  BACKOFF = "BACKOFF",
}

export enum ConcurrencyLimitStrategy {
  CANCEL_IN_PROGRESS = "CANCEL_IN_PROGRESS",
  DROP_NEWEST = "DROP_NEWEST",
  QUEUE_NEWEST = "QUEUE_NEWEST",
  GROUP_ROUND_ROBIN = "GROUP_ROUND_ROBIN",
}

export enum CronWorkflowsOrderByField {
  Name = "name",
  CreatedAt = "createdAt",
}

export enum CronWorkflowsMethod {
  DEFAULT = "DEFAULT",
  API = "API",
}

export enum ScheduledRunStatus {
  PENDING = "PENDING",
  RUNNING = "RUNNING",
  SUCCEEDED = "SUCCEEDED",
  FAILED = "FAILED",
  CANCELLED = "CANCELLED",
  QUEUED = "QUEUED",
  SCHEDULED = "SCHEDULED",
}

export enum WorkflowRunOrderByDirection {
  ASC = "ASC",
  DESC = "DESC",
}

export enum ScheduledWorkflowsOrderByField {
  TriggerAt = "triggerAt",
  CreatedAt = "createdAt",
}

export enum ScheduledWorkflowsMethod {
  DEFAULT = "DEFAULT",
  API = "API",
}

export enum RateLimitOrderByDirection {
  Asc = "asc",
  Desc = "desc",
}

export enum RateLimitOrderByField {
  Key = "key",
  Value = "value",
  LimitValue = "limitValue",
}

export enum TenantMemberRole {
  OWNER = "OWNER",
  ADMIN = "ADMIN",
  MEMBER = "MEMBER",
}

export enum TenantResource {
  WORKER = "WORKER",
  WORKER_SLOT = "WORKER_SLOT",
  EVENT = "EVENT",
  WORKFLOW_RUN = "WORKFLOW_RUN",
  TASK_RUN = "TASK_RUN",
  CRON = "CRON",
  SCHEDULE = "SCHEDULE",
}

export enum TenantVersion {
  V0 = "V0",
  V1 = "V1",
}

export enum EventOrderByDirection {
  Asc = "asc",
  Desc = "desc",
}

export enum EventOrderByField {
  CreatedAt = "createdAt",
}

export enum WorkflowRunStatus {
  PENDING = "PENDING",
  RUNNING = "RUNNING",
  SUCCEEDED = "SUCCEEDED",
  FAILED = "FAILED",
  CANCELLED = "CANCELLED",
  QUEUED = "QUEUED",
  BACKOFF = "BACKOFF",
}

<<<<<<< HEAD
=======
export enum TenantVersion {
  V0 = "V0",
  V1 = "V1",
}

export enum TenantMemberRole {
  OWNER = "OWNER",
  ADMIN = "ADMIN",
  MEMBER = "MEMBER",
}

export enum TenantResource {
  WORKER = "WORKER",
  WORKER_SLOT = "WORKER_SLOT",
  EVENT = "EVENT",
  WORKFLOW_RUN = "WORKFLOW_RUN",
  TASK_RUN = "TASK_RUN",
  CRON = "CRON",
  SCHEDULE = "SCHEDULE",
}

export enum V1LogLineLevel {
  DEBUG = "DEBUG",
  INFO = "INFO",
  WARN = "WARN",
  ERROR = "ERROR",
}

>>>>>>> d5e167e9
export enum V1TaskEventType {
  REQUEUED_NO_WORKER = "REQUEUED_NO_WORKER",
  REQUEUED_RATE_LIMIT = "REQUEUED_RATE_LIMIT",
  SCHEDULING_TIMED_OUT = "SCHEDULING_TIMED_OUT",
  ASSIGNED = "ASSIGNED",
  STARTED = "STARTED",
  FINISHED = "FINISHED",
  FAILED = "FAILED",
  RETRYING = "RETRYING",
  CANCELLED = "CANCELLED",
  TIMED_OUT = "TIMED_OUT",
  REASSIGNED = "REASSIGNED",
  SLOT_RELEASED = "SLOT_RELEASED",
  TIMEOUT_REFRESHED = "TIMEOUT_REFRESHED",
  RETRIED_BY_USER = "RETRIED_BY_USER",
  SENT_TO_WORKER = "SENT_TO_WORKER",
  RATE_LIMIT_ERROR = "RATE_LIMIT_ERROR",
  ACKNOWLEDGED = "ACKNOWLEDGED",
  CREATED = "CREATED",
  QUEUED = "QUEUED",
  SKIPPED = "SKIPPED",
}

export enum V1WorkflowType {
  DAG = "DAG",
  TASK = "TASK",
}

export enum V1TaskStatus {
  QUEUED = "QUEUED",
  RUNNING = "RUNNING",
  COMPLETED = "COMPLETED",
  CANCELLED = "CANCELLED",
  FAILED = "FAILED",
}

export interface APIResourceMeta {
  /**
   * the id of this resource, in UUID format
   * @minLength 0
   * @maxLength 36
   * @example "bb214807-246e-43a5-a25d-41761d1cff9e"
   */
  id: string;
  /**
   * the time that this resource was created
   * @format date-time
   * @example "2022-12-13T15:06:48.888358-05:00"
   */
  createdAt: string;
  /**
   * the time that this resource was last updated
   * @format date-time
   * @example "2022-12-13T15:06:48.888358-05:00"
   */
  updatedAt: string;
}

export interface V1TaskSummary {
  metadata: APIResourceMeta;
  /** The action ID of the task. */
  actionId?: string;
  /** The number of retries of the task. */
  retryCount?: number;
  /** The attempt number of the task. */
  attempt?: number;
  /** Additional metadata for the task run. */
  additionalMetadata?: object;
  /** The list of children tasks */
  children?: V1TaskSummary[];
  /**
   * The timestamp the task was created.
   * @format date-time
   */
  createdAt: string;
  /** The display name of the task run. */
  displayName: string;
  /** The duration of the task run, in milliseconds. */
  duration?: number;
  /** The error message of the task run (for the latest run) */
  errorMessage?: string;
  /**
   * The timestamp the task run finished.
   * @format date-time
   */
  finishedAt?: string;
  /** The input of the task run. */
  input: object;
  /** The number of spawned children tasks */
  numSpawnedChildren: number;
  /** The output of the task run (for the latest run) */
  output: object;
  status: V1TaskStatus;
  /**
   * The timestamp the task run started.
   * @format date-time
   */
  startedAt?: string;
  /**
   * The step ID of the task.
   * @format uuid
   * @minLength 36
   * @maxLength 36
   */
  stepId?: string;
  /**
   * The external ID of the task.
   * @format uuid
   * @minLength 36
   * @maxLength 36
   */
  taskExternalId: string;
  /** The ID of the task. */
  taskId: number;
  /**
   * The timestamp the task was inserted.
   * @format date-time
   */
  taskInsertedAt: string;
  /**
   * The ID of the tenant.
   * @format uuid
   * @minLength 36
   * @maxLength 36
   * @example "bb214807-246e-43a5-a25d-41761d1cff9e"
   */
  tenantId: string;
  /** The type of the workflow (whether it's a DAG or a task) */
  type: V1WorkflowType;
  /** @format uuid */
  workflowId: string;
  workflowName?: string;
  /**
   * The external ID of the workflow run
   * @format uuid
   */
  workflowRunExternalId: string;
  /**
   * The version ID of the workflow
   * @format uuid
   */
  workflowVersionId?: string;
}

export interface APIError {
  /**
   * a custom Hatchet error code
   * @format uint64
   * @example 1400
   */
  code?: number;
  /**
   * the field that this error is associated with, if applicable
   * @example "name"
   */
  field?: string;
  /**
   * a description for this error
   * @example "A descriptive error message"
   */
  description: string;
  /**
   * a link to the documentation for this error, if it exists
   * @example "github.com/hatchet-dev/hatchet"
   */
  docs_link?: string;
}

export interface APIErrors {
  errors: APIError[];
}

/** @example {"next_page":3,"num_pages":10,"current_page":2} */
export interface PaginationResponse {
  /**
   * the current page
   * @format int64
   * @example 2
   */
  current_page?: number;
  /**
   * the next page
   * @format int64
   * @example 3
   */
  next_page?: number;
  /**
   * the total number of pages for listing
   * @format int64
   * @example 10
   */
  num_pages?: number;
}

export interface V1TaskEvent {
  id: number;
  /** @format uuid */
  taskId: string;
  /** @format date-time */
  timestamp: string;
  eventType: V1TaskEventType;
  message: string;
  errorMessage?: string;
  output?: string;
  /** @format uuid */
  workerId?: string;
  taskDisplayName?: string;
  /** The number of retries of the task. */
  retryCount?: number;
  /** The attempt number of the task. */
  attempt?: number;
}

export interface V1TaskEventList {
  pagination?: PaginationResponse;
  rows?: V1TaskEvent[];
}

export interface V1LogLine {
  /**
   * The creation date of the log line.
   * @format date-time
   */
  createdAt: string;
  /** The log message. */
  message: string;
  /** The log metadata. */
  metadata: object;
  /** The retry count of the log line. */
  retryCount?: number;
  /** The attempt number of the log line. */
  attempt?: number;
  /** The log level. */
  level?: V1LogLineLevel;
}

export interface V1LogLineList {
  pagination?: PaginationResponse;
  rows?: V1LogLine[];
}

export interface V1TaskFilter {
  /** @format date-time */
  since: string;
  /** @format date-time */
  until?: string;
  statuses?: V1TaskStatus[];
  workflowIds?: string[];
  additionalMetadata?: string[];
}

export interface V1CancelTaskRequest {
  /** A list of external IDs, which can refer to either task or workflow run external IDs */
  externalIds?: string[];
  filter?: V1TaskFilter;
}

export interface V1ReplayTaskRequest {
  /** A list of external IDs, which can refer to either task or workflow run external IDs */
  externalIds?: string[];
  filter?: V1TaskFilter;
}

export interface V1DagChildren {
  /** @format uuid */
  dagId?: string;
  children?: V1TaskSummary[];
}

export interface V1TaskSummaryList {
  pagination: PaginationResponse;
  /** The list of tasks */
  rows: V1TaskSummary[];
}

export interface V1WorkflowRunDisplayName {
  metadata: APIResourceMeta;
  displayName: string;
}

export interface V1WorkflowRunDisplayNameList {
  pagination: PaginationResponse;
  /** The list of display names */
  rows: V1WorkflowRunDisplayName[];
}

export interface V1TriggerWorkflowRunRequest {
  /** The name of the workflow. */
  workflowName: string;
  input: object;
  additionalMetadata?: object;
  /** The priority of the workflow run. */
  priority?: number;
}

export interface V1WorkflowRun {
  metadata: APIResourceMeta;
  status: V1TaskStatus;
  /**
   * The timestamp the task run started.
   * @format date-time
   */
  startedAt?: string;
  /**
   * The timestamp the task run finished.
   * @format date-time
   */
  finishedAt?: string;
  /** The duration of the task run, in milliseconds. */
  duration?: number;
  /**
   * The ID of the tenant.
   * @format uuid
   * @minLength 36
   * @maxLength 36
   * @example "bb214807-246e-43a5-a25d-41761d1cff9e"
   */
  tenantId: string;
  /** Additional metadata for the task run. */
  additionalMetadata?: object;
  /** The display name of the task run. */
  displayName: string;
  /** @format uuid */
  workflowId: string;
  /** The output of the task run (for the latest run) */
  output: object;
  /** The error message of the task run (for the latest run) */
  errorMessage?: string;
  /**
   * The ID of the workflow version.
   * @format uuid
   */
  workflowVersionId?: string;
  /** The input of the task run. */
  input: object;
  /**
   * The timestamp the task run was created.
   * @format date-time
   */
  createdAt?: string;
  /**
   * @format uuid
   * @minLength 36
   * @maxLength 36
   */
  parentTaskExternalId?: string;
}

export interface WorkflowRunShapeItemForWorkflowRunDetails {
  /**
   * @format uuid
   * @minLength 36
   * @maxLength 36
   */
  taskExternalId: string;
  /**
   * @format uuid
   * @minLength 36
   * @maxLength 36
   */
  stepId: string;
  childrenStepIds: string[];
  taskName: string;
}

export type WorkflowRunShapeForWorkflowRunDetails =
  WorkflowRunShapeItemForWorkflowRunDetails[];

export interface V1WorkflowRunDetails {
  run: V1WorkflowRun;
  /** The list of task events for the workflow run */
  taskEvents: V1TaskEvent[];
  shape: WorkflowRunShapeForWorkflowRunDetails;
  tasks: V1TaskSummary[];
}

export interface V1TaskTiming {
  metadata: APIResourceMeta;
  /** The depth of the task in the waterfall. */
  depth: number;
  status: V1TaskStatus;
  /** The display name of the task run. */
  taskDisplayName: string;
  /**
   * The external ID of the task.
   * @format uuid
   * @minLength 36
   * @maxLength 36
   */
  taskExternalId: string;
  /** The ID of the task. */
  taskId: number;
  /**
   * The timestamp the task was inserted.
   * @format date-time
   */
  taskInsertedAt: string;
  /**
   * The ID of the tenant.
   * @format uuid
   * @minLength 36
   * @maxLength 36
   * @example "bb214807-246e-43a5-a25d-41761d1cff9e"
   */
  tenantId: string;
  /**
   * The external ID of the parent task.
   * @format uuid
   * @minLength 36
   * @maxLength 36
   */
  parentTaskExternalId?: string;
  /**
   * The timestamp the task run was queued.
   * @format date-time
   */
  queuedAt?: string;
  /**
   * The timestamp the task run started.
   * @format date-time
   */
  startedAt?: string;
  /**
   * The timestamp the task run finished.
   * @format date-time
   */
  finishedAt?: string;
  /**
   * The external ID of the workflow run.
   * @format uuid
   */
  workflowRunId?: string;
  /** The number of retries of the task. */
  retryCount?: number;
  /** The attempt number of the task. */
  attempt?: number;
}

export interface V1TaskTimingList {
  pagination: PaginationResponse;
  /** The list of task timings */
  rows: V1TaskTiming[];
}

export interface V1TaskRunMetric {
  status: V1TaskStatus;
  count: number;
}

export type V1TaskRunMetrics = V1TaskRunMetric[];

export interface V1TaskPointMetric {
  /** @format date-time */
  time: string;
  SUCCEEDED: number;
  FAILED: number;
}

export interface V1TaskPointMetrics {
  results?: V1TaskPointMetric[];
}

/** The key for the event. */
export type EventKey = string;

/** A workflow ID. */
export type WorkflowID = string;

export type WorkflowRunStatusList = WorkflowRunStatus[];

export type EventSearch = string;

export interface Tenant {
  metadata: APIResourceMeta;
  /** The name of the tenant. */
  name: string;
  /** The slug of the tenant. */
  slug: string;
  /** Whether the tenant has opted out of analytics. */
  analyticsOptOut?: boolean;
  /** Whether to alert tenant members. */
  alertMemberEmails?: boolean;
  /** The version of the tenant. */
  version: TenantVersion;
}

export interface V1EventWorkflowRunSummary {
  /**
   * The number of running runs.
   * @format int64
   */
  running: number;
  /**
   * The number of queued runs.
   * @format int64
   */
  queued: number;
  /**
   * The number of succeeded runs.
   * @format int64
   */
  succeeded: number;
  /**
   * The number of failed runs.
   * @format int64
   */
  failed: number;
  /**
   * The number of cancelled runs.
   * @format int64
   */
  cancelled: number;
}

export interface V1Event {
  metadata: APIResourceMeta;
  /** The key for the event. */
  key: string;
  /** The tenant associated with this event. */
  tenant?: Tenant;
  /** The ID of the tenant associated with this event. */
  tenantId: string;
  /** The workflow run summary for this event. */
  workflowRunSummary: V1EventWorkflowRunSummary;
  /** Additional metadata for the event. */
  additionalMetadata?: object;
}

export interface V1EventList {
  pagination?: PaginationResponse;
  rows?: V1Event[];
}

export interface APIMetaAuth {
  /**
   * the supported types of authentication
   * @example ["basic","google"]
   */
  schemes?: string[];
}

export interface APIMetaPosthog {
  /**
   * the PostHog API key
   * @example "phk_1234567890abcdef"
   */
  apiKey?: string;
  /**
   * the PostHog API host
   * @example "https://posthog.example.com"
   */
  apiHost?: string;
}

export interface APIMeta {
  auth?: APIMetaAuth;
  /**
   * the Pylon app ID for usepylon.com chat support
   * @example "12345678-1234-1234-1234-123456789012"
   */
  pylonAppId?: string;
  posthog?: APIMetaPosthog;
  /**
   * whether or not users can sign up for this instance
   * @example true
   */
  allowSignup?: boolean;
  /**
   * whether or not users can invite other users to this instance
   * @example true
   */
  allowInvites?: boolean;
  /**
   * whether or not users can create new tenants
   * @example true
   */
  allowCreateTenant?: boolean;
  /**
   * whether or not users can change their password
   * @example true
   */
  allowChangePassword?: boolean;
}

export interface APIMetaIntegration {
  /**
   * the name of the integration
   * @example "github"
   */
  name: string;
  /** whether this integration is enabled on the instance */
  enabled: boolean;
}

export type ListAPIMetaIntegration = APIMetaIntegration[];

export interface UserLoginRequest {
  /**
   * The email address of the user.
   * @format email
   */
  email: string;
  /** The password of the user. */
  password: string;
}

export interface User {
  metadata: APIResourceMeta;
  /** The display name of the user. */
  name?: string;
  /**
   * The email address of the user.
   * @format email
   */
  email: string;
  /** Whether the user has verified their email address. */
  emailVerified: boolean;
  /** Whether the user has a password set. */
  hasPassword?: boolean;
  /** A hash of the user's email address for use with Pylon Support Chat */
  emailHash?: string;
}

export interface SNSIntegration {
  metadata: APIResourceMeta;
  /**
   * The unique identifier for the tenant that the SNS integration belongs to.
   * @format uuid
   */
  tenantId: string;
  /** The Amazon Resource Name (ARN) of the SNS topic. */
  topicArn: string;
  /** The URL to send SNS messages to. */
  ingestUrl?: string;
}

export interface ListSNSIntegrations {
  pagination: PaginationResponse;
  rows: SNSIntegration[];
}

export interface CreateSNSIntegrationRequest {
  /** The Amazon Resource Name (ARN) of the SNS topic. */
  topicArn: string;
}

export interface TenantAlertEmailGroup {
  metadata: APIResourceMeta;
  /** A list of emails for users */
  emails: string[];
}

export interface TenantAlertEmailGroupList {
  pagination?: PaginationResponse;
  rows?: TenantAlertEmailGroup[];
}

export interface CreateTenantAlertEmailGroupRequest {
  /** A list of emails for users */
  emails: string[];
}

export interface TenantResourceLimit {
  metadata: APIResourceMeta;
  /** The resource associated with this limit. */
  resource: TenantResource;
  /** The limit associated with this limit. */
  limitValue: number;
  /** The alarm value associated with this limit to warn of approaching limit value. */
  alarmValue?: number;
  /** The current value associated with this limit. */
  value: number;
  /** The meter window for the limit. (i.e. 1 day, 1 week, 1 month) */
  window?: string;
  /**
   * The last time the limit was refilled.
   * @format date-time
   */
  lastRefill?: string;
}

export interface TenantResourcePolicy {
  /** A list of resource limits for the tenant. */
  limits: TenantResourceLimit[];
}

export interface UpdateTenantAlertEmailGroupRequest {
  /** A list of emails for users */
  emails: string[];
}

export interface SlackWebhook {
  metadata: APIResourceMeta;
  /**
   * The unique identifier for the tenant that the SNS integration belongs to.
   * @format uuid
   */
  tenantId: string;
  /** The team name associated with this slack webhook. */
  teamName: string;
  /** The team id associated with this slack webhook. */
  teamId: string;
  /** The channel name associated with this slack webhook. */
  channelName: string;
  /** The channel id associated with this slack webhook. */
  channelId: string;
}

export interface ListSlackWebhooks {
  pagination: PaginationResponse;
  rows: SlackWebhook[];
}

export interface UserChangePasswordRequest {
  /** The password of the user. */
  password: string;
  /** The new password for the user. */
  newPassword: string;
}

export interface UserRegisterRequest {
  /** The name of the user. */
  name: string;
  /**
   * The email address of the user.
   * @format email
   */
  email: string;
  /** The password of the user. */
  password: string;
}

export interface UserTenantPublic {
  /**
   * The email address of the user.
   * @format email
   */
  email: string;
  /** The display name of the user. */
  name?: string;
}

export interface TenantMember {
  metadata: APIResourceMeta;
  /** The user associated with this tenant member. */
  user: UserTenantPublic;
  /** The role of the user in the tenant. */
  role: TenantMemberRole;
  /** The tenant associated with this tenant member. */
  tenant?: Tenant;
}

export interface UserTenantMembershipsList {
  pagination?: PaginationResponse;
  rows?: TenantMember[];
}

export interface TenantInvite {
  metadata: APIResourceMeta;
  /** The email of the user to invite. */
  email: string;
  /** The role of the user in the tenant. */
  role: TenantMemberRole;
  /** The tenant id associated with this tenant invite. */
  tenantId: string;
  /** The tenant name for the tenant. */
  tenantName?: string;
  /**
   * The time that this invite expires.
   * @format date-time
   */
  expires: string;
}

export interface TenantInviteList {
  pagination?: PaginationResponse;
  rows?: TenantInvite[];
}

export interface AcceptInviteRequest {
  /**
   * @minLength 36
   * @maxLength 36
   * @example "bb214807-246e-43a5-a25d-41761d1cff9e"
   */
  invite: string;
}

export interface RejectInviteRequest {
  /**
   * @minLength 36
   * @maxLength 36
   * @example "bb214807-246e-43a5-a25d-41761d1cff9e"
   */
  invite: string;
}

export interface CreateTenantRequest {
  /** The name of the tenant. */
  name: string;
  /** The slug of the tenant. */
  slug: string;
}

export interface UpdateTenantRequest {
  /** The name of the tenant. */
  name?: string;
  /** Whether the tenant has opted out of analytics. */
  analyticsOptOut?: boolean;
  /** Whether to alert tenant members. */
  alertMemberEmails?: boolean;
  /** Whether to send alerts when workflow runs fail. */
  enableWorkflowRunFailureAlerts?: boolean;
  /** Whether to enable alerts when tokens are approaching expiration. */
  enableExpiringTokenAlerts?: boolean;
  /** Whether to enable alerts when tenant resources are approaching limits. */
  enableTenantResourceLimitAlerts?: boolean;
  /** The max frequency at which to alert. */
  maxAlertingFrequency?: string;
  /** The version of the tenant. */
  version?: TenantVersion;
}

export interface TenantAlertingSettings {
  metadata: APIResourceMeta;
  /** Whether to alert tenant members. */
  alertMemberEmails?: boolean;
  /** Whether to send alerts when workflow runs fail. */
  enableWorkflowRunFailureAlerts?: boolean;
  /** Whether to enable alerts when tokens are approaching expiration. */
  enableExpiringTokenAlerts?: boolean;
  /** Whether to enable alerts when tenant resources are approaching limits. */
  enableTenantResourceLimitAlerts?: boolean;
  /** The max frequency at which to alert. */
  maxAlertingFrequency: string;
  /**
   * The last time an alert was sent.
   * @format date-time
   */
  lastAlertedAt?: string;
}

export interface CreateTenantInviteRequest {
  /** The email of the user to invite. */
  email: string;
  /** The role of the user in the tenant. */
  role: TenantMemberRole;
}

export interface UpdateTenantInviteRequest {
  /** The role of the user in the tenant. */
  role: TenantMemberRole;
}

export interface APIToken {
  metadata: APIResourceMeta;
  /**
   * The name of the API token.
   * @maxLength 255
   */
  name: string;
  /**
   * When the API token expires.
   * @format date-time
   */
  expiresAt: string;
}

export interface ListAPITokensResponse {
  pagination?: PaginationResponse;
  rows?: APIToken[];
}

export interface CreateAPITokenRequest {
  /**
   * A name for the API token.
   * @maxLength 255
   */
  name: string;
  /** The duration for which the token is valid. */
  expiresIn?: string;
}

export interface CreateAPITokenResponse {
  /** The API token. */
  token: string;
}

export interface QueueMetrics {
  /** The number of items in the queue. */
  numQueued: number;
  /** The number of items running. */
  numRunning: number;
  /** The number of items pending. */
  numPending: number;
}

export interface TenantQueueMetrics {
  /** The total queue metrics. */
  total?: QueueMetrics;
  workflow?: Record<string, QueueMetrics>;
  queues?: Record<string, number>;
}

export interface TenantStepRunQueueMetrics {
  queues?: object;
}

export interface EventWorkflowRunSummary {
  /**
   * The number of pending runs.
   * @format int64
   */
  pending?: number;
  /**
   * The number of running runs.
   * @format int64
   */
  running?: number;
  /**
   * The number of queued runs.
   * @format int64
   */
  queued?: number;
  /**
   * The number of succeeded runs.
   * @format int64
   */
  succeeded?: number;
  /**
   * The number of failed runs.
   * @format int64
   */
  failed?: number;
  /**
   * The number of cancelled runs.
   * @format int64
   */
  cancelled?: number;
}

export interface Event {
  metadata: APIResourceMeta;
  /** The key for the event. */
  key: string;
  /** The tenant associated with this event. */
  tenant?: Tenant;
  /** The ID of the tenant associated with this event. */
  tenantId: string;
  /** The workflow run summary for this event. */
  workflowRunSummary?: EventWorkflowRunSummary;
  /** Additional metadata for the event. */
  additionalMetadata?: object;
}

export interface EventList {
  pagination?: PaginationResponse;
  rows?: Event[];
}

export interface CreateEventRequest {
  /** The key for the event. */
  key: string;
  /** The data for the event. */
  data: object;
  /** Additional metadata for the event. */
  additionalMetadata?: object;
  /**
   * The priority of the event.
   * @format int32
   */
  priority?: number;
}

export interface BulkCreateEventRequest {
  events: CreateEventRequest[];
}

export interface Events {
  metadata: APIResourceMeta;
  /** The events. */
  events: Event[];
}

export interface ReplayEventRequest {
  eventIds: string[];
}

export interface CancelEventRequest {
  eventIds: string[];
}

export interface RateLimit {
  /** The key for the rate limit. */
  key: string;
  /** The ID of the tenant associated with this rate limit. */
  tenantId: string;
  /** The maximum number of requests allowed within the window. */
  limitValue: number;
  /** The current number of requests made within the window. */
  value: number;
  /** The window of time in which the limitValue is enforced. */
  window: string;
  /**
   * The last time the rate limit was refilled.
   * @format date-time
   * @example "2022-12-13T15:06:48.888358-05:00"
   */
  lastRefill: string;
}

export interface RateLimitList {
  pagination?: PaginationResponse;
  rows?: RateLimit[];
}

export interface TenantMemberList {
  pagination?: PaginationResponse;
  rows?: TenantMember[];
}

export interface EventData {
  /** The data for the event (JSON bytes). */
  data: string;
}

export interface EventKeyList {
  pagination?: PaginationResponse;
  rows?: EventKey[];
}

export interface Workflow {
  metadata: APIResourceMeta;
  /** The name of the workflow. */
  name: string;
  /** The description of the workflow. */
  description?: string;
  /** Whether the workflow is paused. */
  isPaused?: boolean;
  versions?: WorkflowVersionMeta[];
  /** The tags of the workflow. */
  tags?: WorkflowTag[];
  /** The jobs of the workflow. */
  jobs?: Job[];
  /** The tenant id of the workflow. */
  tenantId: string;
}

export interface WorkflowVersionMeta {
  metadata: APIResourceMeta;
  /** The version of the workflow. */
  version: string;
  /** @format int32 */
  order: number;
  workflowId: string;
  workflow?: Workflow;
}

export interface WorkflowTag {
  /** The name of the workflow. */
  name: string;
  /** The description of the workflow. */
  color: string;
}

export interface Step {
  metadata: APIResourceMeta;
  /** The readable id of the step. */
  readableId: string;
  tenantId: string;
  jobId: string;
  action: string;
  /** The timeout of the step. */
  timeout?: string;
  children?: string[];
  parents?: string[];
}

export interface Job {
  metadata: APIResourceMeta;
  tenantId: string;
  versionId: string;
  name: string;
  /** The description of the job. */
  description?: string;
  steps: Step[];
  /** The timeout of the job. */
  timeout?: string;
}

export interface WorkflowList {
  metadata?: APIResourceMeta;
  rows?: Workflow[];
  pagination?: PaginationResponse;
}

export interface ScheduleWorkflowRunRequest {
  input: object;
  additionalMetadata: object;
  /** @format date-time */
  triggerAt: string;
  /**
   * @format int32
   * @min 1
   * @max 3
   */
  priority?: number;
}

export interface ScheduledWorkflows {
  metadata: APIResourceMeta;
  tenantId: string;
  workflowVersionId: string;
  workflowId: string;
  workflowName: string;
  /** @format date-time */
  triggerAt: string;
  input?: Record<string, any>;
  additionalMetadata?: Record<string, any>;
  /** @format date-time */
  workflowRunCreatedAt?: string;
  workflowRunName?: string;
  workflowRunStatus?: WorkflowRunStatus;
  /**
   * @format uuid
   * @minLength 36
   * @maxLength 36
   * @example "bb214807-246e-43a5-a25d-41761d1cff9e"
   */
  workflowRunId?: string;
  method: ScheduledWorkflowsMethod;
  /**
   * @format int32
   * @min 1
   * @max 3
   */
  priority?: number;
}

export interface ScheduledWorkflowsList {
  rows?: ScheduledWorkflows[];
  pagination?: PaginationResponse;
}

export interface CreateCronWorkflowTriggerRequest {
  input: object;
  additionalMetadata: object;
  cronName: string;
  cronExpression: string;
  /**
   * @format int32
   * @min 1
   * @max 3
   */
  priority?: number;
}

export interface CronWorkflows {
  metadata: APIResourceMeta;
  tenantId: string;
  workflowVersionId: string;
  workflowId: string;
  workflowName: string;
  cron: string;
  name?: string;
  input?: Record<string, any>;
  additionalMetadata?: Record<string, any>;
  enabled: boolean;
  method: CronWorkflowsMethod;
  /**
   * @format int32
   * @min 1
   * @max 3
   */
  priority?: number;
}

export interface CronWorkflowsList {
  rows?: CronWorkflows[];
  pagination?: PaginationResponse;
}

export interface WorkflowRunsCancelRequest {
  workflowRunIds: string[];
}

export interface WorkflowUpdateRequest {
  /** Whether the workflow is paused. */
  isPaused?: boolean;
}

export interface WorkflowConcurrency {
  /**
   * The maximum number of concurrent workflow runs.
   * @format int32
   */
  maxRuns: number;
  /** The strategy to use when the concurrency limit is reached. */
  limitStrategy: ConcurrencyLimitStrategy;
  /** An action which gets the concurrency group for the WorkflowRun. */
  getConcurrencyGroup: string;
}

export interface WorkflowTriggerEventRef {
  parent_id?: string;
  event_key?: string;
}

export interface WorkflowTriggerCronRef {
  parent_id?: string;
  cron?: string;
}

export interface WorkflowTriggers {
  metadata?: APIResourceMeta;
  workflow_version_id?: string;
  tenant_id?: string;
  events?: WorkflowTriggerEventRef[];
  crons?: WorkflowTriggerCronRef[];
}

export interface WorkflowVersion {
  metadata: APIResourceMeta;
  /** The version of the workflow. */
  version: string;
  /** @format int32 */
  order: number;
  workflowId: string;
  /** The sticky strategy of the workflow. */
  sticky?: string;
  /**
   * The default priority of the workflow.
   * @format int32
   */
  defaultPriority?: number;
  workflow?: Workflow;
  concurrency?: WorkflowConcurrency;
  triggers?: WorkflowTriggers;
  scheduleTimeout?: string;
  jobs?: Job[];
}

export interface TriggerWorkflowRunRequest {
  input: object;
  additionalMetadata?: object;
}

export interface WorkflowRun {
  metadata: APIResourceMeta;
  tenantId: string;
  workflowVersionId: string;
  workflowVersion?: WorkflowVersion;
  status: WorkflowRunStatus;
  displayName?: string;
  jobRuns?: JobRun[];
  triggeredBy: WorkflowRunTriggeredBy;
  input?: Record<string, any>;
  error?: string;
  /** @format date-time */
  startedAt?: string;
  /** @format date-time */
  finishedAt?: string;
  /** @example 1000 */
  duration?: number;
  /**
   * @format uuid
   * @minLength 36
   * @maxLength 36
   * @example "bb214807-246e-43a5-a25d-41761d1cff9e"
   */
  parentId?: string;
  /**
   * @format uuid
   * @minLength 36
   * @maxLength 36
   * @example "bb214807-246e-43a5-a25d-41761d1cff9e"
   */
  parentStepRunId?: string;
  additionalMetadata?: Record<string, any>;
}

export interface JobRun {
  metadata: APIResourceMeta;
  tenantId: string;
  workflowRunId: string;
  workflowRun?: WorkflowRun;
  jobId: string;
  job?: Job;
  tickerId?: string;
  stepRuns?: StepRun[];
  status: JobRunStatus;
  result?: object;
  /** @format date-time */
  startedAt?: string;
  /** @format date-time */
  finishedAt?: string;
  /** @format date-time */
  timeoutAt?: string;
  /** @format date-time */
  cancelledAt?: string;
  cancelledReason?: string;
  cancelledError?: string;
}

export interface StepRun {
  metadata: APIResourceMeta;
  tenantId: string;
  jobRunId: string;
  jobRun?: JobRun;
  stepId: string;
  step?: Step;
  childWorkflowsCount?: number;
  parents?: string[];
  childWorkflowRuns?: string[];
  workerId?: string;
  input?: string;
  output?: string;
  status: StepRunStatus;
  /** @format date-time */
  requeueAfter?: string;
  result?: object;
  error?: string;
  /** @format date-time */
  startedAt?: string;
  startedAtEpoch?: number;
  /** @format date-time */
  finishedAt?: string;
  finishedAtEpoch?: number;
  /** @format date-time */
  timeoutAt?: string;
  timeoutAtEpoch?: number;
  /** @format date-time */
  cancelledAt?: string;
  cancelledAtEpoch?: number;
  cancelledReason?: string;
  cancelledError?: string;
}

export interface WorkflowRunTriggeredBy {
  metadata: APIResourceMeta;
  parentWorkflowRunId?: string;
  eventId?: string;
  cronParentId?: string;
  cronSchedule?: string;
}

export interface WorkflowMetrics {
  /** The number of runs for a specific group key (passed via filter) */
  groupKeyRunsCount?: number;
  /** The total number of concurrency group keys. */
  groupKeyCount?: number;
}

export type LogLineLevelField = LogLineLevel[];

export type LogLineSearch = string;

export interface LogLine {
  /**
   * The creation date of the log line.
   * @format date-time
   */
  createdAt: string;
  /** The log message. */
  message: string;
  /** The log metadata. */
  metadata: object;
}

export interface LogLineList {
  pagination?: PaginationResponse;
  rows?: LogLine[];
}

export interface StepRunEvent {
  id: number;
  /** @format date-time */
  timeFirstSeen: string;
  /** @format date-time */
  timeLastSeen: string;
  stepRunId?: string;
  workflowRunId?: string;
  reason: StepRunEventReason;
  severity: StepRunEventSeverity;
  message: string;
  count: number;
  data?: object;
}

export interface StepRunEventList {
  pagination?: PaginationResponse;
  rows?: StepRunEvent[];
}

export interface StepRunArchive {
  stepRunId: string;
  order: number;
  input?: string;
  output?: string;
  /** @format date-time */
  startedAt?: string;
  error?: string;
  retryCount: number;
  /** @format date-time */
  createdAt: string;
  startedAtEpoch?: number;
  /** @format date-time */
  finishedAt?: string;
  finishedAtEpoch?: number;
  /** @format date-time */
  timeoutAt?: string;
  timeoutAtEpoch?: number;
  /** @format date-time */
  cancelledAt?: string;
  cancelledAtEpoch?: number;
  cancelledReason?: string;
  cancelledError?: string;
}

export interface StepRunArchiveList {
  pagination?: PaginationResponse;
  rows?: StepRunArchive[];
}

export interface WorkflowWorkersCount {
  freeSlotCount?: number;
  maxSlotCount?: number;
  workflowRunId?: string;
}

export type WorkflowKindList = WorkflowKind[];

export interface WorkflowRunList {
  rows?: WorkflowRun[];
  pagination?: PaginationResponse;
}

export interface ReplayWorkflowRunsRequest {
  /** @maxLength 500 */
  workflowRunIds: string[];
}

export interface ReplayWorkflowRunsResponse {
  workflowRuns: WorkflowRun[];
}

export interface WorkflowRunsMetricsCounts {
  PENDING?: number;
  RUNNING?: number;
  SUCCEEDED?: number;
  FAILED?: number;
  QUEUED?: number;
  CANCELLED?: number;
}

export interface WorkflowRunsMetrics {
  counts?: WorkflowRunsMetricsCounts;
}

export interface WorkflowRunShape {
  metadata: APIResourceMeta;
  tenantId: string;
  workflowId?: string;
  workflowVersionId: string;
  workflowVersion?: WorkflowVersion;
  status: WorkflowRunStatus;
  displayName?: string;
  jobRuns?: JobRun[];
  triggeredBy: WorkflowRunTriggeredBy;
  input?: Record<string, any>;
  error?: string;
  /** @format date-time */
  startedAt?: string;
  /** @format date-time */
  finishedAt?: string;
  /** @example 1000 */
  duration?: number;
  /**
   * @format uuid
   * @minLength 36
   * @maxLength 36
   * @example "bb214807-246e-43a5-a25d-41761d1cff9e"
   */
  parentId?: string;
  /**
   * @format uuid
   * @minLength 36
   * @maxLength 36
   * @example "bb214807-246e-43a5-a25d-41761d1cff9e"
   */
  parentStepRunId?: string;
  additionalMetadata?: Record<string, any>;
}

export interface RerunStepRunRequest {
  input: object;
}

export interface SemaphoreSlots {
  /**
   * The step run id.
   * @format uuid
   */
  stepRunId: string;
  /** The action id. */
  actionId: string;
  /**
   * The time this slot was started.
   * @format date-time
   */
  startedAt?: string;
  /**
   * The time this slot will timeout.
   * @format date-time
   */
  timeoutAt?: string;
  /**
   * The workflow run id.
   * @format uuid
   */
  workflowRunId: string;
  status: StepRunStatus;
}

export interface RecentStepRuns {
  metadata: APIResourceMeta;
  /** The action id. */
  actionId: string;
  status: StepRunStatus;
  /** @format date-time */
  startedAt?: string;
  /** @format date-time */
  finishedAt?: string;
  /** @format date-time */
  cancelledAt?: string;
  /** @format uuid */
  workflowRunId: string;
}

export interface WorkerLabel {
  metadata: APIResourceMeta;
  /** The key of the label. */
  key: string;
  /** The value of the label. */
  value?: string;
}

export interface WorkerRuntimeInfo {
  sdkVersion?: string;
  language?: WorkerRuntimeSDKs;
  languageVersion?: string;
  os?: string;
  runtimeExtra?: string;
}

export interface Worker {
  metadata: APIResourceMeta;
  /** The name of the worker. */
  name: string;
  type: WorkerType;
  /**
   * The time this worker last sent a heartbeat.
   * @format date-time
   * @example "2022-12-13T15:06:48.888358-05:00"
   */
  lastHeartbeatAt?: string;
  /**
   * The time this worker last sent a heartbeat.
   * @format date-time
   * @example "2022-12-13T15:06:48.888358-05:00"
   */
  lastListenerEstablished?: string;
  /** The actions this worker can perform. */
  actions?: string[];
  /** The semaphore slot state for the worker. */
  slots?: SemaphoreSlots[];
  /** The recent step runs for the worker. */
  recentStepRuns?: RecentStepRuns[];
  /** The status of the worker. */
  status?: "ACTIVE" | "INACTIVE" | "PAUSED";
  /** The maximum number of runs this worker can execute concurrently. */
  maxRuns?: number;
  /** The number of runs this worker can execute concurrently. */
  availableRuns?: number;
  /**
   * the id of the assigned dispatcher, in UUID format
   * @format uuid
   * @minLength 36
   * @maxLength 36
   * @example "bb214807-246e-43a5-a25d-41761d1cff9e"
   */
  dispatcherId?: string;
  /** The current label state of the worker. */
  labels?: WorkerLabel[];
  /** The webhook URL for the worker. */
  webhookUrl?: string;
  /**
   * The webhook ID for the worker.
   * @format uuid
   */
  webhookId?: string;
  runtimeInfo?: WorkerRuntimeInfo;
}

export interface WorkerList {
  pagination?: PaginationResponse;
  rows?: Worker[];
}

export interface UpdateWorkerRequest {
  /** Whether the worker is paused and cannot accept new runs. */
  isPaused?: boolean;
}

export interface WebhookWorker {
  metadata: APIResourceMeta;
  /** The name of the webhook worker. */
  name: string;
  /** The webhook url. */
  url: string;
}

export interface WebhookWorkerListResponse {
  pagination?: PaginationResponse;
  rows?: WebhookWorker[];
}

export interface WebhookWorkerCreateRequest {
  /** The name of the webhook worker. */
  name: string;
  /** The webhook url. */
  url: string;
  /**
   * The secret key for validation. If not provided, a random secret will be generated.
   * @minLength 32
   */
  secret?: string;
}

export interface WebhookWorkerCreated {
  metadata: APIResourceMeta;
  /** The name of the webhook worker. */
  name: string;
  /** The webhook url. */
  url: string;
  /** The secret key for validation. */
  secret: string;
}

export interface WebhookWorkerRequest {
  /**
   * The date and time the request was created.
   * @format date-time
   */
  created_at: string;
  /** The HTTP method used for the request. */
  method: WebhookWorkerRequestMethod;
  /** The HTTP status code of the response. */
  statusCode: number;
}

export interface WebhookWorkerRequestListResponse {
  /** The list of webhook requests. */
  requests?: WebhookWorkerRequest[];
}

export interface TenantList {
  pagination?: PaginationResponse;
  rows?: Tenant[];
}

export interface WorkflowVersionDefinition {
  /** The raw YAML definition of the workflow. */
  rawDefinition: string;
}

export interface CreatePullRequestFromStepRun {
  branchName: string;
}

export interface StepRunDiff {
  key: string;
  original: string;
  modified: string;
}

export interface GetStepRunDiffResponse {
  diffs: StepRunDiff[];
}

export interface PullRequest {
  repositoryOwner: string;
  repositoryName: string;
  pullRequestID: number;
  pullRequestTitle: string;
  pullRequestNumber: number;
  pullRequestHeadBranch: string;
  pullRequestBaseBranch: string;
  pullRequestState: PullRequestState;
}

export interface ListPullRequestsResponse {
  pullRequests: PullRequest[];
}

export interface WebhookWorkerCreateResponse {
  worker?: WebhookWorkerCreated;
}

export type BulkCreateEventResponse = Events;<|MERGE_RESOLUTION|>--- conflicted
+++ resolved
@@ -170,6 +170,30 @@
   LimitValue = "limitValue",
 }
 
+export enum EventOrderByDirection {
+  Asc = "asc",
+  Desc = "desc",
+}
+
+export enum EventOrderByField {
+  CreatedAt = "createdAt",
+}
+
+export enum WorkflowRunStatus {
+  PENDING = "PENDING",
+  RUNNING = "RUNNING",
+  SUCCEEDED = "SUCCEEDED",
+  FAILED = "FAILED",
+  CANCELLED = "CANCELLED",
+  QUEUED = "QUEUED",
+  BACKOFF = "BACKOFF",
+}
+
+export enum TenantVersion {
+  V0 = "V0",
+  V1 = "V1",
+}
+
 export enum TenantMemberRole {
   OWNER = "OWNER",
   ADMIN = "ADMIN",
@@ -186,53 +210,6 @@
   SCHEDULE = "SCHEDULE",
 }
 
-export enum TenantVersion {
-  V0 = "V0",
-  V1 = "V1",
-}
-
-export enum EventOrderByDirection {
-  Asc = "asc",
-  Desc = "desc",
-}
-
-export enum EventOrderByField {
-  CreatedAt = "createdAt",
-}
-
-export enum WorkflowRunStatus {
-  PENDING = "PENDING",
-  RUNNING = "RUNNING",
-  SUCCEEDED = "SUCCEEDED",
-  FAILED = "FAILED",
-  CANCELLED = "CANCELLED",
-  QUEUED = "QUEUED",
-  BACKOFF = "BACKOFF",
-}
-
-<<<<<<< HEAD
-=======
-export enum TenantVersion {
-  V0 = "V0",
-  V1 = "V1",
-}
-
-export enum TenantMemberRole {
-  OWNER = "OWNER",
-  ADMIN = "ADMIN",
-  MEMBER = "MEMBER",
-}
-
-export enum TenantResource {
-  WORKER = "WORKER",
-  WORKER_SLOT = "WORKER_SLOT",
-  EVENT = "EVENT",
-  WORKFLOW_RUN = "WORKFLOW_RUN",
-  TASK_RUN = "TASK_RUN",
-  CRON = "CRON",
-  SCHEDULE = "SCHEDULE",
-}
-
 export enum V1LogLineLevel {
   DEBUG = "DEBUG",
   INFO = "INFO",
@@ -240,7 +217,6 @@
   ERROR = "ERROR",
 }
 
->>>>>>> d5e167e9
 export enum V1TaskEventType {
   REQUEUED_NO_WORKER = "REQUEUED_NO_WORKER",
   REQUEUED_RATE_LIMIT = "REQUEUED_RATE_LIMIT",
@@ -703,15 +679,214 @@
   results?: V1TaskPointMetric[];
 }
 
-/** The key for the event. */
-export type EventKey = string;
-
-/** A workflow ID. */
-export type WorkflowID = string;
-
-export type WorkflowRunStatusList = WorkflowRunStatus[];
-
-export type EventSearch = string;
+export interface APIMetaAuth {
+  /**
+   * the supported types of authentication
+   * @example ["basic","google"]
+   */
+  schemes?: string[];
+}
+
+export interface APIMetaPosthog {
+  /**
+   * the PostHog API key
+   * @example "phk_1234567890abcdef"
+   */
+  apiKey?: string;
+  /**
+   * the PostHog API host
+   * @example "https://posthog.example.com"
+   */
+  apiHost?: string;
+}
+
+export interface APIMeta {
+  auth?: APIMetaAuth;
+  /**
+   * the Pylon app ID for usepylon.com chat support
+   * @example "12345678-1234-1234-1234-123456789012"
+   */
+  pylonAppId?: string;
+  posthog?: APIMetaPosthog;
+  /**
+   * whether or not users can sign up for this instance
+   * @example true
+   */
+  allowSignup?: boolean;
+  /**
+   * whether or not users can invite other users to this instance
+   * @example true
+   */
+  allowInvites?: boolean;
+  /**
+   * whether or not users can create new tenants
+   * @example true
+   */
+  allowCreateTenant?: boolean;
+  /**
+   * whether or not users can change their password
+   * @example true
+   */
+  allowChangePassword?: boolean;
+}
+
+export interface APIMetaIntegration {
+  /**
+   * the name of the integration
+   * @example "github"
+   */
+  name: string;
+  /** whether this integration is enabled on the instance */
+  enabled: boolean;
+}
+
+export type ListAPIMetaIntegration = APIMetaIntegration[];
+
+export interface UserLoginRequest {
+  /**
+   * The email address of the user.
+   * @format email
+   */
+  email: string;
+  /** The password of the user. */
+  password: string;
+}
+
+export interface User {
+  metadata: APIResourceMeta;
+  /** The display name of the user. */
+  name?: string;
+  /**
+   * The email address of the user.
+   * @format email
+   */
+  email: string;
+  /** Whether the user has verified their email address. */
+  emailVerified: boolean;
+  /** Whether the user has a password set. */
+  hasPassword?: boolean;
+  /** A hash of the user's email address for use with Pylon Support Chat */
+  emailHash?: string;
+}
+
+export interface SNSIntegration {
+  metadata: APIResourceMeta;
+  /**
+   * The unique identifier for the tenant that the SNS integration belongs to.
+   * @format uuid
+   */
+  tenantId: string;
+  /** The Amazon Resource Name (ARN) of the SNS topic. */
+  topicArn: string;
+  /** The URL to send SNS messages to. */
+  ingestUrl?: string;
+}
+
+export interface ListSNSIntegrations {
+  pagination: PaginationResponse;
+  rows: SNSIntegration[];
+}
+
+export interface CreateSNSIntegrationRequest {
+  /** The Amazon Resource Name (ARN) of the SNS topic. */
+  topicArn: string;
+}
+
+export interface TenantAlertEmailGroup {
+  metadata: APIResourceMeta;
+  /** A list of emails for users */
+  emails: string[];
+}
+
+export interface TenantAlertEmailGroupList {
+  pagination?: PaginationResponse;
+  rows?: TenantAlertEmailGroup[];
+}
+
+export interface CreateTenantAlertEmailGroupRequest {
+  /** A list of emails for users */
+  emails: string[];
+}
+
+export interface TenantResourceLimit {
+  metadata: APIResourceMeta;
+  /** The resource associated with this limit. */
+  resource: TenantResource;
+  /** The limit associated with this limit. */
+  limitValue: number;
+  /** The alarm value associated with this limit to warn of approaching limit value. */
+  alarmValue?: number;
+  /** The current value associated with this limit. */
+  value: number;
+  /** The meter window for the limit. (i.e. 1 day, 1 week, 1 month) */
+  window?: string;
+  /**
+   * The last time the limit was refilled.
+   * @format date-time
+   */
+  lastRefill?: string;
+}
+
+export interface TenantResourcePolicy {
+  /** A list of resource limits for the tenant. */
+  limits: TenantResourceLimit[];
+}
+
+export interface UpdateTenantAlertEmailGroupRequest {
+  /** A list of emails for users */
+  emails: string[];
+}
+
+export interface SlackWebhook {
+  metadata: APIResourceMeta;
+  /**
+   * The unique identifier for the tenant that the SNS integration belongs to.
+   * @format uuid
+   */
+  tenantId: string;
+  /** The team name associated with this slack webhook. */
+  teamName: string;
+  /** The team id associated with this slack webhook. */
+  teamId: string;
+  /** The channel name associated with this slack webhook. */
+  channelName: string;
+  /** The channel id associated with this slack webhook. */
+  channelId: string;
+}
+
+export interface ListSlackWebhooks {
+  pagination: PaginationResponse;
+  rows: SlackWebhook[];
+}
+
+export interface UserChangePasswordRequest {
+  /** The password of the user. */
+  password: string;
+  /** The new password for the user. */
+  newPassword: string;
+}
+
+export interface UserRegisterRequest {
+  /** The name of the user. */
+  name: string;
+  /**
+   * The email address of the user.
+   * @format email
+   */
+  email: string;
+  /** The password of the user. */
+  password: string;
+}
+
+export interface UserTenantPublic {
+  /**
+   * The email address of the user.
+   * @format email
+   */
+  email: string;
+  /** The display name of the user. */
+  name?: string;
+}
 
 export interface Tenant {
   metadata: APIResourceMeta;
@@ -725,262 +900,6 @@
   alertMemberEmails?: boolean;
   /** The version of the tenant. */
   version: TenantVersion;
-}
-
-export interface V1EventWorkflowRunSummary {
-  /**
-   * The number of running runs.
-   * @format int64
-   */
-  running: number;
-  /**
-   * The number of queued runs.
-   * @format int64
-   */
-  queued: number;
-  /**
-   * The number of succeeded runs.
-   * @format int64
-   */
-  succeeded: number;
-  /**
-   * The number of failed runs.
-   * @format int64
-   */
-  failed: number;
-  /**
-   * The number of cancelled runs.
-   * @format int64
-   */
-  cancelled: number;
-}
-
-export interface V1Event {
-  metadata: APIResourceMeta;
-  /** The key for the event. */
-  key: string;
-  /** The tenant associated with this event. */
-  tenant?: Tenant;
-  /** The ID of the tenant associated with this event. */
-  tenantId: string;
-  /** The workflow run summary for this event. */
-  workflowRunSummary: V1EventWorkflowRunSummary;
-  /** Additional metadata for the event. */
-  additionalMetadata?: object;
-}
-
-export interface V1EventList {
-  pagination?: PaginationResponse;
-  rows?: V1Event[];
-}
-
-export interface APIMetaAuth {
-  /**
-   * the supported types of authentication
-   * @example ["basic","google"]
-   */
-  schemes?: string[];
-}
-
-export interface APIMetaPosthog {
-  /**
-   * the PostHog API key
-   * @example "phk_1234567890abcdef"
-   */
-  apiKey?: string;
-  /**
-   * the PostHog API host
-   * @example "https://posthog.example.com"
-   */
-  apiHost?: string;
-}
-
-export interface APIMeta {
-  auth?: APIMetaAuth;
-  /**
-   * the Pylon app ID for usepylon.com chat support
-   * @example "12345678-1234-1234-1234-123456789012"
-   */
-  pylonAppId?: string;
-  posthog?: APIMetaPosthog;
-  /**
-   * whether or not users can sign up for this instance
-   * @example true
-   */
-  allowSignup?: boolean;
-  /**
-   * whether or not users can invite other users to this instance
-   * @example true
-   */
-  allowInvites?: boolean;
-  /**
-   * whether or not users can create new tenants
-   * @example true
-   */
-  allowCreateTenant?: boolean;
-  /**
-   * whether or not users can change their password
-   * @example true
-   */
-  allowChangePassword?: boolean;
-}
-
-export interface APIMetaIntegration {
-  /**
-   * the name of the integration
-   * @example "github"
-   */
-  name: string;
-  /** whether this integration is enabled on the instance */
-  enabled: boolean;
-}
-
-export type ListAPIMetaIntegration = APIMetaIntegration[];
-
-export interface UserLoginRequest {
-  /**
-   * The email address of the user.
-   * @format email
-   */
-  email: string;
-  /** The password of the user. */
-  password: string;
-}
-
-export interface User {
-  metadata: APIResourceMeta;
-  /** The display name of the user. */
-  name?: string;
-  /**
-   * The email address of the user.
-   * @format email
-   */
-  email: string;
-  /** Whether the user has verified their email address. */
-  emailVerified: boolean;
-  /** Whether the user has a password set. */
-  hasPassword?: boolean;
-  /** A hash of the user's email address for use with Pylon Support Chat */
-  emailHash?: string;
-}
-
-export interface SNSIntegration {
-  metadata: APIResourceMeta;
-  /**
-   * The unique identifier for the tenant that the SNS integration belongs to.
-   * @format uuid
-   */
-  tenantId: string;
-  /** The Amazon Resource Name (ARN) of the SNS topic. */
-  topicArn: string;
-  /** The URL to send SNS messages to. */
-  ingestUrl?: string;
-}
-
-export interface ListSNSIntegrations {
-  pagination: PaginationResponse;
-  rows: SNSIntegration[];
-}
-
-export interface CreateSNSIntegrationRequest {
-  /** The Amazon Resource Name (ARN) of the SNS topic. */
-  topicArn: string;
-}
-
-export interface TenantAlertEmailGroup {
-  metadata: APIResourceMeta;
-  /** A list of emails for users */
-  emails: string[];
-}
-
-export interface TenantAlertEmailGroupList {
-  pagination?: PaginationResponse;
-  rows?: TenantAlertEmailGroup[];
-}
-
-export interface CreateTenantAlertEmailGroupRequest {
-  /** A list of emails for users */
-  emails: string[];
-}
-
-export interface TenantResourceLimit {
-  metadata: APIResourceMeta;
-  /** The resource associated with this limit. */
-  resource: TenantResource;
-  /** The limit associated with this limit. */
-  limitValue: number;
-  /** The alarm value associated with this limit to warn of approaching limit value. */
-  alarmValue?: number;
-  /** The current value associated with this limit. */
-  value: number;
-  /** The meter window for the limit. (i.e. 1 day, 1 week, 1 month) */
-  window?: string;
-  /**
-   * The last time the limit was refilled.
-   * @format date-time
-   */
-  lastRefill?: string;
-}
-
-export interface TenantResourcePolicy {
-  /** A list of resource limits for the tenant. */
-  limits: TenantResourceLimit[];
-}
-
-export interface UpdateTenantAlertEmailGroupRequest {
-  /** A list of emails for users */
-  emails: string[];
-}
-
-export interface SlackWebhook {
-  metadata: APIResourceMeta;
-  /**
-   * The unique identifier for the tenant that the SNS integration belongs to.
-   * @format uuid
-   */
-  tenantId: string;
-  /** The team name associated with this slack webhook. */
-  teamName: string;
-  /** The team id associated with this slack webhook. */
-  teamId: string;
-  /** The channel name associated with this slack webhook. */
-  channelName: string;
-  /** The channel id associated with this slack webhook. */
-  channelId: string;
-}
-
-export interface ListSlackWebhooks {
-  pagination: PaginationResponse;
-  rows: SlackWebhook[];
-}
-
-export interface UserChangePasswordRequest {
-  /** The password of the user. */
-  password: string;
-  /** The new password for the user. */
-  newPassword: string;
-}
-
-export interface UserRegisterRequest {
-  /** The name of the user. */
-  name: string;
-  /**
-   * The email address of the user.
-   * @format email
-   */
-  email: string;
-  /** The password of the user. */
-  password: string;
-}
-
-export interface UserTenantPublic {
-  /**
-   * The email address of the user.
-   * @format email
-   */
-  email: string;
-  /** The display name of the user. */
-  name?: string;
 }
 
 export interface TenantMember {
@@ -1129,6 +1048,9 @@
   token: string;
 }
 
+/** A workflow ID. */
+export type WorkflowID = string;
+
 export interface QueueMetrics {
   /** The number of items in the queue. */
   numQueued: number;
@@ -1148,6 +1070,13 @@
 export interface TenantStepRunQueueMetrics {
   queues?: object;
 }
+
+/** The key for the event. */
+export type EventKey = string;
+
+export type WorkflowRunStatusList = WorkflowRunStatus[];
+
+export type EventSearch = string;
 
 export interface EventWorkflowRunSummary {
   /**
