--- conflicted
+++ resolved
@@ -683,12 +683,9 @@
   FAILED = "FAILED",
   RETRYING = "RETRYING",
   CANCELLED = "CANCELLED",
-<<<<<<< HEAD
   REASSIGNED = "REASSIGNED",
   TIMED_OUT = "TIMED_OUT",
-=======
   SLOT_RELEASED = "SLOT_RELEASED",
->>>>>>> a6845f21
 }
 
 export enum StepRunEventSeverity {
