--- conflicted
+++ resolved
@@ -11,7 +11,6 @@
 import ErrorBoundary from './pages/error/index.tsx';
 import Root from './pages/root.tsx';
 
-<<<<<<< HEAD
 const rootRoute = createRootRoute({
   component: Root,
   errorComponent: (props) => (
@@ -257,15 +256,6 @@
   },
 });
 
-const tenantWorkersWebhookRoute = createRoute({
-  getParentRoute: () => tenantRoute,
-  path: 'workers/webhook',
-  component: lazyRouteComponent(
-    () => import('./pages/main/v1/workers/webhooks/index.tsx'),
-    'default',
-  ),
-});
-
 const tenantWorkerRoute = createRoute({
   getParentRoute: () => tenantRoute,
   path: 'workers/$worker',
@@ -415,528 +405,6 @@
   path: 'tasks',
   loader: ({ params }) => {
     throw redirect({ to: appRoutes.tenantWorkflowsRoute.to, params });
-=======
-const tenantedPaths = [
-  '/tenants/:tenant/events',
-  '/tenants/:tenant/filters',
-  '/tenants/:tenant/webhooks',
-  '/tenants/:tenant/rate-limits',
-  '/tenants/:tenant/scheduled',
-  '/tenants/:tenant/cron-jobs',
-  '/tenants/:tenant/tasks',
-  '/tenants/:tenant/tasks/:workflow',
-  '/tenants/:tenant/runs',
-  '/tenants/:tenant/runs/:run',
-  '/tenants/:tenant/task-runs/:run',
-  '/tenants/:tenant/workers',
-  '/tenants/:tenant/workers/all',
-  '/tenants/:tenant/workers/:worker',
-  '/tenants/:tenant/managed-workers',
-  '/tenants/:tenant/managed-workers/demo-template',
-  '/tenants/:tenant/managed-workers/create',
-  '/tenants/:tenant/managed-workers/:managed-worker',
-  '/tenants/:tenant/tenant-settings',
-  '/tenants/:tenant/tenant-settings/overview',
-  '/tenants/:tenant/tenant-settings/api-tokens',
-  '/tenants/:tenant/tenant-settings/github',
-  '/tenants/:tenant/tenant-settings/members',
-  '/tenants/:tenant/tenant-settings/alerting',
-  '/tenants/:tenant/tenant-settings/billing-and-limits',
-  '/tenants/:tenant/tenant-settings/ingestors',
-  '/tenants/:tenant/onboarding/get-started',
-  '/tenants/:tenant/workflow-runs',
-  '/tenants/:tenant/workflow-runs/:run',
-  '/tenants/:tenant/',
-  '/tenants/:tenant/workflows',
-  '/tenants/:tenant/workflows/:workflow',
-] as const;
-
-export type TenantedPath = (typeof tenantedPaths)[number];
-
-const createTenantedRoute = (path: TenantedPath): RouteObject => {
-  switch (path) {
-    case '/tenants/:tenant/events':
-      return {
-        path,
-        lazy: async () =>
-          import('./pages/main/v1/events').then((res) => {
-            return {
-              Component: res.default,
-            };
-          }),
-      };
-    case '/tenants/:tenant/filters':
-      return {
-        path,
-        lazy: async () =>
-          import('./pages/main/v1/filters').then((res) => {
-            return {
-              Component: res.default,
-            };
-          }),
-      };
-    case '/tenants/:tenant/webhooks':
-      return {
-        path,
-        lazy: async () =>
-          import('./pages/main/v1/webhooks').then((res) => {
-            return {
-              Component: res.default,
-            };
-          }),
-      };
-    case '/tenants/:tenant/rate-limits':
-      return {
-        path,
-        lazy: async () =>
-          import('./pages/main/v1/rate-limits').then((res) => {
-            return {
-              Component: res.default,
-            };
-          }),
-      };
-    case '/tenants/:tenant/scheduled':
-      return {
-        path,
-        lazy: async () =>
-          import('./pages/main/v1/scheduled-runs').then((res) => {
-            return {
-              Component: res.default,
-            };
-          }),
-      };
-    case '/tenants/:tenant/cron-jobs':
-      return {
-        path,
-        lazy: async () =>
-          import('./pages/main/v1/recurring').then((res) => {
-            return {
-              Component: res.default,
-            };
-          }),
-      };
-    case '/tenants/:tenant/workflows':
-      return {
-        path,
-        lazy: async () =>
-          import('./pages/main/v1/workflows').then((res) => {
-            return {
-              Component: res.default,
-            };
-          }),
-      };
-    case '/tenants/:tenant/workflows/:workflow':
-      return {
-        path,
-        lazy: async () =>
-          import('./pages/main/v1/workflows/$workflow').then((res) => {
-            return {
-              Component: res.default,
-            };
-          }),
-      };
-    case '/tenants/:tenant/runs':
-      return {
-        path,
-        lazy: async () =>
-          import('./pages/main/v1/workflow-runs-v1/index.tsx').then((res) => {
-            return {
-              Component: res.default,
-            };
-          }),
-      };
-    case '/tenants/:tenant/runs/:run':
-      return {
-        path,
-        lazy: async () =>
-          import('./pages/main/v1/workflow-runs-v1/$run').then((res) => {
-            return {
-              Component: res.default,
-            };
-          }),
-      };
-    case '/tenants/:tenant/task-runs/:run':
-      return {
-        path,
-        lazy: async () => {
-          return {
-            loader: function ({ params }) {
-              return redirect(`/tenants/${params.tenant}/runs/${params.run}`);
-            },
-          };
-        },
-      };
-    case '/tenants/:tenant/workers':
-      return {
-        path,
-        lazy: async () =>
-          import('./pages/main/v1/workers').then((res) => {
-            return {
-              Component: res.default,
-            };
-          }),
-      };
-    case '/tenants/:tenant/workers/all':
-      return {
-        path,
-        lazy: async () => {
-          return {
-            loader: function ({ params }) {
-              return redirect(`/tenants/${params.tenant}/workers`);
-            },
-          };
-        },
-      };
-    case '/tenants/:tenant/workers/:worker':
-      return {
-        path,
-        lazy: async () =>
-          import('./pages/main/v1/workers/$worker').then((res) => {
-            return {
-              Component: res.default,
-            };
-          }),
-      };
-    case '/tenants/:tenant/managed-workers':
-      return {
-        path,
-        lazy: async () =>
-          import('./pages/main/v1/managed-workers/index.tsx').then((res) => {
-            return {
-              Component: res.default,
-            };
-          }),
-      };
-    case '/tenants/:tenant/managed-workers/demo-template':
-      return {
-        path,
-        lazy: async () =>
-          import(
-            './pages/main/v1/managed-workers/demo-template/index.tsx'
-          ).then((res) => {
-            return {
-              Component: res.default,
-            };
-          }),
-      };
-    case '/tenants/:tenant/managed-workers/create':
-      return {
-        path,
-        lazy: async () =>
-          import('./pages/main/v1/managed-workers/create/index.tsx').then(
-            (res) => {
-              return {
-                Component: res.default,
-              };
-            },
-          ),
-      };
-    case '/tenants/:tenant/managed-workers/:managed-worker':
-      return {
-        path,
-        lazy: async () =>
-          import(
-            './pages/main/v1/managed-workers/$managed-worker/index.tsx'
-          ).then((res) => {
-            return {
-              Component: res.default,
-            };
-          }),
-      };
-    case '/tenants/:tenant/tenant-settings/overview':
-      return {
-        path,
-        lazy: async () =>
-          import('./pages/main/v1/tenant-settings/overview').then((res) => {
-            return {
-              Component: res.default,
-            };
-          }),
-      };
-    case '/tenants/:tenant/tenant-settings/api-tokens':
-      return {
-        path,
-        lazy: async () =>
-          import('./pages/main/v1/tenant-settings/api-tokens').then((res) => {
-            return {
-              Component: res.default,
-            };
-          }),
-      };
-    case '/tenants/:tenant/tenant-settings/github':
-      return {
-        path,
-        lazy: async () =>
-          import('./pages/main/v1/tenant-settings/github').then((res) => {
-            return {
-              Component: res.default,
-            };
-          }),
-      };
-    case '/tenants/:tenant/tenant-settings/members':
-      return {
-        path,
-        lazy: async () =>
-          import('./pages/main/v1/tenant-settings/members').then((res) => {
-            return {
-              Component: res.default,
-            };
-          }),
-      };
-    case '/tenants/:tenant/tenant-settings/alerting':
-      return {
-        path,
-        lazy: async () =>
-          import('./pages/main/v1/tenant-settings/alerting').then((res) => {
-            return {
-              Component: res.default,
-            };
-          }),
-      };
-    case '/tenants/:tenant/tenant-settings/billing-and-limits':
-      return {
-        path,
-        lazy: async () =>
-          import('./pages/main/v1/tenant-settings/resource-limits').then(
-            (res) => {
-              return {
-                Component: res.default,
-              };
-            },
-          ),
-      };
-    case '/tenants/:tenant/tenant-settings/ingestors':
-      return {
-        path,
-        lazy: async () =>
-          import('./pages/main/v1/tenant-settings/ingestors').then((res) => {
-            return {
-              Component: res.default,
-            };
-          }),
-      };
-    case '/tenants/:tenant/onboarding/get-started':
-      return {
-        path,
-        lazy: async () =>
-          import('./pages/onboarding/get-started').then((res) => {
-            return {
-              Component: res.default,
-            };
-          }),
-      };
-    case '/tenants/:tenant/workflow-runs':
-      return {
-        path,
-        loader: ({ params }) => {
-          return redirect(`/tenants/${params.tenant}/runs`);
-        },
-      };
-    case '/tenants/:tenant/workflow-runs/:run':
-      return {
-        path,
-        lazy: async () => {
-          return {
-            loader: function ({ params }) {
-              return redirect(`/tenants/${params.tenant}/runs/${params.run}`);
-            },
-          };
-        },
-      };
-    case '/tenants/:tenant/':
-      return {
-        path,
-        lazy: async () => {
-          return {
-            loader: function ({ params }) {
-              return redirect(`/tenants/${params.tenant}/runs`);
-            },
-          };
-        },
-      };
-    case '/tenants/:tenant/tasks':
-      return {
-        path,
-        lazy: async () => {
-          return {
-            loader: function ({ params }) {
-              return redirect(`/tenants/${params.tenant}/workflows`);
-            },
-          };
-        },
-      };
-    case '/tenants/:tenant/tasks/:workflow':
-      return {
-        path,
-        lazy: async () => {
-          return {
-            loader: function ({ params }) {
-              return redirect(
-                `/tenants/${params.tenant}/workflows/${params.workflow}`,
-              );
-            },
-          };
-        },
-      };
-    case '/tenants/:tenant/tenant-settings':
-      return {
-        path,
-        lazy: async () => {
-          return {
-            loader: function ({ params }) {
-              return redirect(
-                `/tenants/${params.tenant}/tenant-settings/overview`,
-              );
-            },
-          };
-        },
-      };
-    default:
-      // eslint-disable-next-line no-case-declarations
-      const exhaustiveCheck: never = path;
-      throw new Error(`Unhandled path: ${exhaustiveCheck}`);
-  }
-};
-
-const routes: RouteObject[] = [
-  {
-    path: '/',
-    element: <Root />,
-    errorElement: (
-      <Root>
-        <ErrorBoundary />
-      </Root>
-    ),
-    children: [
-      {
-        path: '/auth',
-        lazy: async () =>
-          import('./pages/auth/no-auth').then((res) => {
-            return {
-              loader: res.loader,
-            };
-          }),
-        children: [
-          {
-            path: '/auth/login',
-            lazy: async () =>
-              import('./pages/auth/login').then((res) => {
-                return {
-                  Component: res.default,
-                };
-              }),
-          },
-          {
-            path: '/auth/register',
-            lazy: async () =>
-              import('./pages/auth/register').then((res) => {
-                return {
-                  Component: res.default,
-                };
-              }),
-          },
-        ],
-      },
-      {
-        path: '/onboarding/verify-email',
-        lazy: async () =>
-          import('./pages/onboarding/verify-email').then((res) => {
-            return {
-              Component: res.default,
-              loader: res.loader,
-            };
-          }),
-      },
-      {
-        path: '/organizations/:organization',
-        lazy: async () =>
-          import('./pages/organizations/$organization').then((res) => {
-            return {
-              Component: res.default,
-            };
-          }),
-      },
-      {
-        path: '/',
-        lazy: async () =>
-          import('./pages/authenticated').then((res) => {
-            return {
-              Component: res.default,
-            };
-          }),
-        children: [
-          {
-            index: true,
-            lazy: async () =>
-              import('./pages/root-redirect').then((res) => {
-                return {
-                  Component: res.default,
-                };
-              }),
-          },
-          {
-            path: '/onboarding/create-tenant',
-            lazy: async () =>
-              import('./pages/onboarding/create-tenant').then((res) => {
-                return {
-                  Component: res.default,
-                };
-              }),
-          },
-          {
-            path: '/onboarding/get-started',
-            lazy: async () =>
-              import('./pages/onboarding/get-started').then((res) => {
-                return {
-                  Component: res.default,
-                };
-              }),
-          },
-          {
-            path: '/onboarding/invites',
-            lazy: async () =>
-              import('./pages/onboarding/invites').then((res) => {
-                return {
-                  Component: res.default,
-                  loader: res.loader,
-                };
-              }),
-          },
-        ],
-      },
-      {
-        path: '/v1/*',
-        lazy: async () => {
-          return {
-            loader: function () {
-              return redirect('/');
-            },
-          };
-        },
-      },
-      {
-        path: '/tenants/:tenant',
-        lazy: async () =>
-          import('./pages/authenticated').then((res) => {
-            return {
-              Component: res.default,
-            };
-          }),
-        children: [
-          {
-            path: '/tenants/:tenant',
-            lazy: async () =>
-              import('./pages/main/v1').then((res) => {
-                return {
-                  Component: res.default,
-                };
-              }),
-            children: tenantedPaths.map((path) => createTenantedRoute(path)),
-          },
-        ],
-      },
-    ],
->>>>>>> c2225329
   },
 });
 
@@ -965,7 +433,6 @@
   tenantTaskRunsRoute,
   tenantWorkersRoute,
   tenantWorkersAllRoute,
-  tenantWorkersWebhookRoute,
   tenantWorkerRoute,
   tenantManagedWorkersRoute,
   tenantManagedWorkersTemplateRoute,
@@ -1035,7 +502,6 @@
   tenantTaskRunsRoute,
   tenantWorkersRoute,
   tenantWorkersAllRoute,
-  tenantWorkersWebhookRoute,
   tenantWorkerRoute,
   tenantManagedWorkersRoute,
   tenantManagedWorkersTemplateRoute,
