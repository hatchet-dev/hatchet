--- conflicted
+++ resolved
@@ -1,7 +1,3 @@
-<<<<<<< HEAD
-import { useLocation, useParams } from '@tanstack/react-router';
-=======
->>>>>>> efe6cf5b
 import { generateBreadcrumbs, BreadcrumbItem } from '@/lib/breadcrumbs';
 import { useLocation, useParams } from '@tanstack/react-router';
 
