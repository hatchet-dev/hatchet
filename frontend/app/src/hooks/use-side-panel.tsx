--- conflicted
+++ resolved
@@ -17,20 +17,6 @@
   useMemo,
   useState,
 } from 'react';
-<<<<<<< HEAD
-import { useLocation } from '@tanstack/react-router';
-import {
-  TaskRunDetail,
-  TabOption,
-} from '@/pages/main/v1/workflow-runs-v1/$run/v2components/step-run-detail/step-run-detail';
-import { DocPage } from '@/components/v1/docs/docs-button';
-import { V1Event, V1Filter, ScheduledWorkflows } from '@/lib/api';
-import { FilterDetailView } from '@/pages/main/v1/filters/components/filter-detail-view';
-import { ExpandedEventContent } from '@/pages/main/v1/events';
-import { ExpandedScheduledRunContent } from '@/pages/main/v1/scheduled-runs/components/expanded-scheduled-run-content';
-import { useTheme } from '@/components/theme-provider';
-=======
->>>>>>> efe6cf5b
 
 type SidePanelContent =
   | {
