--- conflicted
+++ resolved
@@ -1,10 +1,6 @@
 import { useSearchParams } from '@/lib/router-helpers';
 import { PaginationState, Updater } from '@tanstack/react-table';
 import { useCallback, useMemo } from 'react';
-<<<<<<< HEAD
-import { useSearchParams } from '@/lib/router-helpers';
-=======
->>>>>>> efe6cf5b
 
 type PaginationQueryShape = {
   i: number; // index
