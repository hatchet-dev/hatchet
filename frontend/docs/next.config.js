const withNextra = require('nextra')({
  theme: 'nextra-theme-docs',
  themeConfig: './theme.config.tsx',
})

/** @type {import('next').NextConfig} */
const nextConfig = {
  ...withNextra(),
  transpilePackages: ["react-tweet"],
  async redirects() {
    return [
      {
<<<<<<< HEAD
        source: '/:path((?!home|v1|compute|sdk|contributing|self-hosting|launches|blog|favicon\\.ico|hatchet_logo\\.png|_next/.*|monitoring\-demo\.mp4).*)',
=======
        source: '/:path((?!v0|home|compute|sdk|contributing|self-hosting|launches|blog|favicon\\.ico|hatchet_logo\\.png|_next/.*|monitoring\-demo\.mp4).*)',
>>>>>>> 8f87df87
        destination: '/home/:path*',
        permanent: false,
      },
      {
        source: "/ingest/:path*",
        destination: "https://app.posthog.com/:path*",
        permanent: false,
      },
    ];
  },
}

module.exports = nextConfig<|MERGE_RESOLUTION|>--- conflicted
+++ resolved
@@ -10,11 +10,7 @@
   async redirects() {
     return [
       {
-<<<<<<< HEAD
         source: '/:path((?!home|v1|compute|sdk|contributing|self-hosting|launches|blog|favicon\\.ico|hatchet_logo\\.png|_next/.*|monitoring\-demo\.mp4).*)',
-=======
-        source: '/:path((?!v0|home|compute|sdk|contributing|self-hosting|launches|blog|favicon\\.ico|hatchet_logo\\.png|_next/.*|monitoring\-demo\.mp4).*)',
->>>>>>> 8f87df87
         destination: '/home/:path*',
         permanent: false,
       },
