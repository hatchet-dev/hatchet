const withNextra = require('nextra')({
  theme: 'nextra-theme-docs',
  themeConfig: './theme.config.tsx',
})

/** @type {import('next').NextConfig} */
const nextConfig = {
  ...withNextra(),
  transpilePackages: ["react-tweet"],
  async redirects() {
    return [
      {
<<<<<<< HEAD
        source: '/:path((?!home|compute|sdk|contributing|self-hosting|launches|blog|favicon\\.ico|hatchet_logo\\.png|monitoring\-demo\.mp4).*)',
=======
        source: '/:path((?!home|compute|sdk|contributing|self-hosting|launches|blog|favicon\\.ico|hatchet_logo\\.png|_next/.*).*)',
>>>>>>> 7e3f41a7
        destination: '/home/:path*',
        permanent: true,
      },
      {
        source: "/ingest/:path*",
        destination: "https://app.posthog.com/:path*",
        permanent: true,
      },
    ];
  },
}

module.exports = nextConfig<|MERGE_RESOLUTION|>--- conflicted
+++ resolved
@@ -10,11 +10,7 @@
   async redirects() {
     return [
       {
-<<<<<<< HEAD
-        source: '/:path((?!home|compute|sdk|contributing|self-hosting|launches|blog|favicon\\.ico|hatchet_logo\\.png|monitoring\-demo\.mp4).*)',
-=======
-        source: '/:path((?!home|compute|sdk|contributing|self-hosting|launches|blog|favicon\\.ico|hatchet_logo\\.png|_next/.*).*)',
->>>>>>> 7e3f41a7
+        source: '/:path((?!home|compute|sdk|contributing|self-hosting|launches|blog|favicon\\.ico|hatchet_logo\\.png|_next/.*|monitoring\-demo\.mp4).*)',
         destination: '/home/:path*',
         permanent: true,
       },
