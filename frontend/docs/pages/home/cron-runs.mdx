import { Tabs, Callout } from "nextra/components";
import UniversalTabs from "@/components/UniversalTabs";
import { GithubSnippet, getSnippets } from "@/components/code";

export const OnCronTs = {
  path: "src/v1/examples/on_cron/workflow.ts",
};

export const CronTriggerTs = {
  path: "src/v1/examples/simple/crons.ts",
};

export const CronTriggerPy = {
  path: "examples/cron/workflow-definition.py",
};

export const CronTriggerGo = {
  path: "examples/v1/workflows/on-cron.go",
};

export const CronTriggerTsProgrammatic = {
  path: "src/v1/examples/simple/cron.ts",
};

export const CronTriggerPyProgrammaticSync = {
  path: "examples/cron/programatic-sync.py",
};

export const CronTriggerPyProgrammaticAsync = {
  path: "examples/cron/programatic-async.py",
};

export const CronTriggerGoProgrammatic = {
  path: "examples/v1/run/cron.go",
};

export const getStaticProps = ({}) =>
  getSnippets([
    CronTriggerTs,
    CronTriggerPy,
    CronTriggerGo,
    CronTriggerTsProgrammatic,
    CronTriggerGoProgrammatic,
    CronTriggerPyProgrammaticSync,
    CronTriggerPyProgrammaticAsync,
    OnCronTs,
  ]);

# Recurring Runs with Cron

> This example assumes we have a [task](./your-first-task.mdx) registered on a running [worker](./workers.mdx).

A [Cron](https://en.wikipedia.org/wiki/Cron) is a time-based job scheduler that allows you to define when a task should be executed automatically on a pre-determined schedule.

Some example use cases for cron-style tasks might include:

1. Running a daily report at a specific time.
2. Sending weekly digest emails to users about their activity from the past week.
3. Running a monthly billing process to generate invoices for customers.

Hatchet supports cron triggers to run on a schedule defined in a few different ways:

- [Task Definitions](./cron-runs.mdx#defining-a-cron-in-your-task-definition): Define a cron expression in your task definition to trigger the task on a predefined schedule.
- [Dynamic Programmatically](./cron-runs.mdx#programmatically-creating-cron-triggers): Use the Hatchet SDKs to dynamically set the cron schedule of a task.
- [Hatchet Dashboard](./cron-runs.mdx#managing-cron-jobs-in-the-hatchet-dashboard): Manually create cron triggers from the Hatchet Dashboard.

<<<<<<< HEAD
<Callout type="warning">
  The expression is when Hatchet **enqueues** the task, not when the run
=======
<Callout type="info">
  The expression is when Hatchet **enqueues** the workflow, not when the run
>>>>>>> 8a4810bf
  starts. Scheduling constraints like concurrency limits, rate limits, and retry
  policies can affect run start times.
</Callout>

### Cron Expression Syntax

Cron expressions in Hatchet follow the standard cron syntax. A cron expression consists of five fields separated by spaces:

```
┌───────────── minute (0 - 59)
│ ┌───────────── hour (0 - 23)
│ │ ┌───────────── day of the month (1 - 31)
│ │ │ ┌───────────── month (1 - 12)
│ │ │ │ ┌───────────── day of the week (0 - 6) (Sunday to Saturday)
* * * * *
```

Each field can contain a specific value, an asterisk (`*`) to represent all possible values, or a range of values. Here are some examples of cron expressions:

- `0 0 * * *`: Run every day at midnight
- `*/15 * * * *`: Run every 15 minutes
- `0 9 * * 1`: Run every Monday at 9 AM
- `0 0 1 * *`: Run on the first day of every month at midnight

## Defining a Cron in Your Task Definition

You can define a task with a cron schedule by configuring the cron expression as part of the task definition:

<UniversalTabs items={["Python-Sync", "Python-Async", "Typescript", "Go"]}>
  <Tabs.Tab title="Python-Sync">
    <GithubSnippet
      src={CronTriggerPy}
      target="Workflow Definition Cron Trigger"
    />
  </Tabs.Tab>
  <Tabs.Tab title="Python-Async">
    <GithubSnippet
      src={CronTriggerPy}
      target="Workflow Definition Cron Trigger"
    />
  </Tabs.Tab>
  <Tabs.Tab title="Typescript">
    <GithubSnippet src={OnCronTs} target="Run Workflow on Cron" />
  </Tabs.Tab>
  <Tabs.Tab title="Go">
    <GithubSnippet
      src={CronTriggerGo}
      target="Workflow Definition Cron Trigger"
    />
  </Tabs.Tab>
</UniversalTabs>

In the examples above, we set the `on cron` property of the task. The property specifies the cron expression that determines when the task should be triggered.

<Callout>
  Note: When modifying a cron in your task definition, it will override any
  cron schedule for previous crons defined in previous task definitions, but
  crons created via the API or Dashboard will still be respected.
</Callout>

## Programmatically Creating Cron Triggers

### Create a Cron Trigger

You can create dynamic cron triggers programmatically via the API. This is useful if you want to create a cron trigger that is not known at the time of task definition,

Here's an example of creating a a cron to trigger a report for a specific customer every day at noon:

<UniversalTabs items={["Python-Sync", "Python-Async", "Typescript", "Go"]}>
  <Tabs.Tab title="Python-Sync">
    <GithubSnippet src={CronTriggerPyProgrammaticSync} target="Create" />
  </Tabs.Tab>
  <Tabs.Tab title="Python-Async">
    <GithubSnippet src={CronTriggerPyProgrammaticAsync} target="Create" />
  </Tabs.Tab>
  <Tabs.Tab title="Typescript">
    <GithubSnippet src={CronTriggerTsProgrammatic} target="Create" />
  </Tabs.Tab>
  <Tabs.Tab title="Go">
    <GithubSnippet src={CronTriggerGoProgrammatic} target="Create" />
  </Tabs.Tab>
</UniversalTabs>

In this example you can have different expressions for different customers, or dynamically set the expression based on some other business logic.

When creating a cron via the API, you will receive a cron trigger object with a metadata property containing the id of the cron trigger. This id can be used to reference the cron trigger when deleting the cron trigger and is often stored in a database or other persistence layer.

<Callout>
  Note: Cron Name and Expression are required fields when creating a cron
  trigger and we enforce a unique constraint on the two.
</Callout>

### Delete a Cron Trigger

You can delete a cron trigger by passing the cron object or a cron trigger id to the delete method.

<UniversalTabs items={["Python-Sync", "Python-Async", "Typescript", "Go"]}>
  <Tabs.Tab title="Python-Sync">
    <GithubSnippet src={CronTriggerPyProgrammaticSync} target="Delete" />
  </Tabs.Tab>
  <Tabs.Tab title="Python-Async">
    <GithubSnippet src={CronTriggerPyProgrammaticAsync} target="Delete" />
  </Tabs.Tab>
  <Tabs.Tab title="Typescript">
    <GithubSnippet src={CronTriggerTsProgrammatic} target="Delete" />
  </Tabs.Tab>
  <Tabs.Tab title="Go">
    <GithubSnippet src={CronTriggerGoProgrammatic} target="Delete" />
  </Tabs.Tab>
</UniversalTabs>

<Callout>
  Note: Deleting a cron trigger will not cancel any currently running instances
  of the task. It will simply stop the cron trigger from triggering the
  task again.
</Callout>

### List Cron Triggers

Retrieves a list of all task cron triggers matching the criteria.

<UniversalTabs items={["Python-Sync", "Python-Async", "Typescript", "Go"]}>
  <Tabs.Tab title="Python-Sync">
    <GithubSnippet src={CronTriggerPyProgrammaticSync} target="List" />
  </Tabs.Tab>
  <Tabs.Tab title="Python-Async">
    <GithubSnippet src={CronTriggerPyProgrammaticAsync} target="List" />
  </Tabs.Tab>
  <Tabs.Tab title="Typescript">
    <GithubSnippet src={CronTriggerTsProgrammatic} target="List" />
  </Tabs.Tab>
  <Tabs.Tab title="Go">
    <GithubSnippet src={CronTriggerGoProgrammatic} target="List" />
  </Tabs.Tab>
</UniversalTabs>

## Managing Cron Triggers in the Hatchet Dashboard

In the Hatchet Dashboard, you can view and manage cron triggers for your tasks.

Navigate to "Triggers" > "Cron Jobs" in the left sidebar and click "Create Cron Job" at the top right.

You can specify run parameters such as Input, Additional Metadata, and the Expression.

![Create Cron Job](../../public/cron-dash.gif)

## Cron Considerations

When using cron triggers, there are a few considerations to keep in mind:

1. **Time Zone**: Cron schedules are UTC. Make sure to consider the time zone when defining your cron expressions.

2. **Execution Time**: The actual execution time of a cron-triggered task may vary slightly from the scheduled time. Hatchet makes a best-effort attempt to enqueue the task as close to the scheduled time as possible, but there may be slight delays due to system load or other factors.

3. **Missed Schedules**: If a scheduled task is missed (e.g., due to system downtime), Hatchet will not automatically run the missed instances. It will wait for the next scheduled time to trigger the task.

4. **Overlapping Schedules**: If a task is still running when the next scheduled time arrives, Hatchet will start a new instance of the task or respect [concurrency](../concurrency/overview.mdx) policy.<|MERGE_RESOLUTION|>--- conflicted
+++ resolved
@@ -64,13 +64,8 @@
 - [Dynamic Programmatically](./cron-runs.mdx#programmatically-creating-cron-triggers): Use the Hatchet SDKs to dynamically set the cron schedule of a task.
 - [Hatchet Dashboard](./cron-runs.mdx#managing-cron-jobs-in-the-hatchet-dashboard): Manually create cron triggers from the Hatchet Dashboard.
 
-<<<<<<< HEAD
 <Callout type="warning">
   The expression is when Hatchet **enqueues** the task, not when the run
-=======
-<Callout type="info">
-  The expression is when Hatchet **enqueues** the workflow, not when the run
->>>>>>> 8a4810bf
   starts. Scheduling constraints like concurrency limits, rate limits, and retry
   policies can affect run start times.
 </Callout>
