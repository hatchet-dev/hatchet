import { Callout, Card, Cards, Steps, Tabs } from "nextra/components";
import UniversalTabs from "@/components/UniversalTabs";
import { GithubSnippet, getSnippets } from "@/components/code";

export const SimpleTs = {
  path: "src/v1/examples/simple/schedule.ts",
};
export const SchedulePy = {
  path: "examples/scheduled/programatic-sync.py",
};
export const ScheduleTriggerGo = {
  path: "examples/scheduled/main.go",
};

export const getStaticProps = ({}) =>
  getSnippets([SimpleTs, SchedulePy, ScheduleTriggerGo]);

# Scheduled Runs

> This example assumes we have a [task](./your-first-task.mdx) registered on a running [worker](./workers.mdx).

Scheduled runs allow you to trigger a task at a specific time in the future. Some example use cases of scheduling runs might include:

- Sending a reminder email at a specific time after a user took an action.
- Running a one-time maintenance task at a predetermined time as determined by your application. For instance, you might want to run a database vacuum during a maintenance window any time a task matches a certain criteria.
- Allowing a customer to decide when they want your application to perform a specific task. For instance, if your application is a simple alarm app that sends a customer a notification at a time that they specify, you might create a scheduled run for each alarm that the customer sets.

Hatchet supports scheduled runs to run on a schedule defined in a few different ways:

- [Programmatically](./scheduled-runs.mdx#programmatically-creating-scheduled-runs): Use the Hatchet SDKs to dynamically set the schedule of a task.
- [Hatchet Dashboard](./scheduled-runs.mdx#managing-scheduled-runs-in-the-hatchet-dashboard): Manually create scheduled runs from the Hatchet Dashboard.

<Callout type="warning">
  The scheduled time is when Hatchet **enqueues** the task, not when the run
  starts. Scheduling constraints like concurrency limits, rate limits, and retry
  policies can affect run start times.
</Callout>

## Programmatically Creating Scheduled Runs

### Create a Scheduled Run

You can create dynamic scheduled runs programmatically via the API to run tasks at a specific time in the future.

Here's an example of creating a scheduled run to trigger a task tomorrow at noon:

<UniversalTabs items={["Python", "Typescript", "Go"]}>
  <Tabs.Tab title="Python">
  ```python
  schedule = simple.schedule([datetime(2025, 3, 14, 15, 9, 26)])

## do something with the id

print(schedule.id)

```
</Tabs.Tab>
<Tabs.Tab title="Typescript">
  <GithubSnippet src={SimpleTs} target="Create a Scheduled Run" />
</Tabs.Tab>
<Tabs.Tab title="Go">
  <GithubSnippet src={ScheduleTriggerGo} target="Create" />
</Tabs.Tab>
</UniversalTabs>

In this example you can have different scheduled times for different customers, or dynamically set the scheduled time based on some other business logic.

When creating a scheduled run via the API, you will receive a scheduled run object with a metadata property containing the id of the scheduled run. This id can be used to reference the scheduled run when deleting the scheduled run and is often stored in a database or other persistence layer.

<Callout type="info">
Note: Be mindful of the time zone of the scheduled run. Scheduled runs are
**always** stored and returned in UTC.
</Callout>

### Deleting a Scheduled Run

You can delete a scheduled run by calling the `delete` method on the scheduled run object.

<UniversalTabs items={["Python", "Typescript", "Go"]}>
<Tabs.Tab title="Python">
  <GithubSnippet src={SchedulePy} target="Delete" />
</Tabs.Tab>
<Tabs.Tab title="Typescript">
  <GithubSnippet src={SimpleTs} target="Deleting a Scheduled Run" />
</Tabs.Tab>
<Tabs.Tab title="Go">
  <GithubSnippet src={ScheduleTriggerGo} target="Delete" />
</Tabs.Tab>
</UniversalTabs>

### Listing Scheduled Runs

You can list all scheduled runs for a task by calling the `list` method on the scheduled run object.

<UniversalTabs items={["Python", "Typescript", "Go"]}>
<Tabs.Tab title="Python">
  <GithubSnippet src={SchedulePy} target="List" />
</Tabs.Tab>
<Tabs.Tab title="Typescript">
  <GithubSnippet src={SimpleTs} target="Listing Scheduled Runs" />
</Tabs.Tab>
<Tabs.Tab title="Go">
  <GithubSnippet src={ScheduleTriggerGo} target="List" />
</Tabs.Tab>
</UniversalTabs>

## Managing Scheduled Runs in the Hatchet Dashboard

In the Hatchet Dashboard, you can view and manage scheduled runs for your tasks.

Navigate to "Triggers" > "Scheduled Runs" in the left sidebar and click "Create Scheduled Run" at the top right.

You can specify run parameters such as Input, Additional Metadata, and the Scheduled Time.

![Create Scheduled Run](../../public/schedule-dash.gif)

## Scheduled Run Considerations

When using scheduled runs, there are a few considerations to keep in mind:

1. **Time Zone**: Scheduled runs are stored and returned in UTC. Make sure to consider the time zone when defining your scheduled time.

2. **Execution Time**: The actual execution time of a scheduled run may vary slightly from the scheduled time. Hatchet makes a best-effort attempt to enqueue the task as close to the scheduled time as possible, but there may be slight delays due to system load or other factors.

3. **Missed Schedules**: If a scheduled task is missed (e.g., due to system downtime), Hatchet will not automatically run the missed instances.

<<<<<<< HEAD
4. **Overlapping Schedules**: If a task is still running when a second scheduled run is scheduled to start, Hatchet will start a new instance of the task or respect [concurrency](../concurrency/overview.mdx) policy.
=======
4. **Overlapping Schedules**: If a workflow is still running when a second scheduled run is scheduled to start, Hatchet will start a new instance of the workflow or respect [concurrency](./concurrency.mdx) policy.
>>>>>>> 5781bb89
```<|MERGE_RESOLUTION|>--- conflicted
+++ resolved
@@ -124,9 +124,4 @@
 
 3. **Missed Schedules**: If a scheduled task is missed (e.g., due to system downtime), Hatchet will not automatically run the missed instances.
 
-<<<<<<< HEAD
-4. **Overlapping Schedules**: If a task is still running when a second scheduled run is scheduled to start, Hatchet will start a new instance of the task or respect [concurrency](../concurrency/overview.mdx) policy.
-=======
-4. **Overlapping Schedules**: If a workflow is still running when a second scheduled run is scheduled to start, Hatchet will start a new instance of the workflow or respect [concurrency](./concurrency.mdx) policy.
->>>>>>> 5781bb89
-```+4. **Overlapping Schedules**: If a task is still running when a second scheduled run is scheduled to start, Hatchet will start a new instance of the task or respect [concurrency](../concurrency/overview.mdx) policy.