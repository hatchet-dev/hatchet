import { Callout, Tabs } from "nextra/components";
import UniversalTabs from "@/components/UniversalTabs";
import InstallCommand from "@/components/InstallCommand";
<<<<<<< HEAD
import { Snippet } from "@/components/code";
import snips from "@/lib/snips";
=======
import { GithubSnippet, getSnippets } from "@/components/code";

export const Ts = {
  path: "src/v1/examples/migration-guides/mergent.ts",
};

export const Py = {
  path: "examples/migration_guides/mergent.py",
};

export const Go = {
  path: "examples/v1/migration-guides/mergent.go",
};

export const getStaticProps = ({}) => getSnippets([Ts, Py, Go]);
>>>>>>> d702d5e8

# Mergent Migration Guide

As Mergent sunsets its services, we're here to help you seamlessly transition your background jobs and task processing to Hatchet, a modern, scalable platform for task orchestration in TypeScript, Python, and Go.

## Why Choose Hatchet?

Hatchet offers a comprehensive solution for modern distributed task processing:

- **Powerful Task Orchestration**: Build complex workflows using DAGs (Directed Acyclic Graphs) with intuitive code
- **Durable Execution**: Reliable task processing with automatic retries and state persistence
- **Advanced Flow Control**: Fine-grained control over concurrency, rate limits, and task priorities
- **Real-time Observability**: Built-in monitoring dashboard and OpenTelemetry integration
- **Flexible Deployment**: Run workers anywhere - from serverless to your own infrastructure
- **Developer-First Experience**: Local development tools and straightforward debugging

Hatchet is trusted by F500s and startups for orchestrating AI, background jobs, and more.

## Migration Steps

### 1. Setting Up Hatchet Client

First, install the Hatchet SDK to your project:

<InstallCommand withLanguagePicker />

#### Instantiate your Hatchet Client

<UniversalTabs items={["Typescript", "Python", "Go"]}>
<Tabs.Tab title="Typescript">

It is recommended to instantiate a shared Hatchet Client in a separate file as a singleton.

Create a new file called `hatchet-client.ts` in your project root.

<Snippet src={snips.typescript.hatchet_client["*"]} />

You can now import the Hatchet Client in any file that needs it.

```typescript copy
import { hatchet } from "./hatchet-client";
```

</Tabs.Tab>
<Tabs.Tab title="Python">

It is recommended to instantiate a shared Hatchet Client in a separate file as a factory function.

Create a new file called `hatchet-client.py` in your project root.

```python copy
from hatchet_sdk import Hatchet

hatchet = Hatchet()
```

You can now import the Hatchet Client in any file that needs it.

```python copy
from .hatchet_client import hatchet
```

</Tabs.Tab>
<Tabs.Tab title="Go">

It is recommended to instantiate a shared Hatchet Client in a separate file as a factory function.

Create a new file called `hatchet-client.go` in your project root.

```go
package migration_guides

import (
	v1 "github.com/hatchet-dev/hatchet/pkg/v1"
)

func HatchetClient() (v1.HatchetClient, error) {
	hatchet, err := v1.NewHatchetClient()

	if err != nil {
		return nil, err
	}

	return hatchet, nil
}
```

You can now import the Hatchet Client in any file that needs it.

```go
import (
	"github.com/your-project/migration_guides"
)

hatchet, err := migration_guides.HatchetClient()
if err != nil {
	panic(err)
}
```

</Tabs.Tab>
</UniversalTabs>

### 2. Converting Mergent Tasks

Let's look at an example of converting a Mergent task to Hatchet. We'll use an image processing task as an example:

<UniversalTabs items={["Typescript", "Python", "Go"]}>
<Tabs.Tab title="Typescript">
#### Before (Mergent)
<Snippet src={snips.typescript.migration_guides.mergent.before_mergent}  />

#### After (Hatchet)

<Snippet src={snips.typescript.migration_guides.mergent.after_hatchet} />

</Tabs.Tab>
<Tabs.Tab title="Python">
#### Before (Mergent)
<Snippet src={snips.python.migration_guides.mergent.before_mergent}  />

#### After (Hatchet)

<Snippet src={snips.python.migration_guides.mergent.after_hatchet} />

</Tabs.Tab>
<Tabs.Tab title="Go">
#### Before (Mergent)
<Snippet src={snips.go.migration_guides.mergent.before_mergent}  />

#### After (Hatchet)

<Snippet src={snips.go.migration_guides.mergent.after_hatchet} />

</Tabs.Tab>
</UniversalTabs>

Key differences in the Hatchet implementation:

- **Type Safety**: Hatchet provides built-in type validation using Pydantic/TypeScript/Go types
- **Step-based Execution**: Tasks are broken down into atomic steps for better observability and retry control
- **Rich Metadata**: Enhanced return types with additional metadata
- **Built-in Retries**: Configurable retry policies at the task level
- **Timeout Control**: Explicit timeout settings to prevent hung tasks

### 3. Migrating Task Triggers

In Mergent the primary way of triggering tasks was via the REST API or in the dashboard.

In Hatchet the primary way of triggering tasks is via the SDK. This offers a fully typed way to trigger tasks, with fully typed outputs of the task.

<UniversalTabs items={["Typescript", "Python", "Go"]}>
<Tabs.Tab title="Typescript">
#### Before (Mergent)

<Snippet
  src={snips.typescript.migration_guides.mergent.running_a_task_mergent}
/>

#### After (Hatchet)

<<<<<<< HEAD
The primary way of triggering tasks in Hatchet is via the SDK.

<Snippet
  src={snips.typescript.migration_guides.mergent.running_a_task_hatchet}
/>
=======
<GithubSnippet src={Ts} target="Running a task (Hatchet)" />
>>>>>>> d702d5e8

</Tabs.Tab>
<Tabs.Tab title="Python">
#### Before (Mergent)
<<<<<<< HEAD
The primary way of triggering tasks in Mergent is via the API.
<Snippet src={snips.python.migration_guides.mergent.running_a_task_mergent} />

#### After (Hatchet)

The primary way of triggering tasks in Hatchet is via the SDK.

<Snippet src={snips.python.migration_guides.mergent.running_a_task_hatchet} />
=======
<GithubSnippet src={Py}  target="Running a task (Mergent)" />

#### After (Hatchet)

<GithubSnippet src={Py} target="Running a task (Hatchet)" />
>>>>>>> d702d5e8

</Tabs.Tab>
<Tabs.Tab title="Go">
#### Before (Mergent)
<Snippet src={snips.go.migration_guides.mergent.running_a_task_mergent} />

#### After (Hatchet)

<<<<<<< HEAD
The primary way of triggering tasks in Hatchet is via the SDK.

<Snippet src={snips.go.migration_guides.mergent.running_a_task_hatchet} />
=======
<GithubSnippet src={Go} target="Running a task (Hatchet)" />
>>>>>>> d702d5e8

</Tabs.Tab>
</UniversalTabs>

### 4. Converting Scheduled Tasks

In Mergent you could schedule tasks to run at a specific time using a cron expression or a fixed time via the dashboard or by adding a delay to the request body.

You can do the same in the Hatchet dashboard or programmatically using the SDK:

<UniversalTabs items={["Typescript", "Python", "Go"]}>
<Tabs.Tab title="Typescript">
#### Before (Mergent)
<Snippet src={snips.typescript.migration_guides.mergent.scheduling_tasks_mergent} />

#### After (Hatchet)

<Snippet src={snips.typescript.migration_guides.mergent.scheduling_tasks_hatchet} />
</Tabs.Tab>
<Tabs.Tab title="Python">
#### Before (Mergent)
<Snippet src={snips.python.migration_guides.mergent.scheduling_tasks_mergent} />

#### After (Hatchet)

<Snippet src={snips.python.migration_guides.mergent.scheduling_tasks_hatchet} />
</Tabs.Tab>
<Tabs.Tab title="Go">

#### After (Hatchet)

<Snippet src={snips.go.migration_guides.mergent.scheduling_tasks_hatchet} />
</Tabs.Tab>
</UniversalTabs>

## Worker Differences

In Mergent tasks are processed by an HTTP endpoint. In Hatchet there are two ways to process tasks:

1. **Long-Running Worker** (recommended): Process tasks via a long-running worker
   a. [Managed by Hatchet](../home/compute) -- fully integrated with the platform and automatically scales with your workload
   b. [Self-hosted](../home/workers) -- use your own infrastructure to run the worker
2. **HTTP Endpoint**: Process tasks via an HTTP endpoint via [webhook support (V0 only, V1 coming soon)](https://v0-docs.hatchet.run/home/features/webhooks)

<Callout type="info">
  Need help migrating? Our team is here to assist with your transition. Join our
  Discord community or reach out to support@hatchet.run
</Callout>

## Next Steps

- Review our [comprehensive documentation](../home/workers)
- Join our [Discord community](https://hatchet.run/discord)
- Sign up for a [Hatchet Cloud account](https://cloud.onhatchet.run/)<|MERGE_RESOLUTION|>--- conflicted
+++ resolved
@@ -1,26 +1,8 @@
 import { Callout, Tabs } from "nextra/components";
 import UniversalTabs from "@/components/UniversalTabs";
 import InstallCommand from "@/components/InstallCommand";
-<<<<<<< HEAD
 import { Snippet } from "@/components/code";
 import snips from "@/lib/snips";
-=======
-import { GithubSnippet, getSnippets } from "@/components/code";
-
-export const Ts = {
-  path: "src/v1/examples/migration-guides/mergent.ts",
-};
-
-export const Py = {
-  path: "examples/migration_guides/mergent.py",
-};
-
-export const Go = {
-  path: "examples/v1/migration-guides/mergent.go",
-};
-
-export const getStaticProps = ({}) => getSnippets([Ts, Py, Go]);
->>>>>>> d702d5e8
 
 # Mergent Migration Guide
 
@@ -181,36 +163,19 @@
 />
 
 #### After (Hatchet)
-
-<<<<<<< HEAD
-The primary way of triggering tasks in Hatchet is via the SDK.
-
 <Snippet
   src={snips.typescript.migration_guides.mergent.running_a_task_hatchet}
 />
-=======
-<GithubSnippet src={Ts} target="Running a task (Hatchet)" />
->>>>>>> d702d5e8
-
-</Tabs.Tab>
-<Tabs.Tab title="Python">
-#### Before (Mergent)
-<<<<<<< HEAD
-The primary way of triggering tasks in Mergent is via the API.
+
+
+</Tabs.Tab>
+<Tabs.Tab title="Python">
+#### Before (Mergent)
 <Snippet src={snips.python.migration_guides.mergent.running_a_task_mergent} />
 
-#### After (Hatchet)
-
 The primary way of triggering tasks in Hatchet is via the SDK.
 
 <Snippet src={snips.python.migration_guides.mergent.running_a_task_hatchet} />
-=======
-<GithubSnippet src={Py}  target="Running a task (Mergent)" />
-
-#### After (Hatchet)
-
-<GithubSnippet src={Py} target="Running a task (Hatchet)" />
->>>>>>> d702d5e8
 
 </Tabs.Tab>
 <Tabs.Tab title="Go">
@@ -218,14 +183,7 @@
 <Snippet src={snips.go.migration_guides.mergent.running_a_task_mergent} />
 
 #### After (Hatchet)
-
-<<<<<<< HEAD
-The primary way of triggering tasks in Hatchet is via the SDK.
-
 <Snippet src={snips.go.migration_guides.mergent.running_a_task_hatchet} />
-=======
-<GithubSnippet src={Go} target="Running a task (Hatchet)" />
->>>>>>> d702d5e8
 
 </Tabs.Tab>
 </UniversalTabs>
